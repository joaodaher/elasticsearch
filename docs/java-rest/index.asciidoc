[[java-rest]]
= Java REST Client

<<<<<<< HEAD
:version: 5.2.0
=======
:version: 5.1.1
>>>>>>> c8c4c16c

include::overview.asciidoc[]

include::usage.asciidoc[]

include::configuration.asciidoc[]

include::sniffer.asciidoc[]<|MERGE_RESOLUTION|>--- conflicted
+++ resolved
@@ -1,11 +1,7 @@
 [[java-rest]]
 = Java REST Client
 
-<<<<<<< HEAD
-:version: 5.2.0
-=======
 :version: 5.1.1
->>>>>>> c8c4c16c
 
 include::overview.asciidoc[]
 
