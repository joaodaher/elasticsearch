[[elasticsearch-reference]]
= Elasticsearch Reference

<<<<<<< HEAD
:version:        5.2.0
=======
:version:        5.1.1
>>>>>>> c8c4c16c
:major-version:  5.x
:docker-image: docker.elastic.co/elasticsearch/elasticsearch:{version}
:x-pack-baseurl: https://www.elastic.co/guide/en/x-pack/5.1

//////////
release-state can be: released | prerelease | unreleased
//////////

:release-state:  released
:lucene_version: 6.3.0
:branch:         master
:jdk:            1.8.0_73
:defguide:       https://www.elastic.co/guide/en/elasticsearch/guide/master
:plugins:        https://www.elastic.co/guide/en/elasticsearch/plugins/5.1
:javaclient:     https://www.elastic.co/guide/en/elasticsearch/client/java-api/5.1/
:issue:          https://github.com/elastic/elasticsearch/issues/
:pull:           https://github.com/elastic/elasticsearch/pull/

include::getting-started.asciidoc[]

include::setup.asciidoc[]

include::migration/index.asciidoc[]

include::api-conventions.asciidoc[]

include::docs.asciidoc[]

include::search.asciidoc[]

include::aggregations.asciidoc[]

include::indices.asciidoc[]

include::cat.asciidoc[]

include::cluster.asciidoc[]

include::query-dsl.asciidoc[]

include::mapping.asciidoc[]

include::analysis.asciidoc[]

include::modules.asciidoc[]

include::index-modules.asciidoc[]

include::ingest.asciidoc[]

include::how-to.asciidoc[]

include::testing.asciidoc[]

include::glossary.asciidoc[]

include::release-notes.asciidoc[]

include::redirects.asciidoc[]<|MERGE_RESOLUTION|>--- conflicted
+++ resolved
@@ -1,11 +1,7 @@
 [[elasticsearch-reference]]
 = Elasticsearch Reference
 
-<<<<<<< HEAD
-:version:        5.2.0
-=======
 :version:        5.1.1
->>>>>>> c8c4c16c
 :major-version:  5.x
 :docker-image: docker.elastic.co/elasticsearch/elasticsearch:{version}
 :x-pack-baseurl: https://www.elastic.co/guide/en/x-pack/5.1
