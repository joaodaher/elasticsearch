= Elasticsearch Plugins and Integrations

:ref:            https://www.elastic.co/guide/en/elasticsearch/reference/5.x
:guide:          https://www.elastic.co/guide
<<<<<<< HEAD
:version:        5.3.0
:lucene_version: 6.4.0
=======
:version:        5.1.1
:lucene_version: 6.3.0
>>>>>>> c8c4c16c
:plugin_url:      https://artifacts.elastic.co/downloads/elasticsearch-plugins

[[intro]]
== Introduction to plugins

Plugins are a way to enhance the core Elasticsearch functionality in a custom
manner. They range from adding custom mapping types, custom analyzers, native
scripts, custom discovery and more.

Plugins contain JAR files, but may also contain scripts and config files, and
must be installed on every node in the cluster. After installation, each
node must be restarted before the plugin becomes visible.

NOTE: A full cluster restart is required for installing plugins that have
custom cluster state metadata, such as X-Pack. It is still possible to upgrade
such plugins with a rolling restart.

This documentation distinguishes two categories of plugins:

Core Plugins::    This category identifies plugins that are part of Elasticsearch
project. Delivered at the same time as Elasticsearch, their version number always
matches the version number of Elasticsearch itself. These plugins are maintained
by the Elastic team with the appreciated help of amazing community members (for
open source plugins). Issues and bug reports can be reported on the
https://github.com/elastic/elasticsearch[Github project page].

Community contributed::    This category identifies plugins that are external to
the Elasticsearch project. They are provided by individual developers or private
companies and have their own licenses as well as their own versioning system.
Issues and bug reports can usually be reported on the community plugin's web site.

For advice on writing your own plugin, see <<plugin-authors>>.

IMPORTANT: Site plugins -- plugins containing HTML, CSS and Javascript -- are
no longer supported.

include::plugin-script.asciidoc[]

include::api.asciidoc[]

include::alerting.asciidoc[]

include::analysis.asciidoc[]

include::discovery.asciidoc[]

include::ingest.asciidoc[]

include::management.asciidoc[]

include::mapper.asciidoc[]

include::scripting.asciidoc[]

include::security.asciidoc[]

include::repository.asciidoc[]

include::store.asciidoc[]

include::integrations.asciidoc[]

include::authors.asciidoc[]

include::redirects.asciidoc[]<|MERGE_RESOLUTION|>--- conflicted
+++ resolved
@@ -2,13 +2,8 @@
 
 :ref:            https://www.elastic.co/guide/en/elasticsearch/reference/5.x
 :guide:          https://www.elastic.co/guide
-<<<<<<< HEAD
-:version:        5.3.0
-:lucene_version: 6.4.0
-=======
 :version:        5.1.1
 :lucene_version: 6.3.0
->>>>>>> c8c4c16c
 :plugin_url:      https://artifacts.elastic.co/downloads/elasticsearch-plugins
 
 [[intro]]
