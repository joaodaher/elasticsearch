= Elasticsearch Plugins and Integrations

:ref:            https://www.elastic.co/guide/en/elasticsearch/reference/5.x
:guide:          https://www.elastic.co/guide
<<<<<<< HEAD
:version:        5.2.0
=======
:version:        5.1.1
>>>>>>> c8c4c16c
:lucene_version: 6.3.0
:plugin_url:      https://artifacts.elastic.co/downloads/elasticsearch-plugins

[[intro]]
== Introduction to plugins

Plugins are a way to enhance the core Elasticsearch functionality in a custom
manner. They range from adding custom mapping types, custom analyzers, native
scripts, custom discovery and more.

Plugins contain JAR files, but may also contain scripts and config files, and
must be installed on every node in the cluster. After installation, each
node must be restarted before the plugin becomes visible.

NOTE: A full cluster restart is required for installing plugins that have
custom cluster state metadata, such as X-Pack. It is still possible to upgrade
such plugins with a rolling restart.

This documentation distinguishes two categories of plugins:

Core Plugins::    This category identifies plugins that are part of Elasticsearch
project. Delivered at the same time as Elasticsearch, their version number always
matches the version number of Elasticsearch itself. These plugins are maintained
by the Elastic team with the appreciated help of amazing community members (for
open source plugins). Issues and bug reports can be reported on the
https://github.com/elastic/elasticsearch[Github project page].

Community contributed::    This category identifies plugins that are external to
the Elasticsearch project. They are provided by individual developers or private
companies and have their own licenses as well as their own versioning system.
Issues and bug reports can usually be reported on the community plugin's web site.

For advice on writing your own plugin, see <<plugin-authors>>.

IMPORTANT: Site plugins -- plugins containing HTML, CSS and Javascript -- are
no longer supported.

include::plugin-script.asciidoc[]

include::api.asciidoc[]

include::alerting.asciidoc[]

include::analysis.asciidoc[]

include::discovery.asciidoc[]

include::ingest.asciidoc[]

include::management.asciidoc[]

include::mapper.asciidoc[]

include::scripting.asciidoc[]

include::security.asciidoc[]

include::repository.asciidoc[]

include::store.asciidoc[]

include::integrations.asciidoc[]

include::authors.asciidoc[]

include::redirects.asciidoc[]<|MERGE_RESOLUTION|>--- conflicted
+++ resolved
@@ -2,11 +2,7 @@
 
 :ref:            https://www.elastic.co/guide/en/elasticsearch/reference/5.x
 :guide:          https://www.elastic.co/guide
-<<<<<<< HEAD
-:version:        5.2.0
-=======
 :version:        5.1.1
->>>>>>> c8c4c16c
 :lucene_version: 6.3.0
 :plugin_url:      https://artifacts.elastic.co/downloads/elasticsearch-plugins
 
