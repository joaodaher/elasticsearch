--- conflicted
+++ resolved
@@ -19,12 +19,9 @@
 
 package org.elasticsearch.cloud.aws;
 
-<<<<<<< HEAD
-=======
 import java.util.Locale;
 import java.util.function.Function;
 
->>>>>>> c0b0a287
 import com.amazonaws.ClientConfiguration;
 import com.amazonaws.Protocol;
 import com.amazonaws.services.s3.AmazonS3;
@@ -83,22 +80,13 @@
     /**
      * cloud.aws.region: Region. Shared with discovery-ec2 plugin
      */
-<<<<<<< HEAD
-    Setting<String> REGION_SETTING =
-        new Setting<>("cloud.aws.region", "", s -> s.toLowerCase(Locale.ROOT), Property.NodeScope, Property.Shared);
-=======
     Setting<String> REGION_SETTING = new Setting<>("cloud.aws.region", "", s -> s.toLowerCase(Locale.ROOT),
         Property.NodeScope, Property.Deprecated, Property.Shared);
->>>>>>> c0b0a287
     /**
      * cloud.aws.read_timeout: Socket read timeout. Shared with discovery-ec2 plugin
      */
     Setting<TimeValue> READ_TIMEOUT = Setting.timeSetting("cloud.aws.read_timeout",
-<<<<<<< HEAD
-        TimeValue.timeValueMillis(ClientConfiguration.DEFAULT_SOCKET_TIMEOUT), Property.NodeScope, Property.Shared);
-=======
         TimeValue.timeValueMillis(ClientConfiguration.DEFAULT_SOCKET_TIMEOUT), Property.NodeScope, Property.Deprecated, Property.Shared);
->>>>>>> c0b0a287
 
     /**
      * Defines specific s3 settings starting with cloud.aws.s3.
@@ -180,11 +168,7 @@
          * @see AwsS3Service#READ_TIMEOUT
          */
         Setting<TimeValue> READ_TIMEOUT =
-<<<<<<< HEAD
-            Setting.timeSetting("cloud.aws.s3.read_timeout", AwsS3Service.READ_TIMEOUT, Property.NodeScope);
-=======
             Setting.timeSetting("cloud.aws.s3.read_timeout", AwsS3Service.READ_TIMEOUT, Property.NodeScope, Property.Deprecated);
->>>>>>> c0b0a287
     }
 
     AmazonS3 client(Settings repositorySettings, Integer maxRetries, boolean useThrottleRetries, Boolean pathStyleAccess);
