--- conflicted
+++ resolved
@@ -135,13 +135,9 @@
             AwsSigner.configureSigner(awsSigner, clientConfiguration, endpoint);
         }
 
-<<<<<<< HEAD
-        clientConfiguration.setSocketTimeout((int) CLOUD_S3.READ_TIMEOUT.get(settings).millis());
-=======
         TimeValue readTimeout = getConfigValue(null, settings, clientName,
                                                S3Repository.READ_TIMEOUT_SETTING, null, CLOUD_S3.READ_TIMEOUT);
         clientConfiguration.setSocketTimeout((int)readTimeout.millis());
->>>>>>> c0b0a287
 
         return clientConfiguration;
     }
@@ -294,10 +290,6 @@
             case "us-gov-west-1":
                 endpoint = "s3-us-gov-west-1.amazonaws.com";
                 break;
-<<<<<<< HEAD
-            default:
-                throw new IllegalArgumentException("No automatic endpoint could be derived from region [" + region + "]");
-=======
             case "ca-central":
             case "ca-central-1":
                 endpoint = "s3.ca-central-1.amazonaws.com";
@@ -323,10 +315,7 @@
             return globalSetting.get(globalSettings);
         } else {
             return S3Repository.getValue(repositorySettings, globalSettings, repositorySetting, globalSetting);
->>>>>>> c0b0a287
-        }
-
-        return endpoint;
+        }
     }
 
     @Override
