/*
 * Licensed to Elasticsearch under one or more contributor
 * license agreements. See the NOTICE file distributed with
 * this work for additional information regarding copyright
 * ownership. Elasticsearch licenses this file to you under
 * the Apache License, Version 2.0 (the "License"); you may
 * not use this file except in compliance with the License.
 * You may obtain a copy of the License at
 *
 *    http://www.apache.org/licenses/LICENSE-2.0
 *
 * Unless required by applicable law or agreed to in writing,
 * software distributed under the License is distributed on an
 * "AS IS" BASIS, WITHOUT WARRANTIES OR CONDITIONS OF ANY
 * KIND, either express or implied.  See the License for the
 * specific language governing permissions and limitations
 * under the License.
 */

package org.elasticsearch.cloud.azure.storage;

import org.elasticsearch.cloud.azure.storage.AzureStorageService.Storage;
import org.elasticsearch.common.collect.Tuple;
import org.elasticsearch.common.settings.Setting;
import org.elasticsearch.common.settings.Settings;
import org.elasticsearch.common.settings.SettingsException;
import org.elasticsearch.common.unit.TimeValue;
import org.elasticsearch.node.Node;

import java.util.ArrayList;
import java.util.Collections;
import java.util.HashMap;
import java.util.List;
import java.util.Map;
import java.util.function.Function;

public final class AzureStorageSettings {
<<<<<<< HEAD
    private static final Setting<TimeValue> TIMEOUT_SETTING = Setting.affixKeySetting(Storage.PREFIX, "timeout",
        (key) -> Setting.timeSetting(key, Storage.TIMEOUT_SETTING, Setting.Property.NodeScope));
    private static final Setting<String> ACCOUNT_SETTING =
        Setting.affixKeySetting(Storage.PREFIX, "account", (key) -> Setting.simpleString(key, Setting.Property.NodeScope));
    private static final Setting<String> KEY_SETTING =
        Setting.affixKeySetting(Storage.PREFIX, "key", (key) -> Setting.simpleString(key, Setting.Property.NodeScope));
    private static final Setting<Boolean> DEFAULT_SETTING =
        Setting.affixKeySetting(Storage.PREFIX, "default", (key) -> Setting.boolSetting(key, false, Setting.Property.NodeScope));
=======
    private static final Setting.AffixKey TIMEOUT_KEY = Setting.AffixKey.withAffix(Storage.PREFIX, "timeout");

    private static final Setting<TimeValue> TIMEOUT_SETTING = Setting.affixKeySetting(
        TIMEOUT_KEY,
        (s) -> Storage.TIMEOUT_SETTING.get(s).toString(),
        (s) -> Setting.parseTimeValue(s, TimeValue.timeValueSeconds(-1), TIMEOUT_KEY.toString()),
        Setting.Property.NodeScope);
    private static final Setting<String> ACCOUNT_SETTING =
        Setting.affixKeySetting(Storage.PREFIX, "account", "", Function.identity(), Setting.Property.NodeScope);
    private static final Setting<String> KEY_SETTING =
        Setting.affixKeySetting(Storage.PREFIX, "key", "", Function.identity(), Setting.Property.NodeScope);
    private static final Setting<Boolean> DEFAULT_SETTING =
        Setting.affixKeySetting(Storage.PREFIX, "default", "false", Boolean::valueOf, Setting.Property.NodeScope);
>>>>>>> c8c4c16c


    private final String name;
    private final String account;
    private final String key;
    private final TimeValue timeout;
    private final boolean activeByDefault;

    public AzureStorageSettings(String name, String account, String key, TimeValue timeout, boolean activeByDefault) {
        this.name = name;
        this.account = account;
        this.key = key;
        this.timeout = timeout;
        this.activeByDefault = activeByDefault;
    }

    public String getName() {
        return name;
    }

    public String getKey() {
        return key;
    }

    public String getAccount() {
        return account;
    }

    public TimeValue getTimeout() {
        return timeout;
    }

    public boolean isActiveByDefault() {
        return activeByDefault;
    }

    @Override
    public String toString() {
        final StringBuilder sb = new StringBuilder("AzureStorageSettings{");
        sb.append("name='").append(name).append('\'');
        sb.append(", account='").append(account).append('\'');
        sb.append(", key='").append(key).append('\'');
        sb.append(", activeByDefault='").append(activeByDefault).append('\'');
        sb.append(", timeout=").append(timeout);
        sb.append('}');
        return sb.toString();
    }

    /**
     * Parses settings and read all settings available under cloud.azure.storage.*
     * @param settings settings to parse
     * @return A tuple with v1 = primary storage and v2 = secondary storage
     */
    public static Tuple<AzureStorageSettings, Map<String, AzureStorageSettings>> parse(Settings settings) {
        List<AzureStorageSettings> storageSettings = createStorageSettings(settings);
        return Tuple.tuple(getPrimary(storageSettings), getSecondaries(storageSettings));
    }

    private static List<AzureStorageSettings> createStorageSettings(Settings settings) {
        // ignore global timeout which has the same prefix but does not belong to any group
        Settings groups = Storage.STORAGE_ACCOUNTS.get(settings.filter((k) -> k.equals(Storage.TIMEOUT_SETTING.getKey()) == false));
        List<AzureStorageSettings> storageSettings = new ArrayList<>();
        for (String groupName : groups.getAsGroups().keySet()) {
            storageSettings.add(
                new AzureStorageSettings(
                    groupName,
                    getValue(settings, groupName, ACCOUNT_SETTING),
                    getValue(settings, groupName, KEY_SETTING),
                    getValue(settings, groupName, TIMEOUT_SETTING),
                    getValue(settings, groupName, DEFAULT_SETTING))
            );
        }
        return storageSettings;
    }

    private static <T> T getValue(Settings settings, String groupName, Setting<T> setting) {
        Setting.AffixKey k = (Setting.AffixKey) setting.getRawKey();
        String fullKey = k.toConcreteKey(groupName).toString();
        return setting.getConcreteSetting(fullKey).get(settings);
    }

    private static AzureStorageSettings getPrimary(List<AzureStorageSettings> settings) {
        if (settings.isEmpty()) {
            return null;
        } else if (settings.size() == 1) {
            // the only storage settings belong (implicitly) to the default primary storage
            AzureStorageSettings storage = settings.get(0);
            return new AzureStorageSettings(storage.getName(), storage.getAccount(), storage.getKey(), storage.getTimeout(), true);
        } else {
            AzureStorageSettings primary = null;
            for (AzureStorageSettings setting : settings) {
                if (setting.isActiveByDefault()) {
                    if (primary == null) {
                        primary = setting;
                    } else {
                        throw new SettingsException("Multiple default Azure data stores configured: [" + primary.getName() + "] and [" + setting.getName() + "]");
                    }
                }
            }
            if (primary == null) {
                throw new SettingsException("No default Azure data store configured");
            }
            return primary;
        }
    }

    private static Map<String, AzureStorageSettings> getSecondaries(List<AzureStorageSettings> settings) {
        Map<String, AzureStorageSettings> secondaries = new HashMap<>();
        // when only one setting is defined, we don't have secondaries
        if (settings.size() > 1) {
            for (AzureStorageSettings setting : settings) {
                if (setting.isActiveByDefault() == false) {
                    secondaries.put(setting.getName(), setting);
                }
            }
        }
        return Collections.unmodifiableMap(secondaries);
    }

    public static <T> T getValue(Settings repositorySettings,
                                 Settings globalSettings,
                                 Setting<T> repositorySetting,
                                 Setting<T> repositoriesSetting) {
        if (repositorySetting.exists(repositorySettings)) {
            return repositorySetting.get(repositorySettings);
        } else {
            return repositoriesSetting.get(globalSettings);
        }
    }

    public static <T> Setting<T> getEffectiveSetting(Settings repositorySettings,
                                              Setting<T> repositorySetting,
                                              Setting<T> repositoriesSetting) {
        if (repositorySetting.exists(repositorySettings)) {
            return repositorySetting;
        } else {
            return repositoriesSetting;
        }
    }
}<|MERGE_RESOLUTION|>--- conflicted
+++ resolved
@@ -25,7 +25,6 @@
 import org.elasticsearch.common.settings.Settings;
 import org.elasticsearch.common.settings.SettingsException;
 import org.elasticsearch.common.unit.TimeValue;
-import org.elasticsearch.node.Node;
 
 import java.util.ArrayList;
 import java.util.Collections;
@@ -35,16 +34,6 @@
 import java.util.function.Function;
 
 public final class AzureStorageSettings {
-<<<<<<< HEAD
-    private static final Setting<TimeValue> TIMEOUT_SETTING = Setting.affixKeySetting(Storage.PREFIX, "timeout",
-        (key) -> Setting.timeSetting(key, Storage.TIMEOUT_SETTING, Setting.Property.NodeScope));
-    private static final Setting<String> ACCOUNT_SETTING =
-        Setting.affixKeySetting(Storage.PREFIX, "account", (key) -> Setting.simpleString(key, Setting.Property.NodeScope));
-    private static final Setting<String> KEY_SETTING =
-        Setting.affixKeySetting(Storage.PREFIX, "key", (key) -> Setting.simpleString(key, Setting.Property.NodeScope));
-    private static final Setting<Boolean> DEFAULT_SETTING =
-        Setting.affixKeySetting(Storage.PREFIX, "default", (key) -> Setting.boolSetting(key, false, Setting.Property.NodeScope));
-=======
     private static final Setting.AffixKey TIMEOUT_KEY = Setting.AffixKey.withAffix(Storage.PREFIX, "timeout");
 
     private static final Setting<TimeValue> TIMEOUT_SETTING = Setting.affixKeySetting(
@@ -58,7 +47,6 @@
         Setting.affixKeySetting(Storage.PREFIX, "key", "", Function.identity(), Setting.Property.NodeScope);
     private static final Setting<Boolean> DEFAULT_SETTING =
         Setting.affixKeySetting(Storage.PREFIX, "default", "false", Boolean::valueOf, Setting.Property.NodeScope);
->>>>>>> c8c4c16c
 
 
     private final String name;
