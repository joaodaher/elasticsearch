/*
 * Licensed to Elasticsearch under one or more contributor
 * license agreements. See the NOTICE file distributed with
 * this work for additional information regarding copyright
 * ownership. Elasticsearch licenses this file to you under
 * the Apache License, Version 2.0 (the "License"); you may
 * not use this file except in compliance with the License.
 * You may obtain a copy of the License at
 *
 *    http://www.apache.org/licenses/LICENSE-2.0
 *
 * Unless required by applicable law or agreed to in writing,
 * software distributed under the License is distributed on an
 * "AS IS" BASIS, WITHOUT WARRANTIES OR CONDITIONS OF ANY
 * KIND, either express or implied.  See the License for the
 * specific language governing permissions and limitations
 * under the License.
 */

package org.elasticsearch.discovery.file;

import org.apache.logging.log4j.Logger;
import org.elasticsearch.client.Client;
import org.elasticsearch.cluster.service.ClusterService;
import org.elasticsearch.common.logging.DeprecationLogger;
import org.elasticsearch.common.logging.Loggers;
import org.elasticsearch.common.network.NetworkService;
import org.elasticsearch.common.settings.Settings;
import org.elasticsearch.common.util.concurrent.EsExecutors;
import org.elasticsearch.common.xcontent.NamedXContentRegistry;
import org.elasticsearch.discovery.DiscoveryModule;
import org.elasticsearch.discovery.zen.UnicastHostsProvider;
import org.elasticsearch.discovery.zen.UnicastZenPing;
import org.elasticsearch.env.Environment;
import org.elasticsearch.plugins.DiscoveryPlugin;
import org.elasticsearch.plugins.Plugin;
import org.elasticsearch.script.ScriptService;
import org.elasticsearch.threadpool.ThreadPool;
import org.elasticsearch.transport.TransportService;
import org.elasticsearch.watcher.ResourceWatcherService;

import java.io.IOException;
import java.util.Collection;
import java.util.Collections;
import java.util.Map;
import java.util.concurrent.ExecutorService;
import java.util.concurrent.ThreadFactory;
import java.util.concurrent.TimeUnit;
import java.util.function.Supplier;

/**
 * Plugin for providing file-based unicast hosts discovery. The list of unicast hosts
 * is obtained by reading the {@link FileBasedUnicastHostsProvider#UNICAST_HOSTS_FILE} in
 * the {@link Environment#configFile()}/discovery-file directory.
 */
public class FileBasedDiscoveryPlugin extends Plugin implements DiscoveryPlugin {

    private static final Logger logger = Loggers.getLogger(FileBasedDiscoveryPlugin.class);
    private static final DeprecationLogger deprecationLogger = new DeprecationLogger(logger);

    private final Settings settings;
    private ExecutorService fileBasedDiscoveryExecutorService;

    public FileBasedDiscoveryPlugin(Settings settings) {
        this.settings = settings;
    }

    @Override
    public Collection<Object> createComponents(
            Client client,
            ClusterService clusterService,
            ThreadPool threadPool,
            ResourceWatcherService resourceWatcherService,
            ScriptService scriptService,
<<<<<<< HEAD
            SearchRequestParsers searchRequestParsers,
=======
>>>>>>> c0b0a287
            NamedXContentRegistry xContentRegistry) {
        final int concurrentConnects = UnicastZenPing.DISCOVERY_ZEN_PING_UNICAST_CONCURRENT_CONNECTS_SETTING.get(settings);
        final ThreadFactory threadFactory = EsExecutors.daemonThreadFactory(settings, "[file_based_discovery_resolve]");
        fileBasedDiscoveryExecutorService = EsExecutors.newScaling(
            "file_based_discovery_resolve",
            0,
            concurrentConnects,
            60,
            TimeUnit.SECONDS,
            threadFactory,
            threadPool.getThreadContext());

        return Collections.emptyList();
    }

    @Override
    public void close() throws IOException {
        ThreadPool.terminate(fileBasedDiscoveryExecutorService, 0, TimeUnit.SECONDS);
    }

    @Override
    public Map<String, Supplier<UnicastHostsProvider>> getZenHostsProviders(TransportService transportService,
                                                                            NetworkService networkService) {
        return Collections.singletonMap(
            "file",
            () -> new FileBasedUnicastHostsProvider(settings, transportService, fileBasedDiscoveryExecutorService));
    }

    @Override
    public Settings additionalSettings() {
        // For 5.0, the hosts provider was "zen", but this was before the discovery.zen.hosts_provider
        // setting existed. This check looks for the legacy zen, and sets the file hosts provider if not set
        String discoveryType = DiscoveryModule.DISCOVERY_TYPE_SETTING.get(settings);
        if (discoveryType.equals("zen")) {
            deprecationLogger.deprecated("Using " + DiscoveryModule.DISCOVERY_TYPE_SETTING.getKey() +
                " setting to set hosts provider is deprecated. " +
                "Set \"" + DiscoveryModule.DISCOVERY_HOSTS_PROVIDER_SETTING.getKey() + ": file\" instead");
            if (DiscoveryModule.DISCOVERY_HOSTS_PROVIDER_SETTING.exists(settings) == false) {
                return Settings.builder().put(DiscoveryModule.DISCOVERY_HOSTS_PROVIDER_SETTING.getKey(), "file").build();
            }
        }
        return Settings.EMPTY;
    }
}<|MERGE_RESOLUTION|>--- conflicted
+++ resolved
@@ -72,10 +72,6 @@
             ThreadPool threadPool,
             ResourceWatcherService resourceWatcherService,
             ScriptService scriptService,
-<<<<<<< HEAD
-            SearchRequestParsers searchRequestParsers,
-=======
->>>>>>> c0b0a287
             NamedXContentRegistry xContentRegistry) {
         final int concurrentConnects = UnicastZenPing.DISCOVERY_ZEN_PING_UNICAST_CONCURRENT_CONNECTS_SETTING.get(settings);
         final ThreadFactory threadFactory = EsExecutors.daemonThreadFactory(settings, "[file_based_discovery_resolve]");
