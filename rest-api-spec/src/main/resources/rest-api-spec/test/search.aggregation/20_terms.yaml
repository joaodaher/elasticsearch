setup:
  - do:
      indices.create:
          index: test_1
          body:
            settings:
              number_of_replicas: 0
            mappings:
              test:
                properties:
                  str:
                     type: keyword
                  ip:
                     type: ip
                  boolean:
                     type: boolean
                  integer:
                    type: long
                  double:
                    type: double
                  scaled_float:
                    type: scaled_float
                    scaling_factor: 100
                  date:
                    type: date

  - do:
      cluster.health:
        wait_for_status: green

---
"Basic test":
  - do:
      index:
        index: test_1
        type: test
        id: 1
        body: { "str" : "abc" }

  - do:
      index:
        index: test_1
        type: test
        id: 2
        body: { "str": "abc" }

  - do:
      index:
        index: test_1
        type: test
        id: 3
        body: { "str": "bcd" }

  - do:
      indices.refresh: {}

  - do:
      search:
        body: { "size" : 0, "aggs" : { "str_terms" : { "terms" : { "field" : "str" } } } }

  - match: { hits.total: 3 }

  - length: { aggregations.str_terms.buckets: 2 }

  - match: { aggregations.str_terms.buckets.0.key: "abc" }

  - is_false: aggregations.str_terms.buckets.0.key_as_string

  - match: { aggregations.str_terms.buckets.0.doc_count: 2 }

  - match: { aggregations.str_terms.buckets.1.key: "bcd" }

  - is_false: aggregations.str_terms.buckets.1.key_as_string

  - match: { aggregations.str_terms.buckets.1.doc_count: 1 }

---
"IP test":
  - do:
      index:
        index: test_1
        type: test
        id: 1
        body: { "ip": "::1" }

  - do:
      index:
        index: test_1
        type: test
        id: 2
        body: { "ip": "127.0.0.1" }

  - do:
      index:
        index: test_1
        type: test
        id: 3
        body: { "ip": "::1" }

  - do:
      indices.refresh: {}

  - do:
      search:
        body: { "size" : 0, "aggs" : { "ip_terms" : { "terms" : { "field" : "ip" } } } }

  - match: { hits.total: 3 }

  - length: { aggregations.ip_terms.buckets: 2 }

  - match: { aggregations.ip_terms.buckets.0.key: "::1" }

  - is_false: aggregations.ip_terms.buckets.0.key_as_string

  - match: { aggregations.ip_terms.buckets.0.doc_count: 2 }

  - match: { aggregations.ip_terms.buckets.1.key: "127.0.0.1" }

  - is_false: aggregations.ip_terms.buckets.1.key_as_string

  - match: { aggregations.ip_terms.buckets.1.doc_count: 1 }

  - do:
      search:
        body: { "size" : 0, "aggs" : { "ip_terms" : { "terms" : { "field" : "ip", "include" : [ "127.0.0.1" ] } } } }

  - match: { hits.total: 3 }

  - length: { aggregations.ip_terms.buckets: 1 }

  - match: { aggregations.ip_terms.buckets.0.key: "127.0.0.1" }

  - do:
      search:
        body: { "size" : 0, "aggs" : { "ip_terms" : { "terms" : { "field" : "ip", "exclude" : [ "127.0.0.1" ] } } } }

  - match: { hits.total: 3 }

  - length: { aggregations.ip_terms.buckets: 1 }

  - match: { aggregations.ip_terms.buckets.0.key: "::1" }

  - do:
      catch: request
      search:
        body: { "size" : 0, "aggs" : { "ip_terms" : { "terms" : { "field" : "ip", "exclude" :  "127.*"  } } } }



---
"Boolean test":
  - do:
      index:
        index: test_1
        type: test
        id: 1
        body: { "boolean": true }

  - do:
      index:
        index: test_1
        type: test
        id: 2
        body: { "boolean": false }

  - do:
      index:
        index: test_1
        type: test
        id: 3
        body: { "boolean": true }

  - do:
      indices.refresh: {}

  - do:
      search:
        body: { "size" : 0, "aggs" : { "boolean_terms" : { "terms" : { "field" : "boolean" } } } }

  - match: { hits.total: 3 }

  - length: { aggregations.boolean_terms.buckets: 2 }

  - match: { aggregations.boolean_terms.buckets.0.key: 1 }

  - match: { aggregations.boolean_terms.buckets.0.key_as_string: "true" }

  - match: { aggregations.boolean_terms.buckets.0.doc_count: 2 }

  - match: { aggregations.boolean_terms.buckets.1.key: 0 }

  - match: { aggregations.boolean_terms.buckets.1.key_as_string: "false" }

  - match: { aggregations.boolean_terms.buckets.1.doc_count: 1 }

---
"Integer test":
  - do:
      index:
        index: test_1
        type: test
        id: 1
        body: { "integer": 1234 }

  - do:
      index:
        index: test_1
        type: test
        id: 2
        body: { "integer": 5678 }

  - do:
      index:
        index: test_1
        type: test
        id: 3
        body: { "integer": 1234 }

  - do:
      indices.refresh: {}

  - do:
      search:
        body: { "size" : 0, "aggs" : { "integer_terms" : { "terms" : { "field" : "integer" } } } }

  - match: { hits.total: 3 }

  - length: { aggregations.integer_terms.buckets: 2 }

  - match: { aggregations.integer_terms.buckets.0.key: 1234 }

  - is_false: aggregations.integer_terms.buckets.0.key_as_string

  - match: { aggregations.integer_terms.buckets.0.doc_count: 2 }

  - match: { aggregations.integer_terms.buckets.1.key: 5678 }

  - is_false: aggregations.integer_terms.buckets.1.key_as_string

  - match: { aggregations.integer_terms.buckets.1.doc_count: 1 }

---
"Double test":
  - do:
      index:
        index: test_1
        type: test
        id: 1
        body: { "double": 1234.5 }

  - do:
      index:
        index: test_1
        type: test
        id: 2
        body: { "double": 5678.5 }

  - do:
      index:
        index: test_1
        type: test
        id: 3
        body: { "double": 1234.5 }

  - do:
      indices.refresh: {}

  - do:
      search:
        body: { "size" : 0, "aggs" : { "double_terms" : { "terms" : { "field" : "double" } } } }

  - match: { hits.total: 3 }

  - length: { aggregations.double_terms.buckets: 2 }

  - match: { aggregations.double_terms.buckets.0.key: 1234.5 }

  - is_false: aggregations.double_terms.buckets.0.key_as_string

  - match: { aggregations.double_terms.buckets.0.doc_count: 2 }

  - match: { aggregations.double_terms.buckets.1.key: 5678.5 }

  - is_false: aggregations.double_terms.buckets.1.key_as_string

  - match: { aggregations.double_terms.buckets.1.doc_count: 1 }

---
"Scaled float test":
  - skip:
<<<<<<< HEAD
    version: " - 5.2.0"
    reason:  scaled_float were considered as longs in aggregations, this was fixed in 5.2.0
=======
      version: " - 5.2.0"
      reason:  scaled_float were considered as longs in aggregations, this was fixed in 5.2.0
>>>>>>> c0b0a287

  - do:
      index:
        index: test_1
        type: test
        id: 1
        body: { "scaled_float": 9.99 }

  - do:
      index:
        index: test_1
        type: test
        id: 2
        body: { "scaled_float": 9.994 }

  - do:
      index:
        index: test_1
        type: test
        id: 3
        body: { "scaled_float": 8.99 }

  - do:
      indices.refresh: {}

  - do:
      search:
        body: { "size" : 0, "aggs" : { "scaled_float_terms" : { "terms" : { "field" : "scaled_float" } } } }

  - match: { hits.total: 3 }

  - length: { aggregations.scaled_float_terms.buckets: 2 }

  - match: { aggregations.scaled_float_terms.buckets.0.key: 9.99 }

  - is_false: aggregations.scaled_float_terms.buckets.0.key_as_string

  - match: { aggregations.scaled_float_terms.buckets.0.doc_count: 2 }

  - match: { aggregations.scaled_float_terms.buckets.1.key: 8.99 }

  - is_false: aggregations.scaled_float_terms.buckets.1.key_as_string

  - match: { aggregations.scaled_float_terms.buckets.1.doc_count: 1 }

---
"Date test":
  - do:
      index:
        index: test_1
        type: test
        id: 1
        body: { "date": "2016-05-03" }

  - do:
      index:
        index: test_1
        type: test
        id: 2
        body: { "date": "2014-09-01" }

  - do:
      index:
        index: test_1
        type: test
        id: 3
        body: { "date": "2016-05-03" }

  - do:
      indices.refresh: {}

  - do:
      search:
        body: { "size" : 0, "aggs" : { "date_terms" : { "terms" : { "field" : "date" } } } }

  - match: { hits.total: 3 }

  - length: { aggregations.date_terms.buckets: 2 }

  - match: { aggregations.date_terms.buckets.0.key: 1462233600000 }

  - match: { aggregations.date_terms.buckets.0.key_as_string: "2016-05-03T00:00:00.000Z" }

  - match: { aggregations.date_terms.buckets.0.doc_count: 2 }

  - match: { aggregations.date_terms.buckets.1.key: 1409529600000 }

  - match: { aggregations.date_terms.buckets.1.key_as_string: "2014-09-01T00:00:00.000Z" }

  - match: { aggregations.date_terms.buckets.1.doc_count: 1 }

  - do:
      search:
        body: { "size" : 0, "aggs" : { "date_terms" : { "terms" : { "field" : "date", "include" : [ "2016-05-03" ] } } } }

  - match: { hits.total: 3 }

  - length: { aggregations.date_terms.buckets: 1 }

  - match: { aggregations.date_terms.buckets.0.key_as_string: "2016-05-03T00:00:00.000Z" }

  - match: { aggregations.date_terms.buckets.0.doc_count: 2 }

  - do:
      search:
        body: { "size" : 0, "aggs" : { "date_terms" : { "terms" : { "field" : "date", "exclude" : [ "2016-05-03" ] } } } }

  - match: { hits.total: 3 }

  - length: { aggregations.date_terms.buckets: 1 }

  - match: { aggregations.date_terms.buckets.0.key_as_string: "2014-09-01T00:00:00.000Z" }

  - match: { aggregations.date_terms.buckets.0.doc_count: 1 }

---
"Partitioned string test":

  - skip:
<<<<<<< HEAD
    version: " - 5.1.99"
    reason:  Partitioning is a 5.2.0 feature
    
=======
      version: " - 5.1.99"
      reason:  Partitioning is a 5.2.0 feature

>>>>>>> c0b0a287
  - do:
      index:
        index: test_1
        type: test
        id: 1
        body: { "str" : "abc" }

  - do:
      index:
        index: test_1
        type: test
        id: 2
        body: { "str": "abc" }

  - do:
      index:
        index: test_1
        type: test
        id: 3
        body: { "str": "bcd" }

  - do:
      indices.refresh: {}

  - do:
      search:
        body: { "size" : 0, "aggs" : { "str_terms" : { "terms" : { "field" : "str", "include" : {"partition":0, "num_partitions":2 } } } } }

  - match: { hits.total: 3 }

  - length: { aggregations.str_terms.buckets: 1 }

  - match: { aggregations.str_terms.buckets.0.key: "bcd" }

  - is_false: aggregations.str_terms.buckets.0.key_as_string

  - match: { aggregations.str_terms.buckets.0.doc_count: 1 }

  - do:
      search:
        body: { "size" : 0, "aggs" : { "str_terms" : { "terms" : { "field" : "str", "include" : {"partition":1, "num_partitions":2 } } } } }

  - match: { hits.total: 3 }

  - length: { aggregations.str_terms.buckets: 1 }

  - match: { aggregations.str_terms.buckets.0.key: "abc" }

  - is_false: aggregations.str_terms.buckets.0.key_as_string

  - match: { aggregations.str_terms.buckets.0.doc_count: 2 }

---
"Partitioned integer test":

  - skip:
<<<<<<< HEAD
    version: " - 5.1.99"
    reason:  Partitioning is a 5.2.0 feature
=======
      version: " - 5.1.99"
      reason:  Partitioning is a 5.2.0 feature
>>>>>>> c0b0a287

  - do:
      index:
        index: test_1
        type: test
        id: 1
        body: { "integer": 1234 }

  - do:
      index:
        index: test_1
        type: test
        id: 2
        body: { "integer": 5678 }

  - do:
      index:
        index: test_1
        type: test
        id: 3
        body: { "integer": 1234 }

  - do:
      indices.refresh: {}

  - do:
      search:
        body: { "size" : 0, "aggs" : { "str_terms" : { "terms" : { "field" : "integer", "include" : {"partition":0, "num_partitions":2 } } } } }

  - match: { hits.total: 3 }

  - length: { aggregations.str_terms.buckets: 1 }

  - match: { aggregations.str_terms.buckets.0.key: 5678 }

  - match: { aggregations.str_terms.buckets.0.doc_count: 1 }

  - do:
      search:
        body: { "size" : 0, "aggs" : { "str_terms" : { "terms" : { "field" : "integer", "include" : {"partition":1, "num_partitions":2 } } } } }

  - match: { hits.total: 3 }

  - length: { aggregations.str_terms.buckets: 1 }

  - match: { aggregations.str_terms.buckets.0.key: 1234 }

  - match: { aggregations.str_terms.buckets.0.doc_count: 2 }

---
"Unmapped strings":

  - skip:
      version: " - 5.1.99"
      reason: Unmapped fields handling with value_type was added in 5.2

  - do:
      index:
        index: test_1
        type: test
        id: 1
        body: {}

  - do:
      indices.refresh: {}

  - do:
      search:
        body: { "size" : 0, "aggs" : { "string_terms" : { "terms" : { "field" : "unmapped_string", "value_type" : "string", "missing": "abc" } } } }

  - match: { hits.total: 1 }

  - length: { aggregations.string_terms.buckets: 1 }

  - match: { aggregations.string_terms.buckets.0.key: "abc" }

  - match: { aggregations.string_terms.buckets.0.doc_count: 1 }

---
"Unmapped booleans":

  - skip:
      version: " - 5.1.99"
      reason: Unmapped fields handling with value_type was added in 5.2

  - do:
      index:
        index: test_1
        type: test
        id: 1
        body: {}

  - do:
      indices.refresh: {}

  - do:
      search:
        body: { "size" : 0, "aggs" : { "boolean_terms" : { "terms" : { "field" : "unmapped_boolean", "value_type" : "boolean", "missing": true } } } }

  - match: { hits.total: 1 }

  - length: { aggregations.boolean_terms.buckets: 1 }

  - match: { aggregations.boolean_terms.buckets.0.key: 1 }

  - match: { aggregations.boolean_terms.buckets.0.key_as_string: "true" }

  - match: { aggregations.boolean_terms.buckets.0.doc_count: 1 }

---
"Unmapped dates":

  - skip:
      version: " - 5.1.99"
      reason: Unmapped fields handling with value_type was added in 5.2

  - do:
      index:
        index: test_1
        type: test
        id: 1
        body: {}

  - do:
      indices.refresh: {}

  - do:
      search:
        body: { "size" : 0, "aggs" : { "date_terms" : { "terms" : { "field" : "unmapped_date", "value_type" : "date", "missing": "2016-05-11" } } } }

  - match: { hits.total: 1 }

  - length: { aggregations.date_terms.buckets: 1 }

  - match: { aggregations.date_terms.buckets.0.key: 1462924800000 }

  - match: { aggregations.date_terms.buckets.0.key_as_string: "2016-05-11T00:00:00.000Z" }

  - match: { aggregations.date_terms.buckets.0.doc_count: 1 }

---
"Unmapped longs":

  - skip:
      version: " - 5.1.99"
      reason: Unmapped fields handling with value_type was added in 5.2

  - do:
      index:
        index: test_1
        type: test
        id: 1
        body: {}

  - do:
      indices.refresh: {}

  - do:
      search:
        body: { "size" : 0, "aggs" : { "long_terms" : { "terms" : { "field" : "unmapped_long", "value_type" : "long", "missing": 3 } } } }

  - match: { hits.total: 1 }

  - length: { aggregations.long_terms.buckets: 1 }

  - match: { aggregations.long_terms.buckets.0.key: 3 }

  - match: { aggregations.long_terms.buckets.0.doc_count: 1 }

---
"Unmapped doubles":

  - skip:
      version: " - 5.1.99"
      reason: Unmapped fields handling with value_type was added in 5.2

  - do:
      index:
        index: test_1
        type: test
<<<<<<< HEAD
        id: 1 
=======
        id: 1
>>>>>>> c0b0a287
        body: {}

  - do:
      indices.refresh: {}

  - do:
      search:
        body: { "size" : 0, "aggs" : { "double_terms" : { "terms" : { "field" : "unmapped_double", "value_type" : "double", "missing": 3.5 } } } }

  - match: { hits.total: 1 }

  - length: { aggregations.double_terms.buckets: 1 }

  - match: { aggregations.double_terms.buckets.0.key: 3.5 }

  - match: { aggregations.double_terms.buckets.0.doc_count: 1 }<|MERGE_RESOLUTION|>--- conflicted
+++ resolved
@@ -288,13 +288,8 @@
 ---
 "Scaled float test":
   - skip:
-<<<<<<< HEAD
-    version: " - 5.2.0"
-    reason:  scaled_float were considered as longs in aggregations, this was fixed in 5.2.0
-=======
       version: " - 5.2.0"
       reason:  scaled_float were considered as longs in aggregations, this was fixed in 5.2.0
->>>>>>> c0b0a287
 
   - do:
       index:
@@ -414,15 +409,9 @@
 "Partitioned string test":
 
   - skip:
-<<<<<<< HEAD
-    version: " - 5.1.99"
-    reason:  Partitioning is a 5.2.0 feature
-    
-=======
       version: " - 5.1.99"
       reason:  Partitioning is a 5.2.0 feature
 
->>>>>>> c0b0a287
   - do:
       index:
         index: test_1
@@ -479,13 +468,8 @@
 "Partitioned integer test":
 
   - skip:
-<<<<<<< HEAD
-    version: " - 5.1.99"
-    reason:  Partitioning is a 5.2.0 feature
-=======
       version: " - 5.1.99"
       reason:  Partitioning is a 5.2.0 feature
->>>>>>> c0b0a287
 
   - do:
       index:
@@ -666,11 +650,7 @@
       index:
         index: test_1
         type: test
-<<<<<<< HEAD
-        id: 1 
-=======
-        id: 1
->>>>>>> c0b0a287
+        id: 1
         body: {}
 
   - do:
