--- conflicted
+++ resolved
@@ -34,10 +34,6 @@
                     type: text
                   geo:
                     type: geo_point
-<<<<<<< HEAD
-                    index: no
-=======
->>>>>>> c8c4c16c
                   geo_shape:
                     type: geo_shape
                     tree: quadtree
@@ -55,11 +51,7 @@
           index:  test_2
           type:   test
           id:     id_10
-<<<<<<< HEAD
-          body: { foo: "babar", number: 456, bar: "123", geo: { lat: 48.858093, lon: 2.294694},  geo_shape:  {type: "linestring", coordinates : [[-77.03653, 38.897676], [-77.009051, 38.889939]] } }
-=======
           body: { foo: "babar", number: 456, bar: "123",  geo_shape:  {type: "linestring", coordinates : [[-77.03653, 38.897676], [-77.009051, 38.889939]] } }
->>>>>>> c8c4c16c
 
   - do:
       indices.refresh: {}
@@ -89,39 +81,6 @@
   - match: { indices._all.fields.number.max_value_as_string: "456" }
   - match: { indices._all.fields.number.type: "integer" }
 
-<<<<<<< HEAD
-  - is_false: conflicts
-
----
-"Geo field stats":
-  - skip:
-      version: " - 5.3.0"
-      reason:  geo_point fields don't return min/max for versions greater than 5.2.0
-
-  - do:
-      field_stats:
-          fields:  [geo, geo_shape]
-
-  - match: { indices._all.fields.geo.type: "geo_point" }
-  - match: { indices._all.fields.geo.max_doc: 2 }
-  - match: { indices._all.fields.geo.doc_count: -1 }
-  - match: { indices._all.fields.geo.searchable: true }
-  - match: { indices._all.fields.geo.aggregatable: true }
-  - is_false: indices._all.fields.geo.min_value
-  - is_false: indices._all.fields.geo.max_value
-  - is_false: indices._all.fields.geo.min_value_as_string
-  - is_false: indices._all.fields.geo.max_value_as_string
-  - match: { indices._all.fields.geo_shape.type: "string" }
-  - match: { indices._all.fields.geo_shape.max_doc: 1 }
-  - match: { indices._all.fields.geo_shape.doc_count: -1 }
-  - match: { indices._all.fields.geo_shape.searchable: true }
-  - match: { indices._all.fields.geo_shape.aggregatable: false }
-  - is_false: indices._all.fields.geo_shape.min_value
-  - is_false: indices._all.fields.geo_shape.max_value
-  - is_false: indices._all.fields.geo_shape.min_value_as_string
-  - is_false: indices._all.fields.geo_shape.max_value_as_string
-=======
->>>>>>> c8c4c16c
   - is_false: conflicts
 
 ---
@@ -203,17 +162,10 @@
 
 
 ---
-<<<<<<< HEAD
-"Geo field stats with level set to indices":
-  - skip:
-      version: " - 5.3.0"
-      reason:  geo_point fields don't return min/max for versions greater than 5.2.0
-=======
 "Geopoint field stats with level set to indices":
   - skip:
     version: " - 5.1.0"
     reason:  geo_point fields don't return min/max for versions greater than 5.2.0
->>>>>>> c8c4c16c
 
   - do:
       field_stats:
@@ -221,21 +173,6 @@
           level: indices
 
   - match: { indices.test_1.fields.geo.max_doc: 1 }
-<<<<<<< HEAD
-  - match: { indices.test_1.fields.geo.doc_count: 1 }
-  - is_true: indices.test_1.fields.geo.min_value
-  - is_true: indices.test_1.fields.geo.max_value
-  - is_true: indices.test_1.fields.geo.min_value_as_string
-  - is_true: indices.test_1.fields.geo.max_value_as_string
-  - match: { indices.test_1.fields.geo.searchable: true }
-  - match: { indices.test_1.fields.geo.aggregatable: true }
-  - match: { indices.test_1.fields.geo.type: "geo_point" }
-  - is_true: indices.test_2.fields.geo
-  - match: { indices.test_2.fields.geo_shape.max_doc: 1 }
-  - match: { indices.test_2.fields.geo_shape.doc_count: -1 }
-  - is_false: indices.test_2.fields.geo_shape.min_value
-  - is_false: indices.test_2.fields.geo_shape.max_value
-=======
   - match: { indices.test_1.fields.geo.doc_count: -1 }
   - match: { indices.test_1.fields.geo.min_value: "" }
   - match: { indices.test_1.fields.geo.max_value: "" }
@@ -249,37 +186,12 @@
   - match: { indices.test_2.fields.geo_shape.doc_count: -1 }
   - match: { indices.test_2.fields.geo_shape.min_value: "" }
   - match: { indices.test_2.fields.geo_shape.max_value: ""}
->>>>>>> c8c4c16c
   - is_false: indices.test_2.fields.geo_shape.min_value_as_string
   - is_false: indices.test_2.fields.geo_shape.max_value_as_string
   - match: { indices.test_2.fields.geo_shape.searchable: true }
   - match: { indices.test_2.fields.geo_shape.aggregatable: false }
   - match: { indices.test_2.fields.geo_shape.type: "string" }
-<<<<<<< HEAD
-  - is_false: conflicts
-
----
-"Geopoint field stats":
-  - skip:
-      version: " - 5.3.0"
-      reason:  geo_point type not handled for versions earlier than 6.0.0
-
-  - do:
-      field_stats:
-          fields:  [geo]
-          level: indices
-
-  - match: { indices.test_2.fields.geo.max_doc: 1 }
-  - match: { indices.test_2.fields.geo.doc_count: -1 }
-  - is_false: indices.test_2.fields.geo.min_value
-  - is_false: indices.test_2.fields.geo.max_value
-  - match: { indices.test_2.fields.geo.searchable: false }
-  - match: { indices.test_2.fields.geo.aggregatable: true }
-  - match: { indices.test_2.fields.geo.type: "geo_point" }
-  - is_true: indices.test_2.fields.geo
-=======
   - is_false: indices.test_2.fields.geo
->>>>>>> c8c4c16c
   - is_false: conflicts
 
 ---
