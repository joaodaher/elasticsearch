/*
 * Licensed to Elasticsearch under one or more contributor
 * license agreements. See the NOTICE file distributed with
 * this work for additional information regarding copyright
 * ownership. Elasticsearch licenses this file to you under
 * the Apache License, Version 2.0 (the "License"); you may
 * not use this file except in compliance with the License.
 * You may obtain a copy of the License at
 *
 *    http://www.apache.org/licenses/LICENSE-2.0
 *
 * Unless required by applicable law or agreed to in writing,
 * software distributed under the License is distributed on an
 * "AS IS" BASIS, WITHOUT WARRANTIES OR CONDITIONS OF ANY
 * KIND, either express or implied.  See the License for the
 * specific language governing permissions and limitations
 * under the License.
 */

package org.elasticsearch.cluster.metadata;

import com.carrotsearch.hppc.LongArrayList;
import com.carrotsearch.hppc.cursors.IntObjectCursor;
import com.carrotsearch.hppc.cursors.ObjectCursor;
import com.carrotsearch.hppc.cursors.ObjectObjectCursor;

import org.elasticsearch.Version;
import org.elasticsearch.action.support.ActiveShardCount;
import org.elasticsearch.cluster.Diff;
import org.elasticsearch.cluster.Diffable;
import org.elasticsearch.cluster.DiffableUtils;
import org.elasticsearch.cluster.block.ClusterBlock;
import org.elasticsearch.cluster.block.ClusterBlockLevel;
import org.elasticsearch.cluster.node.DiscoveryNodeFilters;
import org.elasticsearch.cluster.routing.allocation.IndexMetaDataUpdater;
import org.elasticsearch.common.Nullable;
import org.elasticsearch.common.bytes.BytesArray;
import org.elasticsearch.common.collect.ImmutableOpenIntMap;
import org.elasticsearch.common.collect.ImmutableOpenMap;
import org.elasticsearch.common.collect.MapBuilder;
import org.elasticsearch.common.compress.CompressedXContent;
import org.elasticsearch.common.io.stream.StreamInput;
import org.elasticsearch.common.io.stream.StreamOutput;
import org.elasticsearch.common.settings.Setting;
import org.elasticsearch.common.settings.Setting.Property;
import org.elasticsearch.common.settings.Settings;
import org.elasticsearch.common.settings.loader.SettingsLoader;
import org.elasticsearch.common.xcontent.ToXContent;
import org.elasticsearch.common.xcontent.XContentBuilder;
import org.elasticsearch.common.xcontent.XContentFactory;
import org.elasticsearch.common.xcontent.XContentHelper;
import org.elasticsearch.common.xcontent.XContentParser;
import org.elasticsearch.common.xcontent.XContentType;
import org.elasticsearch.gateway.MetaDataStateFormat;
import org.elasticsearch.index.Index;
import org.elasticsearch.index.mapper.MapperService;
import org.elasticsearch.index.shard.ShardId;
import org.elasticsearch.rest.RestStatus;
import org.joda.time.DateTime;
import org.joda.time.DateTimeZone;

import java.io.IOException;
import java.text.ParseException;
import java.util.Arrays;
import java.util.Collections;
import java.util.EnumSet;
import java.util.HashMap;
import java.util.HashSet;
import java.util.Locale;
import java.util.Map;
import java.util.Set;
import java.util.function.Function;

import static org.elasticsearch.cluster.node.DiscoveryNodeFilters.IP_VALIDATOR;
import static org.elasticsearch.cluster.node.DiscoveryNodeFilters.OpType.AND;
import static org.elasticsearch.cluster.node.DiscoveryNodeFilters.OpType.OR;
import static org.elasticsearch.common.settings.Settings.readSettingsFromStream;
import static org.elasticsearch.common.settings.Settings.writeSettingsToStream;

public class IndexMetaData implements Diffable<IndexMetaData>, ToXContent {

    /**
     * This class will be removed in v7.0
     */
    @Deprecated
    public interface Custom extends Diffable<Custom>, ToXContent {

        String type();

        Custom fromMap(Map<String, Object> map) throws IOException;

        Custom fromXContent(XContentParser parser) throws IOException;

        /**
         * Reads the {@link org.elasticsearch.cluster.Diff} from StreamInput
         */
        Diff<Custom> readDiffFrom(StreamInput in) throws IOException;

        /**
         * Reads an object of this type from the provided {@linkplain StreamInput}. The receiving instance remains unchanged.
         */
        Custom readFrom(StreamInput in) throws IOException;

        /**
         * Merges from this to another, with this being more important, i.e., if something exists in this and another,
         * this will prevail.
         */
        Custom mergeWith(Custom another);
    }

    public static Map<String, Custom> customPrototypes = new HashMap<>();

    /**
     * Register a custom index meta data factory. Make sure to call it from a static block.
     */
    public static void registerPrototype(String type, Custom proto) {
        customPrototypes.put(type, proto);
    }

    @Nullable
    public static <T extends Custom> T lookupPrototype(String type) {
        //noinspection unchecked
        return (T) customPrototypes.get(type);
    }

    public static <T extends Custom> T lookupPrototypeSafe(String type) {
        //noinspection unchecked
        T proto = (T) customPrototypes.get(type);
        if (proto == null) {
            throw new IllegalArgumentException("No custom metadata prototype registered for type [" + type + "]");
        }
        return proto;
    }

    public static final ClusterBlock INDEX_READ_ONLY_BLOCK = new ClusterBlock(5, "index read-only (api)", false, false, RestStatus.FORBIDDEN, EnumSet.of(ClusterBlockLevel.WRITE, ClusterBlockLevel.METADATA_WRITE));
    public static final ClusterBlock INDEX_READ_BLOCK = new ClusterBlock(7, "index read (api)", false, false, RestStatus.FORBIDDEN, EnumSet.of(ClusterBlockLevel.READ));
    public static final ClusterBlock INDEX_WRITE_BLOCK = new ClusterBlock(8, "index write (api)", false, false, RestStatus.FORBIDDEN, EnumSet.of(ClusterBlockLevel.WRITE));
    public static final ClusterBlock INDEX_METADATA_BLOCK = new ClusterBlock(9, "index metadata (api)", false, false, RestStatus.FORBIDDEN, EnumSet.of(ClusterBlockLevel.METADATA_WRITE, ClusterBlockLevel.METADATA_READ));

    public static enum State {
        OPEN((byte) 0),
        CLOSE((byte) 1);

        private final byte id;

        State(byte id) {
            this.id = id;
        }

        public byte id() {
            return this.id;
        }

        public static State fromId(byte id) {
            if (id == 0) {
                return OPEN;
            } else if (id == 1) {
                return CLOSE;
            }
            throw new IllegalStateException("No state match for id [" + id + "]");
        }

        public static State fromString(String state) {
            if ("open".equals(state)) {
                return OPEN;
            } else if ("close".equals(state)) {
                return CLOSE;
            }
            throw new IllegalStateException("No state match for [" + state + "]");
        }
    }

    static Setting<Integer> buildNumberOfShardsSetting() {
        /* This is a safety limit that should only be exceeded in very rare and special cases. The assumption is that
         * 99% of the users have less than 1024 shards per index. We also make it a hard check that requires restart of nodes
         * if a cluster should allow to create more than 1024 shards per index. NOTE: this does not limit the number of shards per cluster.
         * this also prevents creating stuff like a new index with millions of shards by accident which essentially kills the entire cluster
         * with OOM on the spot.*/
        final int maxNumShards = Integer.parseInt(System.getProperty("es.index.max_number_of_shards", "1024"));
        if (maxNumShards < 1) {
            throw new IllegalArgumentException("es.index.max_number_of_shards must be > 0");
        }
        return Setting.intSetting(SETTING_NUMBER_OF_SHARDS, Math.min(5, maxNumShards), 1, maxNumShards,
            Property.IndexScope);
    }

    public static final String INDEX_SETTING_PREFIX = "index.";
    public static final String SETTING_NUMBER_OF_SHARDS = "index.number_of_shards";
    public static final Setting<Integer> INDEX_NUMBER_OF_SHARDS_SETTING = buildNumberOfShardsSetting();
    public static final String SETTING_NUMBER_OF_REPLICAS = "index.number_of_replicas";
    public static final Setting<Integer> INDEX_NUMBER_OF_REPLICAS_SETTING =
        Setting.intSetting(SETTING_NUMBER_OF_REPLICAS, 1, 0, Property.Dynamic, Property.IndexScope);
    public static final String SETTING_SHADOW_REPLICAS = "index.shadow_replicas";
    public static final Setting<Boolean> INDEX_SHADOW_REPLICAS_SETTING =
        Setting.boolSetting(SETTING_SHADOW_REPLICAS, false, Property.IndexScope, Property.Deprecated);

    public static final String SETTING_ROUTING_PARTITION_SIZE = "index.routing_partition_size";
    public static final Setting<Integer> INDEX_ROUTING_PARTITION_SIZE_SETTING =
            Setting.intSetting(SETTING_ROUTING_PARTITION_SIZE, 1, 1, Property.IndexScope);

    public static final String SETTING_SHARED_FILESYSTEM = "index.shared_filesystem";
    public static final Setting<Boolean> INDEX_SHARED_FILESYSTEM_SETTING =
        Setting.boolSetting(SETTING_SHARED_FILESYSTEM, INDEX_SHADOW_REPLICAS_SETTING, Property.IndexScope, Property.Deprecated);

    public static final String SETTING_AUTO_EXPAND_REPLICAS = "index.auto_expand_replicas";
    public static final Setting<AutoExpandReplicas> INDEX_AUTO_EXPAND_REPLICAS_SETTING = AutoExpandReplicas.SETTING;
    public static final String SETTING_READ_ONLY = "index.blocks.read_only";
    public static final Setting<Boolean> INDEX_READ_ONLY_SETTING =
        Setting.boolSetting(SETTING_READ_ONLY, false, Property.Dynamic, Property.IndexScope);

    public static final String SETTING_BLOCKS_READ = "index.blocks.read";
    public static final Setting<Boolean> INDEX_BLOCKS_READ_SETTING =
        Setting.boolSetting(SETTING_BLOCKS_READ, false, Property.Dynamic, Property.IndexScope);

    public static final String SETTING_BLOCKS_WRITE = "index.blocks.write";
    public static final Setting<Boolean> INDEX_BLOCKS_WRITE_SETTING =
        Setting.boolSetting(SETTING_BLOCKS_WRITE, false, Property.Dynamic, Property.IndexScope);

    public static final String SETTING_BLOCKS_METADATA = "index.blocks.metadata";
    public static final Setting<Boolean> INDEX_BLOCKS_METADATA_SETTING =
        Setting.boolSetting(SETTING_BLOCKS_METADATA, false, Property.Dynamic, Property.IndexScope);

    public static final String SETTING_VERSION_CREATED = "index.version.created";
    public static final String SETTING_VERSION_CREATED_STRING = "index.version.created_string";
    public static final String SETTING_VERSION_UPGRADED = "index.version.upgraded";
    public static final String SETTING_VERSION_UPGRADED_STRING = "index.version.upgraded_string";
    public static final String SETTING_VERSION_MINIMUM_COMPATIBLE = "index.version.minimum_compatible";
    public static final String SETTING_CREATION_DATE = "index.creation_date";
    /**
     * The user provided name for an index. This is the plain string provided by the user when the index was created.
     * It might still contain date math expressions etc. (added in 5.0)
     */
    public static final String SETTING_INDEX_PROVIDED_NAME = "index.provided_name";
    public static final String SETTING_PRIORITY = "index.priority";
    public static final Setting<Integer> INDEX_PRIORITY_SETTING =
        Setting.intSetting("index.priority", 1, 0, Property.Dynamic, Property.IndexScope);
    public static final String SETTING_CREATION_DATE_STRING = "index.creation_date_string";
    public static final String SETTING_INDEX_UUID = "index.uuid";
    public static final String SETTING_DATA_PATH = "index.data_path";
    public static final Setting<String> INDEX_DATA_PATH_SETTING =
        new Setting<>(SETTING_DATA_PATH, "", Function.identity(), Property.IndexScope);
    public static final String SETTING_SHARED_FS_ALLOW_RECOVERY_ON_ANY_NODE = "index.shared_filesystem.recover_on_any_node";
    public static final Setting<Boolean> INDEX_SHARED_FS_ALLOW_RECOVERY_ON_ANY_NODE_SETTING =
        Setting.boolSetting(SETTING_SHARED_FS_ALLOW_RECOVERY_ON_ANY_NODE, false,
            Property.Dynamic, Property.IndexScope, Property.Deprecated);
    public static final String INDEX_UUID_NA_VALUE = "_na_";

    public static final String INDEX_ROUTING_REQUIRE_GROUP_PREFIX = "index.routing.allocation.require";
    public static final String INDEX_ROUTING_INCLUDE_GROUP_PREFIX = "index.routing.allocation.include";
    public static final String INDEX_ROUTING_EXCLUDE_GROUP_PREFIX = "index.routing.allocation.exclude";
    public static final Setting<Settings> INDEX_ROUTING_REQUIRE_GROUP_SETTING =
<<<<<<< HEAD
        Setting.groupSetting(INDEX_ROUTING_REQUIRE_GROUP_PREFIX + ".", Property.Dynamic, Property.IndexScope);
    public static final Setting<Settings> INDEX_ROUTING_INCLUDE_GROUP_SETTING =
        Setting.groupSetting(INDEX_ROUTING_INCLUDE_GROUP_PREFIX + ".", Property.Dynamic, Property.IndexScope);
    public static final Setting<Settings> INDEX_ROUTING_EXCLUDE_GROUP_SETTING =
        Setting.groupSetting(INDEX_ROUTING_EXCLUDE_GROUP_PREFIX + ".", Property.Dynamic, Property.IndexScope);
=======
        Setting.groupSetting(INDEX_ROUTING_REQUIRE_GROUP_PREFIX + ".", IP_VALIDATOR, Property.Dynamic, Property.IndexScope);
    public static final Setting<Settings> INDEX_ROUTING_INCLUDE_GROUP_SETTING =
        Setting.groupSetting(INDEX_ROUTING_INCLUDE_GROUP_PREFIX + ".", IP_VALIDATOR, Property.Dynamic, Property.IndexScope);
    public static final Setting<Settings> INDEX_ROUTING_EXCLUDE_GROUP_SETTING =
        Setting.groupSetting(INDEX_ROUTING_EXCLUDE_GROUP_PREFIX + ".", IP_VALIDATOR, Property.Dynamic, Property.IndexScope);
>>>>>>> c0b0a287
    public static final Setting<Settings> INDEX_ROUTING_INITIAL_RECOVERY_GROUP_SETTING =
        Setting.groupSetting("index.routing.allocation.initial_recovery."); // this is only setable internally not a registered setting!!

    /**
     * The number of active shard copies to check for before proceeding with a write operation.
     */
    public static final Setting<ActiveShardCount> SETTING_WAIT_FOR_ACTIVE_SHARDS =
        new Setting<>("index.write.wait_for_active_shards",
                      "1",
                      ActiveShardCount::parseString,
                      Setting.Property.Dynamic,
                      Setting.Property.IndexScope);

    public static final String KEY_IN_SYNC_ALLOCATIONS = "in_sync_allocations";
    static final String KEY_VERSION = "version";
    static final String KEY_ROUTING_NUM_SHARDS = "routing_num_shards";
    static final String KEY_SETTINGS = "settings";
    static final String KEY_STATE = "state";
    static final String KEY_MAPPINGS = "mappings";
    static final String KEY_ALIASES = "aliases";
    public static final String KEY_PRIMARY_TERMS = "primary_terms";

    public static final String INDEX_STATE_FILE_PREFIX = "state-";
    private final int routingNumShards;
    private final int routingFactor;
    private final int routingPartitionSize;

    private final int numberOfShards;
    private final int numberOfReplicas;

    private final Index index;
    private final long version;
    private final long[] primaryTerms;

    private final State state;

    private final ImmutableOpenMap<String, AliasMetaData> aliases;

    private final Settings settings;

    private final ImmutableOpenMap<String, MappingMetaData> mappings;

    private final ImmutableOpenMap<String, Custom> customs;

    private final ImmutableOpenIntMap<Set<String>> inSyncAllocationIds;

    private final transient int totalNumberOfShards;

    private final DiscoveryNodeFilters requireFilters;
    private final DiscoveryNodeFilters includeFilters;
    private final DiscoveryNodeFilters excludeFilters;
    private final DiscoveryNodeFilters initialRecoveryFilters;

    private final Version indexCreatedVersion;
    private final Version indexUpgradedVersion;
    private final org.apache.lucene.util.Version minimumCompatibleLuceneVersion;

    private final ActiveShardCount waitForActiveShards;

    private IndexMetaData(Index index, long version, long[] primaryTerms, State state, int numberOfShards, int numberOfReplicas, Settings settings,
                          ImmutableOpenMap<String, MappingMetaData> mappings, ImmutableOpenMap<String, AliasMetaData> aliases,
                          ImmutableOpenMap<String, Custom> customs, ImmutableOpenIntMap<Set<String>> inSyncAllocationIds,
                          DiscoveryNodeFilters requireFilters, DiscoveryNodeFilters initialRecoveryFilters, DiscoveryNodeFilters includeFilters, DiscoveryNodeFilters excludeFilters,
                          Version indexCreatedVersion, Version indexUpgradedVersion, org.apache.lucene.util.Version minimumCompatibleLuceneVersion,
                          int routingNumShards, int routingPartitionSize, ActiveShardCount waitForActiveShards) {

        this.index = index;
        this.version = version;
        this.primaryTerms = primaryTerms;
        assert primaryTerms.length == numberOfShards;
        this.state = state;
        this.numberOfShards = numberOfShards;
        this.numberOfReplicas = numberOfReplicas;
        this.totalNumberOfShards = numberOfShards * (numberOfReplicas + 1);
        this.settings = settings;
        this.mappings = mappings;
        this.customs = customs;
        this.aliases = aliases;
        this.inSyncAllocationIds = inSyncAllocationIds;
        this.requireFilters = requireFilters;
        this.includeFilters = includeFilters;
        this.excludeFilters = excludeFilters;
        this.initialRecoveryFilters = initialRecoveryFilters;
        this.indexCreatedVersion = indexCreatedVersion;
        this.indexUpgradedVersion = indexUpgradedVersion;
        this.minimumCompatibleLuceneVersion = minimumCompatibleLuceneVersion;
        this.routingNumShards = routingNumShards;
        this.routingFactor = routingNumShards / numberOfShards;
        this.routingPartitionSize = routingPartitionSize;
        this.waitForActiveShards = waitForActiveShards;
        assert numberOfShards * routingFactor == routingNumShards :  routingNumShards + " must be a multiple of " + numberOfShards;
    }

    public Index getIndex() {
        return index;
    }

    public String getIndexUUID() {
        return index.getUUID();
    }

    /**
     * Test whether the current index UUID is the same as the given one. Returns true if either are _na_
     */
    public boolean isSameUUID(String otherUUID) {
        assert otherUUID != null;
        assert getIndexUUID() != null;
        if (INDEX_UUID_NA_VALUE.equals(otherUUID) || INDEX_UUID_NA_VALUE.equals(getIndexUUID())) {
            return true;
        }
        return otherUUID.equals(getIndexUUID());
    }

    public long getVersion() {
        return this.version;
    }


    /**
     * The term of the current selected primary. This is a non-negative number incremented when
     * a primary shard is assigned after a full cluster restart or a replica shard is promoted to a primary.
     *
     * Note: since we increment the term every time a shard is assigned, the term for any operational shard (i.e., a shard
     * that can be indexed into) is larger than 0. See {@link IndexMetaDataUpdater#applyChanges}.
     **/
    public long primaryTerm(int shardId) {
        return this.primaryTerms[shardId];
    }

    /**
     * Return the {@link Version} on which this index has been created. This
     * information is typically useful for backward compatibility.
     */
    public Version getCreationVersion() {
        return indexCreatedVersion;
    }

    /**
     * Return the {@link Version} on which this index has been upgraded. This
     * information is typically useful for backward compatibility.
     */
    public Version getUpgradedVersion() {
        return indexUpgradedVersion;
    }

    /**
     * Return the {@link org.apache.lucene.util.Version} of the oldest lucene segment in the index
     */
    public org.apache.lucene.util.Version getMinimumCompatibleVersion() {
        return minimumCompatibleLuceneVersion;
    }

    public long getCreationDate() {
        return settings.getAsLong(SETTING_CREATION_DATE, -1L);
    }

    public State getState() {
        return this.state;
    }

    public int getNumberOfShards() {
        return numberOfShards;
    }

    public int getNumberOfReplicas() {
        return numberOfReplicas;
    }

    public int getRoutingPartitionSize() {
        return routingPartitionSize;
    }

    public boolean isRoutingPartitionedIndex() {
        return routingPartitionSize != 1;
    }

    public int getTotalNumberOfShards() {
        return totalNumberOfShards;
    }

    /**
     * Returns the configured {@link #SETTING_WAIT_FOR_ACTIVE_SHARDS}, which defaults
     * to an active shard count of 1 if not specified.
     */
    public ActiveShardCount getWaitForActiveShards() {
        return waitForActiveShards;
    }

    public Settings getSettings() {
        return settings;
    }

    public ImmutableOpenMap<String, AliasMetaData> getAliases() {
        return this.aliases;
    }

    public ImmutableOpenMap<String, MappingMetaData> getMappings() {
        return mappings;
    }

    @Nullable
    public MappingMetaData mapping(String mappingType) {
        return mappings.get(mappingType);
    }

    public static final Setting<String> INDEX_SHRINK_SOURCE_UUID = Setting.simpleString("index.shrink.source.uuid");
    public static final Setting<String> INDEX_SHRINK_SOURCE_NAME = Setting.simpleString("index.shrink.source.name");


    public Index getMergeSourceIndex() {
        return INDEX_SHRINK_SOURCE_UUID.exists(settings) ? new Index(INDEX_SHRINK_SOURCE_NAME.get(settings),  INDEX_SHRINK_SOURCE_UUID.get(settings)) : null;
    }

    /**
     * Sometimes, the default mapping exists and an actual mapping is not created yet (introduced),
     * in this case, we want to return the default mapping in case it has some default mapping definitions.
     * <p>
     * Note, once the mapping type is introduced, the default mapping is applied on the actual typed MappingMetaData,
     * setting its routing, timestamp, and so on if needed.
     */
    @Nullable
    public MappingMetaData mappingOrDefault(String mappingType) {
        MappingMetaData mapping = mappings.get(mappingType);
        if (mapping != null) {
            return mapping;
        }
        return mappings.get(MapperService.DEFAULT_MAPPING);
    }

    public ImmutableOpenMap<String, Custom> getCustoms() {
        return this.customs;
    }

    @SuppressWarnings("unchecked")
    public <T extends Custom> T custom(String type) {
        return (T) customs.get(type);
    }

    public ImmutableOpenIntMap<Set<String>> getInSyncAllocationIds() {
        return inSyncAllocationIds;
    }

    public Set<String> inSyncAllocationIds(int shardId) {
        assert shardId >= 0 && shardId < numberOfShards;
        return inSyncAllocationIds.get(shardId);
    }

    @Nullable
    public DiscoveryNodeFilters requireFilters() {
        return requireFilters;
    }

    @Nullable
    public DiscoveryNodeFilters getInitialRecoveryFilters() {
        return initialRecoveryFilters;
    }

    @Nullable
    public DiscoveryNodeFilters includeFilters() {
        return includeFilters;
    }

    @Nullable
    public DiscoveryNodeFilters excludeFilters() {
        return excludeFilters;
    }

    @Override
    public boolean equals(Object o) {
        if (this == o) {
            return true;
        }
        if (o == null || getClass() != o.getClass()) {
            return false;
        }

        IndexMetaData that = (IndexMetaData) o;

        if (version != that.version) {
            return false;
        }

        if (!aliases.equals(that.aliases)) {
            return false;
        }
        if (!index.equals(that.index)) {
            return false;
        }
        if (!mappings.equals(that.mappings)) {
            return false;
        }
        if (!settings.equals(that.settings)) {
            return false;
        }
        if (state != that.state) {
            return false;
        }
        if (!customs.equals(that.customs)) {
            return false;
        }
        if (routingNumShards != that.routingNumShards) {
            return false;
        }
        if (routingFactor != that.routingFactor) {
            return false;
        }
        if (Arrays.equals(primaryTerms, that.primaryTerms) == false) {
            return false;
        }
        if (!inSyncAllocationIds.equals(that.inSyncAllocationIds)) {
            return false;
        }
        return true;
    }

    @Override
    public int hashCode() {
        int result = index.hashCode();
        result = 31 * result + Long.hashCode(version);
        result = 31 * result + state.hashCode();
        result = 31 * result + aliases.hashCode();
        result = 31 * result + settings.hashCode();
        result = 31 * result + mappings.hashCode();
        result = 31 * result + customs.hashCode();
        result = 31 * result + Long.hashCode(routingFactor);
        result = 31 * result + Long.hashCode(routingNumShards);
        result = 31 * result + Arrays.hashCode(primaryTerms);
        result = 31 * result + inSyncAllocationIds.hashCode();
        return result;
    }


    @Override
    public Diff<IndexMetaData> diff(IndexMetaData previousState) {
        return new IndexMetaDataDiff(previousState, this);
    }

    public static Diff<IndexMetaData> readDiffFrom(StreamInput in) throws IOException {
        return new IndexMetaDataDiff(in);
    }

    public static IndexMetaData fromXContent(XContentParser parser) throws IOException {
        return Builder.fromXContent(parser);
    }

    @Override
    public XContentBuilder toXContent(XContentBuilder builder, Params params) throws IOException {
        Builder.toXContent(this, builder, params);
        return builder;
    }

    private static class IndexMetaDataDiff implements Diff<IndexMetaData> {

        private final String index;
        private final int routingNumShards;
        private final long version;
        private final long[] primaryTerms;
        private final State state;
        private final Settings settings;
        private final Diff<ImmutableOpenMap<String, MappingMetaData>> mappings;
        private final Diff<ImmutableOpenMap<String, AliasMetaData>> aliases;
        private final Diff<ImmutableOpenMap<String, Custom>> customs;
        private final Diff<ImmutableOpenIntMap<Set<String>>> inSyncAllocationIds;

        public IndexMetaDataDiff(IndexMetaData before, IndexMetaData after) {
            index = after.index.getName();
            version = after.version;
            routingNumShards = after.routingNumShards;
            state = after.state;
            settings = after.settings;
            primaryTerms = after.primaryTerms;
            mappings = DiffableUtils.diff(before.mappings, after.mappings, DiffableUtils.getStringKeySerializer());
            aliases = DiffableUtils.diff(before.aliases, after.aliases, DiffableUtils.getStringKeySerializer());
            customs = DiffableUtils.diff(before.customs, after.customs, DiffableUtils.getStringKeySerializer());
            inSyncAllocationIds = DiffableUtils.diff(before.inSyncAllocationIds, after.inSyncAllocationIds,
                DiffableUtils.getVIntKeySerializer(), DiffableUtils.StringSetValueSerializer.getInstance());
        }

        public IndexMetaDataDiff(StreamInput in) throws IOException {
            index = in.readString();
            routingNumShards = in.readInt();
            version = in.readLong();
            state = State.fromId(in.readByte());
            settings = Settings.readSettingsFromStream(in);
            primaryTerms = in.readVLongArray();
            mappings = DiffableUtils.readImmutableOpenMapDiff(in, DiffableUtils.getStringKeySerializer(), MappingMetaData::new,
                MappingMetaData::readDiffFrom);
            aliases = DiffableUtils.readImmutableOpenMapDiff(in, DiffableUtils.getStringKeySerializer(), AliasMetaData::new,
                AliasMetaData::readDiffFrom);
            customs = DiffableUtils.readImmutableOpenMapDiff(in, DiffableUtils.getStringKeySerializer(),
                new DiffableUtils.DiffableValueSerializer<String, Custom>() {
                    @Override
                    public Custom read(StreamInput in, String key) throws IOException {
                        return lookupPrototypeSafe(key).readFrom(in);
                    }

                    @SuppressWarnings("unchecked")
                    @Override
                    public Diff<Custom> readDiff(StreamInput in, String key) throws IOException {
                        return lookupPrototypeSafe(key).readDiffFrom(in);
                    }
                });
            inSyncAllocationIds = DiffableUtils.readImmutableOpenIntMapDiff(in, DiffableUtils.getVIntKeySerializer(),
                DiffableUtils.StringSetValueSerializer.getInstance());
        }

        @Override
        public void writeTo(StreamOutput out) throws IOException {
            out.writeString(index);
            out.writeInt(routingNumShards);
            out.writeLong(version);
            out.writeByte(state.id);
            Settings.writeSettingsToStream(settings, out);
            out.writeVLongArray(primaryTerms);
            mappings.writeTo(out);
            aliases.writeTo(out);
            customs.writeTo(out);
            inSyncAllocationIds.writeTo(out);
        }

        @Override
        public IndexMetaData apply(IndexMetaData part) {
            Builder builder = builder(index);
            builder.version(version);
            builder.setRoutingNumShards(routingNumShards);
            builder.state(state);
            builder.settings(settings);
            builder.primaryTerms(primaryTerms);
            builder.mappings.putAll(mappings.apply(part.mappings));
            builder.aliases.putAll(aliases.apply(part.aliases));
            builder.customs.putAll(customs.apply(part.customs));
            builder.inSyncAllocationIds.putAll(inSyncAllocationIds.apply(part.inSyncAllocationIds));
            return builder.build();
        }
    }

    public static IndexMetaData readFrom(StreamInput in) throws IOException {
        Builder builder = new Builder(in.readString());
        builder.version(in.readLong());
        builder.setRoutingNumShards(in.readInt());
        builder.state(State.fromId(in.readByte()));
        builder.settings(readSettingsFromStream(in));
        builder.primaryTerms(in.readVLongArray());
        int mappingsSize = in.readVInt();
        for (int i = 0; i < mappingsSize; i++) {
            MappingMetaData mappingMd = new MappingMetaData(in);
            builder.putMapping(mappingMd);
        }
        int aliasesSize = in.readVInt();
        for (int i = 0; i < aliasesSize; i++) {
            AliasMetaData aliasMd = new AliasMetaData(in);
            builder.putAlias(aliasMd);
        }
        int customSize = in.readVInt();
        for (int i = 0; i < customSize; i++) {
            String type = in.readString();
            Custom customIndexMetaData = lookupPrototypeSafe(type).readFrom(in);
            builder.putCustom(type, customIndexMetaData);
        }
        int inSyncAllocationIdsSize = in.readVInt();
        for (int i = 0; i < inSyncAllocationIdsSize; i++) {
            int key = in.readVInt();
            Set<String> allocationIds = DiffableUtils.StringSetValueSerializer.getInstance().read(in, key);
            builder.putInSyncAllocationIds(key, allocationIds);
        }
        return builder.build();
    }

    @Override
    public void writeTo(StreamOutput out) throws IOException {
        out.writeString(index.getName()); // uuid will come as part of settings
        out.writeLong(version);
        out.writeInt(routingNumShards);
        out.writeByte(state.id());
        writeSettingsToStream(settings, out);
        out.writeVLongArray(primaryTerms);
        out.writeVInt(mappings.size());
        for (ObjectCursor<MappingMetaData> cursor : mappings.values()) {
            cursor.value.writeTo(out);
        }
        out.writeVInt(aliases.size());
        for (ObjectCursor<AliasMetaData> cursor : aliases.values()) {
            cursor.value.writeTo(out);
        }
        out.writeVInt(customs.size());
        for (ObjectObjectCursor<String, Custom> cursor : customs) {
            out.writeString(cursor.key);
            cursor.value.writeTo(out);
        }
        out.writeVInt(inSyncAllocationIds.size());
        for (IntObjectCursor<Set<String>> cursor : inSyncAllocationIds) {
            out.writeVInt(cursor.key);
            DiffableUtils.StringSetValueSerializer.getInstance().write(cursor.value, out);
        }
    }

    public static Builder builder(String index) {
        return new Builder(index);
    }

    public static Builder builder(IndexMetaData indexMetaData) {
        return new Builder(indexMetaData);
    }

    public static class Builder {

        private String index;
        private State state = State.OPEN;
        private long version = 1;
        private long[] primaryTerms = null;
        private Settings settings = Settings.Builder.EMPTY_SETTINGS;
        private final ImmutableOpenMap.Builder<String, MappingMetaData> mappings;
        private final ImmutableOpenMap.Builder<String, AliasMetaData> aliases;
        private final ImmutableOpenMap.Builder<String, Custom> customs;
        private final ImmutableOpenIntMap.Builder<Set<String>> inSyncAllocationIds;
        private Integer routingNumShards;

        public Builder(String index) {
            this.index = index;
            this.mappings = ImmutableOpenMap.builder();
            this.aliases = ImmutableOpenMap.builder();
            this.customs = ImmutableOpenMap.builder();
            this.inSyncAllocationIds = ImmutableOpenIntMap.builder();
        }

        public Builder(IndexMetaData indexMetaData) {
            this.index = indexMetaData.getIndex().getName();
            this.state = indexMetaData.state;
            this.version = indexMetaData.version;
            this.settings = indexMetaData.getSettings();
            this.primaryTerms = indexMetaData.primaryTerms.clone();
            this.mappings = ImmutableOpenMap.builder(indexMetaData.mappings);
            this.aliases = ImmutableOpenMap.builder(indexMetaData.aliases);
            this.customs = ImmutableOpenMap.builder(indexMetaData.customs);
            this.routingNumShards = indexMetaData.routingNumShards;
            this.inSyncAllocationIds = ImmutableOpenIntMap.builder(indexMetaData.inSyncAllocationIds);
        }

        public String index() {
            return index;
        }

        public Builder index(String index) {
            this.index = index;
            return this;
        }

        public Builder numberOfShards(int numberOfShards) {
            settings = Settings.builder().put(settings).put(SETTING_NUMBER_OF_SHARDS, numberOfShards).build();
            return this;
        }

        /**
         * Sets the number of shards that should be used for routing. This should only be used if the number of shards in
         * an index has changed ie if the index is shrunk.
         */
        public Builder setRoutingNumShards(int routingNumShards) {
            this.routingNumShards = routingNumShards;
            return this;
        }

        /**
         * Returns number of shards that should be used for routing. By default this method will return the number of shards
         * for this index.
         *
         * @see #setRoutingNumShards(int)
         * @see #numberOfShards()
         */
        public int getRoutingNumShards() {
            return routingNumShards == null ? numberOfShards() : routingNumShards;
        }

        /**
         * Returns the number of shards.
         *
         * @return the provided value or -1 if it has not been set.
         */
        public int numberOfShards() {
            return settings.getAsInt(SETTING_NUMBER_OF_SHARDS, -1);
        }

        public Builder numberOfReplicas(int numberOfReplicas) {
            settings = Settings.builder().put(settings).put(SETTING_NUMBER_OF_REPLICAS, numberOfReplicas).build();
            return this;
        }

        /**
         * Returns the number of replicas.
         *
         * @return the provided value or -1 if it has not been set.
         */
        public int numberOfReplicas() {
            return settings.getAsInt(SETTING_NUMBER_OF_REPLICAS, -1);
        }

        public Builder routingPartitionSize(int routingPartitionSize) {
            settings = Settings.builder().put(settings).put(SETTING_ROUTING_PARTITION_SIZE, routingPartitionSize).build();
            return this;
        }

        /**
         * Returns the routing partition size.
         *
         * @return the provided value or -1 if it has not been set.
         */
        public int routingPartitionSize() {
            return settings.getAsInt(SETTING_ROUTING_PARTITION_SIZE, -1);
        }

        public Builder creationDate(long creationDate) {
            settings = Settings.builder().put(settings).put(SETTING_CREATION_DATE, creationDate).build();
            return this;
        }

        public Builder settings(Settings.Builder settings) {
            return settings(settings.build());
        }

        public Builder settings(Settings settings) {
            this.settings = settings;
            return this;
        }

        public MappingMetaData mapping(String type) {
            return mappings.get(type);
        }

        public Builder putMapping(String type, String source) throws IOException {
            putMapping(new MappingMetaData(type, XContentHelper.convertToMap(XContentFactory.xContent(source), source, true)));
            return this;
        }

        public Builder putMapping(MappingMetaData mappingMd) {
            mappings.put(mappingMd.type(), mappingMd);
            return this;
        }

        public Builder state(State state) {
            this.state = state;
            return this;
        }

        public Builder putAlias(AliasMetaData aliasMetaData) {
            aliases.put(aliasMetaData.alias(), aliasMetaData);
            return this;
        }

        public Builder putAlias(AliasMetaData.Builder aliasMetaData) {
            aliases.put(aliasMetaData.alias(), aliasMetaData.build());
            return this;
        }

        public Builder removeAlias(String alias) {
            aliases.remove(alias);
            return this;
        }

        public Builder removeAllAliases() {
            aliases.clear();
            return this;
        }

        public Builder putCustom(String type, Custom customIndexMetaData) {
            this.customs.put(type, customIndexMetaData);
            return this;
        }

        public Set<String> getInSyncAllocationIds(int shardId) {
            return inSyncAllocationIds.get(shardId);
        }

        public Builder putInSyncAllocationIds(int shardId, Set<String> allocationIds) {
            inSyncAllocationIds.put(shardId, new HashSet<>(allocationIds));
            return this;
        }

        public long version() {
            return this.version;
        }

        public Builder version(long version) {
            this.version = version;
            return this;
        }

        /**
         * returns the primary term for the given shard.
         * See {@link IndexMetaData#primaryTerm(int)} for more information.
         */
        public long primaryTerm(int shardId) {
            if (primaryTerms == null) {
                initializePrimaryTerms();
            }
            return this.primaryTerms[shardId];
        }

        /**
         * sets the primary term for the given shard.
         * See {@link IndexMetaData#primaryTerm(int)} for more information.
         */
        public Builder primaryTerm(int shardId, long primaryTerm) {
            if (primaryTerms == null) {
                initializePrimaryTerms();
            }
            this.primaryTerms[shardId] = primaryTerm;
            return this;
        }

        private void primaryTerms(long[] primaryTerms) {
            this.primaryTerms = primaryTerms.clone();
        }

        private void initializePrimaryTerms() {
            assert primaryTerms == null;
            if (numberOfShards() < 0) {
                throw new IllegalStateException("you must set the number of shards before setting/reading primary terms");
            }
            primaryTerms = new long[numberOfShards()];
        }


        public IndexMetaData build() {
            ImmutableOpenMap.Builder<String, AliasMetaData> tmpAliases = aliases;
            Settings tmpSettings = settings;

            // update default mapping on the MappingMetaData
            if (mappings.containsKey(MapperService.DEFAULT_MAPPING)) {
                MappingMetaData defaultMapping = mappings.get(MapperService.DEFAULT_MAPPING);
                for (ObjectCursor<MappingMetaData> cursor : mappings.values()) {
                    cursor.value.updateDefaultMapping(defaultMapping);
                }
            }

            Integer maybeNumberOfShards = settings.getAsInt(SETTING_NUMBER_OF_SHARDS, null);
            if (maybeNumberOfShards == null) {
                throw new IllegalArgumentException("must specify numberOfShards for index [" + index + "]");
            }
            int numberOfShards = maybeNumberOfShards;
            if (numberOfShards <= 0) {
                throw new IllegalArgumentException("must specify positive number of shards for index [" + index + "]");
            }

            Integer maybeNumberOfReplicas = settings.getAsInt(SETTING_NUMBER_OF_REPLICAS, null);
            if (maybeNumberOfReplicas == null) {
                throw new IllegalArgumentException("must specify numberOfReplicas for index [" + index + "]");
            }
            int numberOfReplicas = maybeNumberOfReplicas;
            if (numberOfReplicas < 0) {
                throw new IllegalArgumentException("must specify non-negative number of shards for index [" + index + "]");
            }

            int routingPartitionSize = INDEX_ROUTING_PARTITION_SIZE_SETTING.get(settings);
            if (routingPartitionSize != 1 && routingPartitionSize >= getRoutingNumShards()) {
                throw new IllegalArgumentException("routing partition size [" + routingPartitionSize + "] should be a positive number"
                        + " less than the number of shards [" + getRoutingNumShards() + "] for [" + index + "]");
            }

            // fill missing slots in inSyncAllocationIds with empty set if needed and make all entries immutable
            ImmutableOpenIntMap.Builder<Set<String>> filledInSyncAllocationIds = ImmutableOpenIntMap.builder();
            for (int i = 0; i < numberOfShards; i++) {
                if (inSyncAllocationIds.containsKey(i)) {
                    filledInSyncAllocationIds.put(i, Collections.unmodifiableSet(new HashSet<>(inSyncAllocationIds.get(i))));
                } else {
                    filledInSyncAllocationIds.put(i, Collections.emptySet());
                }
            }
            final Map<String, String> requireMap = INDEX_ROUTING_REQUIRE_GROUP_SETTING.get(settings).getAsMap();
            final DiscoveryNodeFilters requireFilters;
            if (requireMap.isEmpty()) {
                requireFilters = null;
            } else {
                requireFilters = DiscoveryNodeFilters.buildFromKeyValue(AND, requireMap);
            }
            Map<String, String> includeMap = INDEX_ROUTING_INCLUDE_GROUP_SETTING.get(settings).getAsMap();
            final DiscoveryNodeFilters includeFilters;
            if (includeMap.isEmpty()) {
                includeFilters = null;
            } else {
                includeFilters = DiscoveryNodeFilters.buildFromKeyValue(OR, includeMap);
            }
            Map<String, String> excludeMap = INDEX_ROUTING_EXCLUDE_GROUP_SETTING.get(settings).getAsMap();
            final DiscoveryNodeFilters excludeFilters;
            if (excludeMap.isEmpty()) {
                excludeFilters = null;
            } else {
                excludeFilters = DiscoveryNodeFilters.buildFromKeyValue(OR, excludeMap);
            }
            Map<String, String> initialRecoveryMap = INDEX_ROUTING_INITIAL_RECOVERY_GROUP_SETTING.get(settings).getAsMap();
            final DiscoveryNodeFilters initialRecoveryFilters;
            if (initialRecoveryMap.isEmpty()) {
                initialRecoveryFilters = null;
            } else {
                initialRecoveryFilters = DiscoveryNodeFilters.buildFromKeyValue(OR, initialRecoveryMap);
            }
            Version indexCreatedVersion = Version.indexCreated(settings);
            Version indexUpgradedVersion = settings.getAsVersion(IndexMetaData.SETTING_VERSION_UPGRADED, indexCreatedVersion);
            String stringLuceneVersion = settings.get(SETTING_VERSION_MINIMUM_COMPATIBLE);
            final org.apache.lucene.util.Version minimumCompatibleLuceneVersion;
            if (stringLuceneVersion != null) {
                try {
                    minimumCompatibleLuceneVersion = org.apache.lucene.util.Version.parse(stringLuceneVersion);
                } catch (ParseException ex) {
                    throw new IllegalStateException("Cannot parse lucene version [" + stringLuceneVersion + "] in the [" + SETTING_VERSION_MINIMUM_COMPATIBLE + "] setting", ex);
                }
            } else {
                minimumCompatibleLuceneVersion = null;
            }

            if (primaryTerms == null) {
                initializePrimaryTerms();
            } else if (primaryTerms.length != numberOfShards) {
                throw new IllegalStateException("primaryTerms length is [" + primaryTerms.length
                    + "] but should be equal to number of shards [" + numberOfShards() + "]");
            }

            final ActiveShardCount waitForActiveShards = SETTING_WAIT_FOR_ACTIVE_SHARDS.get(settings);
            if (waitForActiveShards.validate(numberOfReplicas) == false) {
                throw new IllegalArgumentException("invalid " + SETTING_WAIT_FOR_ACTIVE_SHARDS.getKey() +
                                                   "[" + waitForActiveShards + "]: cannot be greater than " +
                                                   "number of shard copies [" + (numberOfReplicas + 1) + "]");
            }

            final String uuid = settings.get(SETTING_INDEX_UUID, INDEX_UUID_NA_VALUE);
            return new IndexMetaData(new Index(index, uuid), version, primaryTerms, state, numberOfShards, numberOfReplicas, tmpSettings, mappings.build(),
                tmpAliases.build(), customs.build(), filledInSyncAllocationIds.build(), requireFilters, initialRecoveryFilters, includeFilters, excludeFilters,
                indexCreatedVersion, indexUpgradedVersion, minimumCompatibleLuceneVersion, getRoutingNumShards(), routingPartitionSize, waitForActiveShards);
        }

        public static void toXContent(IndexMetaData indexMetaData, XContentBuilder builder, ToXContent.Params params) throws IOException {
            builder.startObject(indexMetaData.getIndex().getName());

            builder.field(KEY_VERSION, indexMetaData.getVersion());
            builder.field(KEY_ROUTING_NUM_SHARDS, indexMetaData.getRoutingNumShards());
            builder.field(KEY_STATE, indexMetaData.getState().toString().toLowerCase(Locale.ENGLISH));

            boolean binary = params.paramAsBoolean("binary", false);

            builder.startObject(KEY_SETTINGS);
            for (Map.Entry<String, String> entry : indexMetaData.getSettings().getAsMap().entrySet()) {
                builder.field(entry.getKey(), entry.getValue());
            }
            builder.endObject();

            builder.startArray(KEY_MAPPINGS);
            for (ObjectObjectCursor<String, MappingMetaData> cursor : indexMetaData.getMappings()) {
                if (binary) {
                    builder.value(cursor.value.source().compressed());
                } else {
                    builder.map(XContentHelper.convertToMap(new BytesArray(cursor.value.source().uncompressed()), true).v2());
                }
            }
            builder.endArray();

            for (ObjectObjectCursor<String, Custom> cursor : indexMetaData.getCustoms()) {
                builder.startObject(cursor.key);
                cursor.value.toXContent(builder, params);
                builder.endObject();
            }

            builder.startObject(KEY_ALIASES);
            for (ObjectCursor<AliasMetaData> cursor : indexMetaData.getAliases().values()) {
                AliasMetaData.Builder.toXContent(cursor.value, builder, params);
            }
            builder.endObject();

            builder.startArray(KEY_PRIMARY_TERMS);
            for (int i = 0; i < indexMetaData.getNumberOfShards(); i++) {
                builder.value(indexMetaData.primaryTerm(i));
            }
            builder.endArray();

            builder.startObject(KEY_IN_SYNC_ALLOCATIONS);
            for (IntObjectCursor<Set<String>> cursor : indexMetaData.inSyncAllocationIds) {
                builder.startArray(String.valueOf(cursor.key));
                for (String allocationId : cursor.value) {
                    builder.value(allocationId);
                }
                builder.endArray();
            }
            builder.endObject();

            builder.endObject();
        }

        public static IndexMetaData fromXContent(XContentParser parser) throws IOException {
            if (parser.currentToken() == null) { // fresh parser? move to the first token
                parser.nextToken();
            }
            if (parser.currentToken() == XContentParser.Token.START_OBJECT) {  // on a start object move to next token
                parser.nextToken();
            }
            if (parser.currentToken() != XContentParser.Token.FIELD_NAME) {
                throw new IllegalArgumentException("expected field name but got a " + parser.currentToken());
            }
            Builder builder = new Builder(parser.currentName());

            String currentFieldName = null;
            XContentParser.Token token = parser.nextToken();
            if (token != XContentParser.Token.START_OBJECT) {
                throw new IllegalArgumentException("expected object but got a " + token);
            }
            while ((token = parser.nextToken()) != XContentParser.Token.END_OBJECT) {
                if (token == XContentParser.Token.FIELD_NAME) {
                    currentFieldName = parser.currentName();
                } else if (token == XContentParser.Token.START_OBJECT) {
                    if (KEY_SETTINGS.equals(currentFieldName)) {
                        builder.settings(Settings.builder().put(SettingsLoader.Helper.loadNestedFromMap(parser.mapOrdered())));
                    } else if (KEY_MAPPINGS.equals(currentFieldName)) {
                        while ((token = parser.nextToken()) != XContentParser.Token.END_OBJECT) {
                            if (token == XContentParser.Token.FIELD_NAME) {
                                currentFieldName = parser.currentName();
                            } else if (token == XContentParser.Token.START_OBJECT) {
                                String mappingType = currentFieldName;
                                Map<String, Object> mappingSource = MapBuilder.<String, Object>newMapBuilder().put(mappingType, parser.mapOrdered()).map();
                                builder.putMapping(new MappingMetaData(mappingType, mappingSource));
                            } else {
                                throw new IllegalArgumentException("Unexpected token: " + token);
                            }
                        }
                    } else if (KEY_ALIASES.equals(currentFieldName)) {
                        while (parser.nextToken() != XContentParser.Token.END_OBJECT) {
                            builder.putAlias(AliasMetaData.Builder.fromXContent(parser));
                        }
                    } else if (KEY_IN_SYNC_ALLOCATIONS.equals(currentFieldName)) {
                        while ((token = parser.nextToken()) != XContentParser.Token.END_OBJECT) {
                            if (token == XContentParser.Token.FIELD_NAME) {
                                currentFieldName = parser.currentName();
                            } else if (token == XContentParser.Token.START_ARRAY) {
                                String shardId = currentFieldName;
                                Set<String> allocationIds = new HashSet<>();
                                while ((token = parser.nextToken()) != XContentParser.Token.END_ARRAY) {
                                    if (token == XContentParser.Token.VALUE_STRING) {
                                        allocationIds.add(parser.text());
                                    }
                                }
                                builder.putInSyncAllocationIds(Integer.valueOf(shardId), allocationIds);
                            } else {
                                throw new IllegalArgumentException("Unexpected token: " + token);
                            }
                        }
                    } else if ("warmers".equals(currentFieldName)) {
                        // TODO: do this in 6.0:
                        // throw new IllegalArgumentException("Warmers are not supported anymore - are you upgrading from 1.x?");
                        // ignore: warmers have been removed in 5.0 and are
                        // simply ignored when upgrading from 2.x
                        assert Version.CURRENT.major <= 5;
                        parser.skipChildren();
                    } else {
                        // check if its a custom index metadata
                        Custom proto = lookupPrototype(currentFieldName);
                        if (proto == null) {
                            //TODO warn
                            parser.skipChildren();
                        } else {
                            Custom custom = proto.fromXContent(parser);
                            builder.putCustom(custom.type(), custom);
                        }
                    }
                } else if (token == XContentParser.Token.START_ARRAY) {
                    if (KEY_MAPPINGS.equals(currentFieldName)) {
                        while ((token = parser.nextToken()) != XContentParser.Token.END_ARRAY) {
                            if (token == XContentParser.Token.VALUE_EMBEDDED_OBJECT) {
                                builder.putMapping(new MappingMetaData(new CompressedXContent(parser.binaryValue())));
                            } else {
                                Map<String, Object> mapping = parser.mapOrdered();
                                if (mapping.size() == 1) {
                                    String mappingType = mapping.keySet().iterator().next();
                                    builder.putMapping(new MappingMetaData(mappingType, mapping));
                                }
                            }
                        }
                    } else if (KEY_PRIMARY_TERMS.equals(currentFieldName)) {
                        LongArrayList list = new LongArrayList();
                        while ((token = parser.nextToken()) != XContentParser.Token.END_ARRAY) {
                            if (token == XContentParser.Token.VALUE_NUMBER) {
                                list.add(parser.longValue());
                            } else {
                                throw new IllegalStateException("found a non-numeric value under [" + KEY_PRIMARY_TERMS + "]");
                            }
                        }
                        builder.primaryTerms(list.toArray());
                    } else {
                        throw new IllegalArgumentException("Unexpected field for an array " + currentFieldName);
                    }
                } else if (token.isValue()) {
                    if (KEY_STATE.equals(currentFieldName)) {
                        builder.state(State.fromString(parser.text()));
                    } else if (KEY_VERSION.equals(currentFieldName)) {
                        builder.version(parser.longValue());
                    } else if (KEY_ROUTING_NUM_SHARDS.equals(currentFieldName)) {
                        builder.setRoutingNumShards(parser.intValue());
                    } else {
                        throw new IllegalArgumentException("Unexpected field [" + currentFieldName + "]");
                    }
                } else {
                    throw new IllegalArgumentException("Unexpected token " + token);
                }
            }
            return builder.build();
        }
    }

    /**
     * Returns <code>true</code> iff the given settings indicate that the index
     * associated with these settings allocates it's shards on a shared
     * filesystem. Otherwise <code>false</code>. The default setting for this
     * is the returned value from
     * {@link #isIndexUsingShadowReplicas(org.elasticsearch.common.settings.Settings)}.
     */
    public static boolean isOnSharedFilesystem(Settings settings) {
        // don't use the setting directly, not to trigger verbose deprecation logging
        return settings.getAsBoolean(SETTING_SHARED_FILESYSTEM, isIndexUsingShadowReplicas(settings));
    }

    /**
     * Returns <code>true</code> iff the given settings indicate that the index associated
     * with these settings uses shadow replicas. Otherwise <code>false</code>. The default
     * setting for this is <code>false</code>.
     */
    public static boolean isIndexUsingShadowReplicas(Settings settings) {
        // don't use the setting directly, not to trigger verbose deprecation logging
        return settings.getAsBoolean(SETTING_SHADOW_REPLICAS, false);
    }

    /**
     * Adds human readable version and creation date settings.
     * This method is used to display the settings in a human readable format in REST API
     */
    public static Settings addHumanReadableSettings(Settings settings) {
        Settings.Builder builder = Settings.builder().put(settings);
        Version version = settings.getAsVersion(SETTING_VERSION_CREATED, null);
        if (version != null) {
            builder.put(SETTING_VERSION_CREATED_STRING, version.toString());
        }
        Version versionUpgraded = settings.getAsVersion(SETTING_VERSION_UPGRADED, null);
        if (versionUpgraded != null) {
            builder.put(SETTING_VERSION_UPGRADED_STRING, versionUpgraded.toString());
        }
        Long creationDate = settings.getAsLong(SETTING_CREATION_DATE, null);
        if (creationDate != null) {
            DateTime creationDateTime = new DateTime(creationDate, DateTimeZone.UTC);
            builder.put(SETTING_CREATION_DATE_STRING, creationDateTime.toString());
        }
        return builder.build();
    }

    private static final ToXContent.Params FORMAT_PARAMS = new MapParams(Collections.singletonMap("binary", "true"));

    /**
     * State format for {@link IndexMetaData} to write to and load from disk
     */
    public static final MetaDataStateFormat<IndexMetaData> FORMAT = new MetaDataStateFormat<IndexMetaData>(XContentType.SMILE, INDEX_STATE_FILE_PREFIX) {

        @Override
        public void toXContent(XContentBuilder builder, IndexMetaData state) throws IOException {
            Builder.toXContent(state, builder, FORMAT_PARAMS);
        }

        @Override
        public IndexMetaData fromXContent(XContentParser parser) throws IOException {
            return Builder.fromXContent(parser);
        }
    };

    /**
     * Returns the number of shards that should be used for routing. This basically defines the hash space we use in
     * {@link org.elasticsearch.cluster.routing.OperationRouting#generateShardId(IndexMetaData, String, String)} to route documents
     * to shards based on their ID or their specific routing value. The default value is {@link #getNumberOfShards()}. This value only
     * changes if and index is shrunk.
     */
    public int getRoutingNumShards() {
        return routingNumShards;
    }

    /**
     * Returns the routing factor for this index. The default is <tt>1</tt>.
     *
     * @see #getRoutingFactor(IndexMetaData, int) for details
     */
    public int getRoutingFactor() {
        return routingFactor;
    }

    /**
     * Returns the source shard ids to shrink into the given shard id.
     * @param shardId the id of the target shard to shrink to
     * @param sourceIndexMetadata the source index metadata
     * @param numTargetShards the total number of shards in the target index
     * @return a set of shard IDs to shrink into the given shard ID.
     */
    public static Set<ShardId> selectShrinkShards(int shardId, IndexMetaData sourceIndexMetadata, int numTargetShards) {
        if (shardId >= numTargetShards) {
            throw new IllegalArgumentException("the number of target shards (" + numTargetShards + ") must be greater than the shard id: "
                + shardId);
        }
        int routingFactor = getRoutingFactor(sourceIndexMetadata, numTargetShards);
        Set<ShardId> shards = new HashSet<>(routingFactor);
        for (int i = shardId * routingFactor; i < routingFactor*shardId + routingFactor; i++) {
            shards.add(new ShardId(sourceIndexMetadata.getIndex(), i));
        }
        return shards;
    }

    /**
     * Returns the routing factor for and shrunk index with the given number of target shards.
     * This factor is used in the hash function in
     * {@link org.elasticsearch.cluster.routing.OperationRouting#generateShardId(IndexMetaData, String, String)} to guarantee consistent
     * hashing / routing of documents even if the number of shards changed (ie. a shrunk index).
     *
     * @param sourceIndexMetadata the metadata of the source index
     * @param targetNumberOfShards the total number of shards in the target index
     * @return the routing factor for and shrunk index with the given number of target shards.
     * @throws IllegalArgumentException if the number of source shards is greater than the number of target shards or if the source shards
     * are not divisible by the number of target shards.
     */
    public static int getRoutingFactor(IndexMetaData sourceIndexMetadata, int targetNumberOfShards) {
        int sourceNumberOfShards = sourceIndexMetadata.getNumberOfShards();
        if (sourceNumberOfShards < targetNumberOfShards) {
            throw new IllegalArgumentException("the number of target shards must be less that the number of source shards");
        }
        int factor = sourceNumberOfShards / targetNumberOfShards;
        if (factor * targetNumberOfShards != sourceNumberOfShards || factor <= 1) {
            throw new IllegalArgumentException("the number of source shards [" + sourceNumberOfShards + "] must be a must be a multiple of ["
                + targetNumberOfShards + "]");
        }
        return factor;
    }
}<|MERGE_RESOLUTION|>--- conflicted
+++ resolved
@@ -249,19 +249,11 @@
     public static final String INDEX_ROUTING_INCLUDE_GROUP_PREFIX = "index.routing.allocation.include";
     public static final String INDEX_ROUTING_EXCLUDE_GROUP_PREFIX = "index.routing.allocation.exclude";
     public static final Setting<Settings> INDEX_ROUTING_REQUIRE_GROUP_SETTING =
-<<<<<<< HEAD
-        Setting.groupSetting(INDEX_ROUTING_REQUIRE_GROUP_PREFIX + ".", Property.Dynamic, Property.IndexScope);
-    public static final Setting<Settings> INDEX_ROUTING_INCLUDE_GROUP_SETTING =
-        Setting.groupSetting(INDEX_ROUTING_INCLUDE_GROUP_PREFIX + ".", Property.Dynamic, Property.IndexScope);
-    public static final Setting<Settings> INDEX_ROUTING_EXCLUDE_GROUP_SETTING =
-        Setting.groupSetting(INDEX_ROUTING_EXCLUDE_GROUP_PREFIX + ".", Property.Dynamic, Property.IndexScope);
-=======
         Setting.groupSetting(INDEX_ROUTING_REQUIRE_GROUP_PREFIX + ".", IP_VALIDATOR, Property.Dynamic, Property.IndexScope);
     public static final Setting<Settings> INDEX_ROUTING_INCLUDE_GROUP_SETTING =
         Setting.groupSetting(INDEX_ROUTING_INCLUDE_GROUP_PREFIX + ".", IP_VALIDATOR, Property.Dynamic, Property.IndexScope);
     public static final Setting<Settings> INDEX_ROUTING_EXCLUDE_GROUP_SETTING =
         Setting.groupSetting(INDEX_ROUTING_EXCLUDE_GROUP_PREFIX + ".", IP_VALIDATOR, Property.Dynamic, Property.IndexScope);
->>>>>>> c0b0a287
     public static final Setting<Settings> INDEX_ROUTING_INITIAL_RECOVERY_GROUP_SETTING =
         Setting.groupSetting("index.routing.allocation.initial_recovery."); // this is only setable internally not a registered setting!!
 
