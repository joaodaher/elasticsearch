/*
 * Licensed to Elasticsearch under one or more contributor
 * license agreements. See the NOTICE file distributed with
 * this work for additional information regarding copyright
 * ownership. Elasticsearch licenses this file to you under
 * the Apache License, Version 2.0 (the "License"); you may
 * not use this file except in compliance with the License.
 * You may obtain a copy of the License at
 *
 *    http://www.apache.org/licenses/LICENSE-2.0
 *
 * Unless required by applicable law or agreed to in writing,
 * software distributed under the License is distributed on an
 * "AS IS" BASIS, WITHOUT WARRANTIES OR CONDITIONS OF ANY
 * KIND, either express or implied.  See the License for the
 * specific language governing permissions and limitations
 * under the License.
 */

package org.elasticsearch.cluster.metadata;

import org.elasticsearch.cluster.Diff;
import org.elasticsearch.cluster.NamedDiff;
import org.elasticsearch.common.ParseField;
import org.elasticsearch.common.io.stream.StreamInput;
import org.elasticsearch.common.io.stream.StreamOutput;
import org.elasticsearch.common.io.stream.Writeable;
import org.elasticsearch.common.joda.Joda;
import org.elasticsearch.common.settings.Setting;
import org.elasticsearch.common.settings.Settings;
import org.elasticsearch.common.xcontent.ContextParser;
import org.elasticsearch.common.xcontent.ObjectParser;
import org.elasticsearch.common.xcontent.ToXContent;
import org.elasticsearch.common.xcontent.XContentBuilder;
import org.elasticsearch.common.xcontent.XContentParser;
import org.elasticsearch.index.Index;

import java.io.IOException;
import java.util.ArrayList;
import java.util.Collection;
import java.util.Collections;
import java.util.EnumSet;
import java.util.List;
import java.util.Objects;
import java.util.concurrent.TimeUnit;

/**
 * A collection of tombstones for explicitly marking indices as deleted in the cluster state.
 *
 * The cluster state contains a list of index tombstones for indices that have been
 * deleted in the cluster.  Because cluster states are processed asynchronously by
 * nodes and a node could be removed from the cluster for a period of time, the
 * tombstones remain in the cluster state for a fixed period of time, after which
 * they are purged.
 */
public final class IndexGraveyard implements MetaData.Custom {

    /**
     * Setting for the maximum tombstones allowed in the cluster state;
     * prevents the cluster state size from exploding too large, but it opens the
     * very unlikely risk that if there are greater than MAX_TOMBSTONES index
     * deletions while a node was offline, when it comes back online, it will have
     * missed index deletions that it may need to process.
     */
    public static final Setting<Integer> SETTING_MAX_TOMBSTONES = Setting.intSetting("cluster.indices.tombstones.size",
                                                                                     500, // the default maximum number of tombstones
                                                                                     Setting.Property.NodeScope);

    public static final String TYPE = "index-graveyard";
    private static final ParseField TOMBSTONES_FIELD = new ParseField("tombstones");
    private static final ObjectParser<List<Tombstone>, Void> GRAVEYARD_PARSER;
    static {
        GRAVEYARD_PARSER = new ObjectParser<>("index_graveyard", ArrayList::new);
        GRAVEYARD_PARSER.declareObjectArray(List::addAll, Tombstone.getParser(), TOMBSTONES_FIELD);
    }

    private final List<Tombstone> tombstones;

    private IndexGraveyard(final List<Tombstone> list) {
        assert list != null;
        tombstones = Collections.unmodifiableList(list);
    }

    public IndexGraveyard(final StreamInput in) throws IOException {
        final int queueSize = in.readVInt();
        List<Tombstone> tombstones = new ArrayList<>(queueSize);
        for (int i = 0; i < queueSize; i++) {
            tombstones.add(new Tombstone(in));
        }
        this.tombstones = Collections.unmodifiableList(tombstones);
    }

    @Override
    public String getWriteableName() {
        return TYPE;
    }

    @Override
    public EnumSet<MetaData.XContentContext> context() {
        return MetaData.API_AND_GATEWAY;
    }

    @Override
    public boolean equals(Object obj) {
        return (obj instanceof IndexGraveyard) && Objects.equals(tombstones, ((IndexGraveyard)obj).tombstones);
    }

    @Override
    public int hashCode() {
        return tombstones.hashCode();
    }

    /**
     * Get the current unmodifiable index tombstone list.
     */
    public List<Tombstone> getTombstones() {
        return tombstones;
    }

    /**
     * Returns true if the graveyard contains a tombstone for the given index.
     */
    public boolean containsIndex(final Index index) {
        for (Tombstone tombstone : tombstones) {
            if (tombstone.getIndex().equals(index)) {
                return true;
            }
        }
        return false;
    }

    @Override
    public XContentBuilder toXContent(final XContentBuilder builder, final Params params) throws IOException {
        builder.startArray(TOMBSTONES_FIELD.getPreferredName());
        for (Tombstone tombstone : tombstones) {
            tombstone.toXContent(builder, params);
        }
        return builder.endArray();
    }

    public static IndexGraveyard fromXContent(final XContentParser parser) throws IOException {
<<<<<<< HEAD
        return new IndexGraveyard(GRAVEYARD_PARSER.parse(parser, () -> ParseFieldMatcher.STRICT));
=======
        return new IndexGraveyard(GRAVEYARD_PARSER.parse(parser, null));
>>>>>>> c0b0a287
    }

    @Override
    public String toString() {
        return "IndexGraveyard[" + tombstones + "]";
    }

    @Override
    public void writeTo(final StreamOutput out) throws IOException {
        out.writeVInt(tombstones.size());
        for (Tombstone tombstone : tombstones) {
            tombstone.writeTo(out);
        }
    }

    @Override
    @SuppressWarnings("unchecked")
    public Diff<MetaData.Custom> diff(final MetaData.Custom previous) {
        return new IndexGraveyardDiff((IndexGraveyard) previous, this);
    }

    public static NamedDiff<MetaData.Custom> readDiffFrom(final StreamInput in) throws IOException {
        return new IndexGraveyardDiff(in);
    }

    public static IndexGraveyard.Builder builder() {
        return new IndexGraveyard.Builder();
    }

    public static IndexGraveyard.Builder builder(final IndexGraveyard graveyard) {
        return new IndexGraveyard.Builder(graveyard);
    }

    /**
     * A class to build an IndexGraveyard.
     */
    public static final class Builder {
        private List<Tombstone> tombstones;
        private int numPurged = -1;
        private final long currentTime = System.currentTimeMillis();

        private Builder() {
            tombstones = new ArrayList<>();
        }

        private Builder(IndexGraveyard that) {
            tombstones = new ArrayList<>(that.getTombstones());
        }

        /**
         * A copy of the current tombstones in the builder.
         */
        public List<Tombstone> tombstones() {
            return Collections.unmodifiableList(tombstones);
        }

        /**
         * Add a deleted index to the list of tombstones in the cluster state.
         */
        public Builder addTombstone(final Index index) {
            tombstones.add(new Tombstone(index, currentTime));
            return this;
        }

        /**
         * Add a set of deleted indexes to the list of tombstones in the cluster state.
         */
        public Builder addTombstones(final Collection<Index> indices) {
            for (Index index : indices) {
                addTombstone(index);
            }
            return this;
        }

        /**
         * Add a list of tombstones to the graveyard.
         */
        Builder addBuiltTombstones(final List<Tombstone> tombstones) {
            this.tombstones.addAll(tombstones);
            return this;
        }

        /**
         * Get the number of tombstones that were purged.  This should *only* be called
         * after build() has been called.
         */
        public int getNumPurged() {
            assert numPurged != -1;
            return numPurged;
        }

        /**
         * Purge tombstone entries.  Returns the number of entries that were purged.
         *
         * Tombstones are purged if the number of tombstones in the list
         * is greater than the input parameter of maximum allowed tombstones.
         * Tombstones are purged until the list is equal to the maximum allowed.
         */
        private int purge(final int maxTombstones) {
            int count = tombstones().size() - maxTombstones;
            if (count <= 0) {
                return 0;
            }
            tombstones = tombstones.subList(count, tombstones.size());
            return count;
        }

        public IndexGraveyard build() {
            return build(Settings.EMPTY);
        }

        public IndexGraveyard build(final Settings settings) {
            // first, purge the necessary amount of entries
            numPurged = purge(SETTING_MAX_TOMBSTONES.get(settings));
            return new IndexGraveyard(tombstones);
        }
    }

    /**
     * A class representing a diff of two IndexGraveyard objects.
     */
    public static final class IndexGraveyardDiff implements NamedDiff<MetaData.Custom> {

        private final List<Tombstone> added;
        private final int removedCount;

        IndexGraveyardDiff(final StreamInput in) throws IOException {
            added = Collections.unmodifiableList(in.readList((streamInput) -> new Tombstone(streamInput)));
            removedCount = in.readVInt();
        }

        IndexGraveyardDiff(final IndexGraveyard previous, final IndexGraveyard current) {
            final List<Tombstone> previousTombstones = previous.tombstones;
            final List<Tombstone> currentTombstones = current.tombstones;
            final List<Tombstone> added;
            final int removed;
            if (previousTombstones.isEmpty()) {
                // nothing will have been removed, and all entries in current are new
                added = new ArrayList<>(currentTombstones);
                removed = 0;
            } else if (currentTombstones.isEmpty()) {
                // nothing will have been added, and all entries in previous are removed
                added = Collections.emptyList();
                removed = previousTombstones.size();
            } else {
                // look through the back, starting from the end, for added tombstones
                final Tombstone lastAddedTombstone = previousTombstones.get(previousTombstones.size() - 1);
                final int addedIndex = currentTombstones.lastIndexOf(lastAddedTombstone);
                if (addedIndex < currentTombstones.size()) {
                    added = currentTombstones.subList(addedIndex + 1, currentTombstones.size());
                } else {
                    added = Collections.emptyList();
                }
                // look from the front for the removed tombstones
                final Tombstone firstTombstone = currentTombstones.get(0);
                int idx = previousTombstones.indexOf(firstTombstone);
                if (idx < 0) {
                    // the first tombstone in the current list wasn't found in the previous list,
                    // which means all tombstones from the previous list have been deleted.
                    assert added.equals(currentTombstones); // all previous are removed, so the current list must be the same as the added
                    idx = previousTombstones.size();
                }
                removed = idx;
            }
            this.added = Collections.unmodifiableList(added);
            this.removedCount = removed;
        }

        @Override
        public void writeTo(final StreamOutput out) throws IOException {
            out.writeList(added);
            out.writeVInt(removedCount);
        }

        @Override
        public IndexGraveyard apply(final MetaData.Custom previous) {
            @SuppressWarnings("unchecked") final IndexGraveyard old = (IndexGraveyard) previous;
            if (removedCount > old.tombstones.size()) {
                throw new IllegalStateException("IndexGraveyardDiff cannot remove [" + removedCount + "] entries from [" +
                                                old.tombstones.size() + "] tombstones.");
            }
            final List<Tombstone> newTombstones = new ArrayList<>(old.tombstones.subList(removedCount, old.tombstones.size()));
            for (Tombstone tombstone : added) {
                newTombstones.add(tombstone);
            }
            return new IndexGraveyard.Builder().addBuiltTombstones(newTombstones).build();
        }

        /** The index tombstones that were added between two states */
        public List<Tombstone> getAdded() {
            return added;
        }

        /** The number of index tombstones that were removed between two states */
        public int getRemovedCount() {
            return removedCount;
        }

        @Override
        public String getWriteableName() {
            return TYPE;
        }
    }

    /**
     * An individual tombstone entry for representing a deleted index.
     */
    public static final class Tombstone implements ToXContent, Writeable {

        private static final String INDEX_KEY = "index";
        private static final String DELETE_DATE_IN_MILLIS_KEY = "delete_date_in_millis";
        private static final String DELETE_DATE_KEY = "delete_date";
        private static final ObjectParser<Tombstone.Builder, Void> TOMBSTONE_PARSER;
        static {
            TOMBSTONE_PARSER = new ObjectParser<>("tombstoneEntry", Tombstone.Builder::new);
            TOMBSTONE_PARSER.declareObject(Tombstone.Builder::index, (parser, context) -> Index.fromXContent(parser),
                    new ParseField(INDEX_KEY));
            TOMBSTONE_PARSER.declareLong(Tombstone.Builder::deleteDateInMillis, new ParseField(DELETE_DATE_IN_MILLIS_KEY));
            TOMBSTONE_PARSER.declareString((b, s) -> {}, new ParseField(DELETE_DATE_KEY));
        }

<<<<<<< HEAD
        static ContextParser<ParseFieldMatcherSupplier, Tombstone> getParser() {
            return (p, c) -> TOMBSTONE_PARSER.apply(p, c).build();
=======
        static ContextParser<Void, Tombstone> getParser() {
            return (parser, context) -> TOMBSTONE_PARSER.apply(parser, null).build();
>>>>>>> c0b0a287
        }

        private final Index index;
        private final long deleteDateInMillis;

        private Tombstone(final Index index, final long deleteDateInMillis) {
            Objects.requireNonNull(index);
            if (deleteDateInMillis < 0L) {
                throw new IllegalArgumentException("invalid deleteDateInMillis [" + deleteDateInMillis + "]");
            }
            this.index = index;
            this.deleteDateInMillis = deleteDateInMillis;
        }

        // create from stream
        private Tombstone(StreamInput in) throws IOException {
            index = new Index(in);
            deleteDateInMillis = in.readLong();
        }

        /**
         * The deleted index.
         */
        public Index getIndex() {
            return index;
        }

        /**
         * The date in milliseconds that the index deletion event occurred, used for logging/debugging.
         */
        public long getDeleteDateInMillis() {
            return deleteDateInMillis;
        }

        @Override
        public void writeTo(final StreamOutput out) throws IOException {
            index.writeTo(out);
            out.writeLong(deleteDateInMillis);
        }

        @Override
        public boolean equals(final Object other) {
            if (this == other) {
                return true;
            }
            if (other == null || getClass() != other.getClass()) {
                return false;
            }
            @SuppressWarnings("unchecked") Tombstone that = (Tombstone) other;
            return index.equals(that.index) && deleteDateInMillis == that.deleteDateInMillis;
        }

        @Override
        public int hashCode() {
            int result = index.hashCode();
            result = 31 * result + Long.hashCode(deleteDateInMillis);
            return result;
        }

        @Override
        public String toString() {
            return "[index=" + index + ", deleteDate=" + Joda.getStrictStandardDateFormatter().printer().print(deleteDateInMillis) + "]";
        }

        @Override
        public XContentBuilder toXContent(final XContentBuilder builder, final Params params) throws IOException {
            builder.startObject();
            builder.field(INDEX_KEY);
            index.toXContent(builder, params);
            builder.timeValueField(DELETE_DATE_IN_MILLIS_KEY, DELETE_DATE_KEY, deleteDateInMillis, TimeUnit.MILLISECONDS);
            return builder.endObject();
        }

        public static Tombstone fromXContent(final XContentParser parser) throws IOException {
            return TOMBSTONE_PARSER.parse(parser, null).build();
        }

        /**
         * A builder for building tombstone entries.
         */
        private static final class Builder {
            private Index index;
            private long deleteDateInMillis = -1L;

            public void index(final Index index) {
                this.index = index;
            }

            public void deleteDateInMillis(final long deleteDate) {
                this.deleteDateInMillis = deleteDate;
            }

            public Tombstone build() {
                assert index != null;
                assert deleteDateInMillis > -1L;
                return new Tombstone(index, deleteDateInMillis);
            }
        }
    }

}<|MERGE_RESOLUTION|>--- conflicted
+++ resolved
@@ -139,11 +139,7 @@
     }
 
     public static IndexGraveyard fromXContent(final XContentParser parser) throws IOException {
-<<<<<<< HEAD
-        return new IndexGraveyard(GRAVEYARD_PARSER.parse(parser, () -> ParseFieldMatcher.STRICT));
-=======
         return new IndexGraveyard(GRAVEYARD_PARSER.parse(parser, null));
->>>>>>> c0b0a287
     }
 
     @Override
@@ -365,13 +361,8 @@
             TOMBSTONE_PARSER.declareString((b, s) -> {}, new ParseField(DELETE_DATE_KEY));
         }
 
-<<<<<<< HEAD
-        static ContextParser<ParseFieldMatcherSupplier, Tombstone> getParser() {
-            return (p, c) -> TOMBSTONE_PARSER.apply(p, c).build();
-=======
         static ContextParser<Void, Tombstone> getParser() {
             return (parser, context) -> TOMBSTONE_PARSER.apply(parser, null).build();
->>>>>>> c0b0a287
         }
 
         private final Index index;
