--- conflicted
+++ resolved
@@ -35,10 +35,7 @@
 import org.elasticsearch.cluster.routing.allocation.MoveDecision;
 import org.elasticsearch.cluster.routing.allocation.NodeAllocationResult;
 import org.elasticsearch.cluster.routing.allocation.RoutingAllocation;
-<<<<<<< HEAD
-=======
 import org.elasticsearch.cluster.routing.allocation.ShardAllocationDecision;
->>>>>>> c0b0a287
 import org.elasticsearch.cluster.routing.allocation.decider.AllocationDeciders;
 import org.elasticsearch.cluster.routing.allocation.decider.Decision;
 import org.elasticsearch.cluster.routing.allocation.decider.Decision.Type;
@@ -127,18 +124,6 @@
         balancer.balance();
     }
 
-<<<<<<< HEAD
-    /**
-     * Returns a decision on rebalancing a single shard to form a more optimal cluster balance.  This
-     * method is not used in itself for cluster rebalancing because all shards from all indices are
-     * taken into account when making rebalancing decisions.  This method is only intended to be used
-     * from the cluster allocation explain API to explain possible rebalancing decisions for a single
-     * shard.
-     */
-    public MoveDecision decideRebalance(final ShardRouting shard, final RoutingAllocation allocation) {
-        assert allocation.debugDecision() : "debugDecision should be set in explain mode";
-        return new Balancer(logger, allocation, weightFunction, threshold).decideRebalance(shard);
-=======
     @Override
     public ShardAllocationDecision decideShardAllocation(final ShardRouting shard, final RoutingAllocation allocation) {
         Balancer balancer = new Balancer(logger, allocation, weightFunction, threshold);
@@ -154,7 +139,6 @@
             }
         }
         return new ShardAllocationDecision(allocateUnassignedDecision, moveDecision);
->>>>>>> c0b0a287
     }
 
     /**
@@ -354,11 +338,7 @@
          */
         private MoveDecision decideRebalance(final ShardRouting shard) {
             if (shard.started() == false) {
-<<<<<<< HEAD
-                // cannot rebalance a shard that isn't started
-=======
                 // we can only rebalance started shards
->>>>>>> c0b0a287
                 return MoveDecision.NOT_TAKEN;
             }
 
@@ -458,11 +438,7 @@
             }
 
             if (canRebalance.type() != Type.YES || allocation.hasPendingAsyncFetch()) {
-<<<<<<< HEAD
-                AllocationDecision allocationDecision = allocation.hasPendingAsyncFetch() ? AllocationDecision.FETCH_PENDING :
-=======
                 AllocationDecision allocationDecision = allocation.hasPendingAsyncFetch() ? AllocationDecision.AWAITING_INFO :
->>>>>>> c0b0a287
                                                             AllocationDecision.fromDecisionType(canRebalance.type());
                 return MoveDecision.cannotRebalance(canRebalance, allocationDecision, currentNodeWeightRanking, nodeDecisions);
             } else {
@@ -669,11 +645,7 @@
             // offloading the shards.
             for (Iterator<ShardRouting> it = allocation.routingNodes().nodeInterleavedShardIterator(); it.hasNext(); ) {
                 ShardRouting shardRouting = it.next();
-<<<<<<< HEAD
-                final MoveDecision moveDecision = makeMoveDecision(shardRouting);
-=======
                 final MoveDecision moveDecision = decideMove(shardRouting);
->>>>>>> c0b0a287
                 if (moveDecision.isDecisionTaken() && moveDecision.forceMove()) {
                     final ModelNode sourceNode = nodes.get(shardRouting.currentNodeId());
                     final ModelNode targetNode = nodes.get(moveDecision.getTargetNode().getId());
