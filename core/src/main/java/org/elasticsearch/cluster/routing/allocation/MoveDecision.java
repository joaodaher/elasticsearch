--- conflicted
+++ resolved
@@ -29,10 +29,7 @@
 
 import java.io.IOException;
 import java.util.List;
-<<<<<<< HEAD
-=======
 import java.util.Objects;
->>>>>>> c0b0a287
 
 /**
  * Represents a decision to move a started shard, either because it is no longer allowed to remain on its current node
@@ -52,26 +49,15 @@
     @Nullable
     private final Decision canRemainDecision;
     @Nullable
-<<<<<<< HEAD
-    private final Decision canRebalanceDecision;
-    private final int currentNodeRanking;
-
-    private MoveDecision(Decision canRemainDecision, Decision canRebalanceDecision, AllocationDecision allocationDecision,
-=======
     private final Decision clusterRebalanceDecision;
     private final int currentNodeRanking;
 
     private MoveDecision(Decision canRemainDecision, Decision clusterRebalanceDecision, AllocationDecision allocationDecision,
->>>>>>> c0b0a287
                          DiscoveryNode assignedNode, List<NodeAllocationResult> nodeDecisions, int currentNodeRanking) {
         super(assignedNode, nodeDecisions);
         this.allocationDecision = allocationDecision;
         this.canRemainDecision = canRemainDecision;
-<<<<<<< HEAD
-        this.canRebalanceDecision = canRebalanceDecision;
-=======
         this.clusterRebalanceDecision = clusterRebalanceDecision;
->>>>>>> c0b0a287
         this.currentNodeRanking = currentNodeRanking;
     }
 
@@ -79,11 +65,7 @@
         super(in);
         allocationDecision = in.readOptionalWriteable(AllocationDecision::readFrom);
         canRemainDecision = in.readOptionalWriteable(Decision::readFrom);
-<<<<<<< HEAD
-        canRebalanceDecision = in.readOptionalWriteable(Decision::readFrom);
-=======
         clusterRebalanceDecision = in.readOptionalWriteable(Decision::readFrom);
->>>>>>> c0b0a287
         currentNodeRanking = in.readVInt();
     }
 
@@ -92,11 +74,7 @@
         super.writeTo(out);
         out.writeOptionalWriteable(allocationDecision);
         out.writeOptionalWriteable(canRemainDecision);
-<<<<<<< HEAD
-        out.writeOptionalWriteable(canRebalanceDecision);
-=======
         out.writeOptionalWriteable(clusterRebalanceDecision);
->>>>>>> c0b0a287
         out.writeVInt(currentNodeRanking);
     }
 
@@ -154,9 +132,6 @@
 
     @Override
     public boolean isDecisionTaken() {
-<<<<<<< HEAD
-        return this != NOT_TAKEN;
-=======
         return canRemainDecision != null || clusterRebalanceDecision != null;
     }
 
@@ -166,7 +141,6 @@
     public MoveDecision withRemainDecision(Decision canRemainDecision) {
         return new MoveDecision(canRemainDecision, clusterRebalanceDecision, allocationDecision,
                                    targetNode, nodeDecisions, currentNodeRanking);
->>>>>>> c0b0a287
     }
 
     /**
@@ -199,15 +173,6 @@
 
     /**
      * Returns {@code true} if the shard is allowed to be rebalanced to another node in the cluster,
-<<<<<<< HEAD
-     * returns {@code false} otherwise.  If {@link #getCanRebalanceDecision()} returns {@code null}, then
-     * the result of this method is meaningless, as no rebalance decision was taken.  If {@link #isDecisionTaken()}
-     * returns {@code false}, then invoking this method will throw an {@code IllegalStateException}.
-     */
-    public boolean canRebalance() {
-        checkDecisionState();
-        return canRebalanceDecision.type() == Type.YES;
-=======
      * returns {@code false} otherwise.  If {@link #getClusterRebalanceDecision()} returns {@code null}, then
      * the result of this method is meaningless, as no rebalance decision was taken.  If {@link #isDecisionTaken()}
      * returns {@code false}, then invoking this method will throw an {@code IllegalStateException}.
@@ -215,7 +180,6 @@
     public boolean canRebalanceCluster() {
         checkDecisionState();
         return clusterRebalanceDecision != null && clusterRebalanceDecision.type() == Type.YES;
->>>>>>> c0b0a287
     }
 
     /**
@@ -227,34 +191,6 @@
      * {@code IllegalStateException}.
      */
     @Nullable
-<<<<<<< HEAD
-    public Decision getCanRebalanceDecision() {
-        checkDecisionState();
-        return canRebalanceDecision;
-    }
-
-    /**
-     * Returns the {@link AllocationDecision} for moving this shard to another node.  If {@link #isDecisionTaken()} returns
-     * {@code false}, then invoking this method will throw an {@code IllegalStateException}.
-     */
-    @Nullable
-    public AllocationDecision getAllocationDecision() {
-        return allocationDecision;
-    }
-
-    /**
-     * Gets the current ranking of the node to which the shard is currently assigned, relative to the
-     * other nodes in the cluster as reported in {@link NodeAllocationResult#getWeightRanking()}.  The
-     * ranking will only return a meaningful positive integer if {@link #getCanRebalanceDecision()} returns
-     * a non-null value; otherwise, 0 will be returned.  If {@link #isDecisionTaken()} returns
-     * {@code false}, then invoking this method will throw an {@code IllegalStateException}.
-     */
-    public int getCurrentNodeRanking() {
-        checkDecisionState();
-        return currentNodeRanking;
-    }
-
-=======
     public Decision getClusterRebalanceDecision() {
         checkDecisionState();
         return clusterRebalanceDecision;
@@ -281,25 +217,10 @@
         return currentNodeRanking;
     }
 
->>>>>>> c0b0a287
     @Override
     public String getExplanation() {
         checkDecisionState();
         String explanation;
-<<<<<<< HEAD
-        if (canRebalanceDecision != null) {
-            // it was a decision to rebalance the shard, because the shard was allowed to remain on its current node
-            if (allocationDecision == AllocationDecision.FETCH_PENDING) {
-                explanation = "cannot rebalance as information about existing copies of this shard in the cluster is still being gathered";
-            } else if (canRebalanceDecision.type() == Type.NO) {
-                explanation = "rebalancing is not allowed on the cluster" + (atLeastOneNodeWithYesDecision() ? ", even though there " +
-                              "is at least one node on which the shard can be allocated" : "");
-            } else if (canRebalanceDecision.type() == Type.THROTTLE) {
-                explanation = "rebalancing is throttled";
-            } else {
-                if (getTargetNode() != null) {
-                    if (allocationDecision == AllocationDecision.THROTTLE) {
-=======
         if (clusterRebalanceDecision != null) {
             // it was a decision to rebalance the shard, because the shard was allowed to remain on its current node
             if (allocationDecision == AllocationDecision.AWAITING_INFO) {
@@ -313,7 +234,6 @@
                 assert clusterRebalanceDecision.type() == Type.YES;
                 if (getTargetNode() != null) {
                     if (allocationDecision == AllocationDecision.THROTTLED) {
->>>>>>> c0b0a287
                         explanation = "shard rebalancing throttled";
                     } else {
                         explanation = "can rebalance shard";
@@ -325,18 +245,10 @@
             }
         } else {
             // it was a decision to force move the shard
-<<<<<<< HEAD
-            if (canRemain()) {
-                explanation = "shard can remain on its current node";
-            } else if (allocationDecision == AllocationDecision.YES) {
-                explanation = "shard cannot remain on this node and is force-moved to another node";
-            } else if (allocationDecision == AllocationDecision.THROTTLE) {
-=======
             assert canRemain() == false;
             if (allocationDecision == AllocationDecision.YES) {
                 explanation = "shard cannot remain on this node and is force-moved to another node";
             } else if (allocationDecision == AllocationDecision.THROTTLED) {
->>>>>>> c0b0a287
                 explanation = "shard cannot remain on this node but is throttled on moving to another node";
             } else {
                 assert allocationDecision == AllocationDecision.NO;
@@ -360,23 +272,6 @@
             canRemainDecision.toXContent(builder, params);
             builder.endArray();
         }
-<<<<<<< HEAD
-        if (canRebalanceDecision != null) {
-            AllocationDecision rebalanceDecision = AllocationDecision.fromDecisionType(canRebalanceDecision.type());
-            builder.field("can_rebalance_cluster", rebalanceDecision);
-            if (rebalanceDecision != AllocationDecision.YES && canRebalanceDecision.getDecisions().isEmpty() == false) {
-                builder.startArray("can_rebalance_cluster_decisions");
-                canRebalanceDecision.toXContent(builder, params);
-                builder.endArray();
-            }
-        }
-        if (canRebalanceDecision != null) {
-            builder.field("can_rebalance_to_other_node", allocationDecision);
-        } else {
-            builder.field("can_move_to_other_node", forceMove() ? "yes" : "no");
-        }
-        builder.field(canRebalanceDecision != null ? "rebalance_explanation" : "move_explanation", getExplanation());
-=======
         if (clusterRebalanceDecision != null) {
             AllocationDecision rebalanceDecision = AllocationDecision.fromDecisionType(clusterRebalanceDecision.type());
             builder.field("can_rebalance_cluster", rebalanceDecision);
@@ -393,13 +288,10 @@
             builder.field("can_move_to_other_node", forceMove() ? "yes" : "no");
             builder.field("move_explanation", getExplanation());
         }
->>>>>>> c0b0a287
         nodeDecisionsToXContent(nodeDecisions, builder, params);
         return builder;
     }
 
-<<<<<<< HEAD
-=======
     @Override
     public boolean equals(Object other) {
         if (super.equals(other) == false) {
@@ -420,5 +312,4 @@
         return 31 * super.hashCode() + Objects.hash(allocationDecision, canRemainDecision, clusterRebalanceDecision, currentNodeRanking);
     }
 
->>>>>>> c0b0a287
 }