/*
 * Licensed to Elasticsearch under one or more contributor
 * license agreements. See the NOTICE file distributed with
 * this work for additional information regarding copyright
 * ownership. Elasticsearch licenses this file to you under
 * the Apache License, Version 2.0 (the "License"); you may
 * not use this file except in compliance with the License.
 * You may obtain a copy of the License at
 *
 *    http://www.apache.org/licenses/LICENSE-2.0
 *
 * Unless required by applicable law or agreed to in writing,
 * software distributed under the License is distributed on an
 * "AS IS" BASIS, WITHOUT WARRANTIES OR CONDITIONS OF ANY
 * KIND, either express or implied.  See the License for the
 * specific language governing permissions and limitations
 * under the License.
 */

package org.elasticsearch.cluster.routing.allocation;

import org.elasticsearch.cluster.node.DiscoveryNode;
import org.elasticsearch.cluster.routing.UnassignedInfo.AllocationStatus;
import org.elasticsearch.cluster.routing.allocation.decider.Decision;
import org.elasticsearch.cluster.routing.allocation.decider.Decision.Type;
import org.elasticsearch.common.Nullable;
import org.elasticsearch.common.io.stream.StreamInput;
import org.elasticsearch.common.io.stream.StreamOutput;
import org.elasticsearch.common.unit.TimeValue;
import org.elasticsearch.common.xcontent.XContentBuilder;

import java.io.IOException;
import java.util.Collections;
import java.util.HashMap;
import java.util.List;
import java.util.Map;
import java.util.Objects;

/**
 * Represents the allocation decision by an allocator for an unassigned shard.
 */
public class AllocateUnassignedDecision extends AbstractAllocationDecision {
    /** a constant representing a shard decision where no decision was taken */
    public static final AllocateUnassignedDecision NOT_TAKEN =
        new AllocateUnassignedDecision(AllocationStatus.NO_ATTEMPT, null, null, null, false, 0L, 0L);
    /**
     * a map of cached common no/throttle decisions that don't need explanations,
     * this helps prevent unnecessary object allocations for the non-explain API case
     */
    private static final Map<AllocationStatus, AllocateUnassignedDecision> CACHED_DECISIONS;
    static {
        Map<AllocationStatus, AllocateUnassignedDecision> cachedDecisions = new HashMap<>();
        cachedDecisions.put(AllocationStatus.FETCHING_SHARD_DATA,
            new AllocateUnassignedDecision(AllocationStatus.FETCHING_SHARD_DATA, null, null, null, false, 0L, 0L));
        cachedDecisions.put(AllocationStatus.NO_VALID_SHARD_COPY,
            new AllocateUnassignedDecision(AllocationStatus.NO_VALID_SHARD_COPY, null, null, null, false, 0L, 0L));
        cachedDecisions.put(AllocationStatus.DECIDERS_NO,
            new AllocateUnassignedDecision(AllocationStatus.DECIDERS_NO, null, null, null, false, 0L, 0L));
        cachedDecisions.put(AllocationStatus.DECIDERS_THROTTLED,
            new AllocateUnassignedDecision(AllocationStatus.DECIDERS_THROTTLED, null, null, null, false, 0L, 0L));
        cachedDecisions.put(AllocationStatus.DELAYED_ALLOCATION,
            new AllocateUnassignedDecision(AllocationStatus.DELAYED_ALLOCATION, null, null, null, false, 0L, 0L));
        CACHED_DECISIONS = Collections.unmodifiableMap(cachedDecisions);
    }

    @Nullable
    private final AllocationStatus allocationStatus;
    @Nullable
    private final String allocationId;
    private final boolean reuseStore;
    private final long remainingDelayInMillis;
    private final long configuredDelayInMillis;

    private AllocateUnassignedDecision(AllocationStatus allocationStatus,
                                       DiscoveryNode assignedNode,
                                       String allocationId,
                                       List<NodeAllocationResult> nodeDecisions,
                                       boolean reuseStore,
                                       long remainingDelayInMillis,
                                       long configuredDelayInMillis) {
        super(assignedNode, nodeDecisions);
        assert assignedNode != null || allocationStatus != null :
            "a yes decision must have a node to assign the shard to";
        assert allocationId == null || assignedNode != null :
            "allocation id can only be null if the assigned node is null";
        this.allocationStatus = allocationStatus;
        this.allocationId = allocationId;
        this.reuseStore = reuseStore;
        this.remainingDelayInMillis = remainingDelayInMillis;
        this.configuredDelayInMillis = configuredDelayInMillis;
    }

    public AllocateUnassignedDecision(StreamInput in) throws IOException {
        super(in);
        allocationStatus = in.readOptionalWriteable(AllocationStatus::readFrom);
        allocationId = in.readOptionalString();
        reuseStore = in.readBoolean();
        remainingDelayInMillis = in.readVLong();
        configuredDelayInMillis = in.readVLong();
    }

    /**
     * Returns a NO decision with the given {@link AllocationStatus}, and the individual node-level
     * decisions that comprised the final NO decision if in explain mode.
     */
    public static AllocateUnassignedDecision no(AllocationStatus allocationStatus, @Nullable List<NodeAllocationResult> decisions) {
        return no(allocationStatus, decisions, false);
    }

    /**
     * Returns a NO decision for a delayed shard allocation on a replica shard, with the individual node-level
     * decisions that comprised the final NO decision, if in explain mode.  Instances created with this
     * method will return {@link AllocationStatus#DELAYED_ALLOCATION} for {@link #getAllocationStatus()}.
     */
    public static AllocateUnassignedDecision delayed(long remainingDelay, long totalDelay,
                                                     @Nullable List<NodeAllocationResult> decisions) {
        return no(AllocationStatus.DELAYED_ALLOCATION, decisions, false, remainingDelay, totalDelay);
    }

    /**
     * Returns a NO decision with the given {@link AllocationStatus}, and the individual node-level
     * decisions that comprised the final NO decision if in explain mode.
     */
    public static AllocateUnassignedDecision no(AllocationStatus allocationStatus, @Nullable List<NodeAllocationResult> decisions,
                                                boolean reuseStore) {
        return no(allocationStatus, decisions, reuseStore, 0L, 0L);
    }

    private static AllocateUnassignedDecision no(AllocationStatus allocationStatus, @Nullable List<NodeAllocationResult> decisions,
                                                 boolean reuseStore, long remainingDelay, long totalDelay) {
        if (decisions != null) {
            return new AllocateUnassignedDecision(allocationStatus, null, null, decisions, reuseStore, remainingDelay, totalDelay);
        } else {
            return getCachedDecision(allocationStatus);
        }
    }

    /**
     * Returns a THROTTLE decision, with the individual node-level decisions that
     * comprised the final THROTTLE decision if in explain mode.
     */
    public static AllocateUnassignedDecision throttle(@Nullable List<NodeAllocationResult> decisions) {
        if (decisions != null) {
            return new AllocateUnassignedDecision(AllocationStatus.DECIDERS_THROTTLED, null, null, decisions, false, 0L, 0L);
        } else {
            return getCachedDecision(AllocationStatus.DECIDERS_THROTTLED);
        }
    }

    /**
     * Creates a YES decision with the given individual node-level decisions that
     * comprised the final YES decision, along with the node id to which the shard is assigned and
     * the allocation id for the shard, if available.
     */
    public static AllocateUnassignedDecision yes(DiscoveryNode assignedNode, @Nullable String allocationId,
                                                 @Nullable List<NodeAllocationResult> decisions, boolean reuseStore) {
        return new AllocateUnassignedDecision(null, assignedNode, allocationId, decisions, reuseStore, 0L, 0L);
    }

    /**
     * Creates a {@link AllocateUnassignedDecision} from the given {@link Decision} and the assigned node, if any.
     */
    public static AllocateUnassignedDecision fromDecision(Decision decision, @Nullable DiscoveryNode assignedNode,
                                                          @Nullable List<NodeAllocationResult> nodeDecisions) {
        final Type decisionType = decision.type();
        AllocationStatus allocationStatus = decisionType != Type.YES ? AllocationStatus.fromDecision(decisionType) : null;
        return new AllocateUnassignedDecision(allocationStatus, assignedNode, null, nodeDecisions, false, 0L, 0L);
    }

    private static AllocateUnassignedDecision getCachedDecision(AllocationStatus allocationStatus) {
        AllocateUnassignedDecision decision = CACHED_DECISIONS.get(allocationStatus);
        return Objects.requireNonNull(decision, "precomputed decision not found for " + allocationStatus);
    }

    @Override
    public boolean isDecisionTaken() {
<<<<<<< HEAD
        return this != NOT_TAKEN;
=======
        return allocationStatus != AllocationStatus.NO_ATTEMPT;
>>>>>>> c0b0a287
    }

    /**
     * Returns the {@link AllocationDecision} denoting the result of an allocation attempt.
     * If {@link #isDecisionTaken()} returns {@code false}, then invoking this method will
     * throw an {@code IllegalStateException}.
     */
    public AllocationDecision getAllocationDecision() {
        checkDecisionState();
        return AllocationDecision.fromAllocationStatus(allocationStatus);
    }

    /**
     * Returns the status of an unsuccessful allocation attempt.  This value will be {@code null} if
     * no decision was taken or if the decision was {@link Decision.Type#YES}.  If {@link #isDecisionTaken()}
     * returns {@code false}, then invoking this method will throw an {@code IllegalStateException}.
     */
    @Nullable
    public AllocationStatus getAllocationStatus() {
        checkDecisionState();
        return allocationStatus;
    }

    /**
     * Gets the allocation id for the existing shard copy that the allocator is assigning the shard to.
     * This method returns a non-null value iff {@link #getTargetNode()} returns a non-null value
     * and the node on which the shard is assigned already has a shard copy with an in-sync allocation id
     * that we can re-use.  If {@link #isDecisionTaken()} returns {@code false}, then invoking this method
     * will throw an {@code IllegalStateException}.
     */
    @Nullable
    public String getAllocationId() {
        checkDecisionState();
        return allocationId;
    }

    /**
     * Gets the remaining delay for allocating the replica shard when a node holding the replica left
     * the cluster and the deciders are waiting to see if the node returns before allocating the replica
     * elsewhere.  Only returns a meaningful positive value if {@link #getAllocationStatus()} returns
     * {@link AllocationStatus#DELAYED_ALLOCATION}.  If {@link #isDecisionTaken()} returns {@code false},
     * then invoking this method will throw an {@code IllegalStateException}.
     */
    public long getRemainingDelayInMillis() {
        checkDecisionState();
        return remainingDelayInMillis;
    }

    /**
     * Gets the total configured delay for allocating the replica shard when a node holding the replica left
     * the cluster and the deciders are waiting to see if the node returns before allocating the replica
     * elsewhere.  Only returns a meaningful positive value if {@link #getAllocationStatus()} returns
     * {@link AllocationStatus#DELAYED_ALLOCATION}.  If {@link #isDecisionTaken()} returns {@code false},
     * then invoking this method will throw an {@code IllegalStateException}.
     */
    public long getConfiguredDelayInMillis() {
        checkDecisionState();
        return configuredDelayInMillis;
    }

    @Override
    public String getExplanation() {
        checkDecisionState();
<<<<<<< HEAD
        String explanation;
        if (allocationStatus == null) {
            explanation = "can allocate the shard";
        } else if (allocationStatus == AllocationStatus.DECIDERS_THROTTLED) {
            explanation = "allocation temporarily throttled";
        } else if (allocationStatus == AllocationStatus.FETCHING_SHARD_DATA) {
            explanation = "cannot allocate because information about existing shard data is still being retrieved from " +
                              "some of the nodes";
        } else if (allocationStatus == AllocationStatus.NO_VALID_SHARD_COPY) {
            if (getNodeDecisions() != null && getNodeDecisions().size() > 0) {
                explanation = "cannot allocate because all existing copies of the shard are unreadable";
            } else {
                explanation = "cannot allocate because a previous copy of the shard existed but could not be found";
            }
        } else if (allocationStatus == AllocationStatus.DELAYED_ALLOCATION) {
            explanation = "cannot allocate because the cluster is still waiting " +
=======
        AllocationDecision allocationDecision = getAllocationDecision();
        if (allocationDecision == AllocationDecision.YES) {
            return "can allocate the shard";
        } else if (allocationDecision == AllocationDecision.THROTTLED) {
            return "allocation temporarily throttled";
        } else if (allocationDecision == AllocationDecision.AWAITING_INFO) {
            return "cannot allocate because information about existing shard data is still being retrieved from some of the nodes";
        } else if (allocationDecision == AllocationDecision.NO_VALID_SHARD_COPY) {
            if (getNodeDecisions() != null && getNodeDecisions().isEmpty() == false) {
                return "cannot allocate because all found copies of the shard are either stale or corrupt";
            } else {
                return "cannot allocate because a previous copy of the primary shard existed but can no longer be found on " +
                       "the nodes in the cluster";
            }
        } else if (allocationDecision == AllocationDecision.ALLOCATION_DELAYED) {
            return "cannot allocate because the cluster is still waiting " +
>>>>>>> c0b0a287
                              TimeValue.timeValueMillis(remainingDelayInMillis) +
                              " for the departed node holding a replica to rejoin" +
                              (atLeastOneNodeWithYesDecision() ?
                                   ", despite being allowed to allocate the shard to at least one other node" : "");
        } else {
<<<<<<< HEAD
            assert allocationStatus == AllocationStatus.DECIDERS_NO;
            if (reuseStore) {
                explanation = "cannot allocate because allocation is not permitted to any of the nodes that hold an in-sync shard copy";
            } else {
                explanation = "cannot allocate because allocation is not permitted to any of the nodes";
            }
        }
        return explanation;
=======
            assert allocationDecision == AllocationDecision.NO;
            if (reuseStore) {
                return "cannot allocate because allocation is not permitted to any of the nodes that hold an in-sync shard copy";
            } else {
                return "cannot allocate because allocation is not permitted to any of the nodes";
            }
        }
>>>>>>> c0b0a287
    }

    @Override
    public XContentBuilder toXContent(XContentBuilder builder, Params params) throws IOException {
        checkDecisionState();
        builder.field("can_allocate", getAllocationDecision());
        builder.field("allocate_explanation", getExplanation());
        if (targetNode != null) {
            builder.startObject("target_node");
            discoveryNodeToXContent(targetNode, true, builder);
            builder.endObject();
        }
        if (allocationId != null) {
            builder.field("allocation_id", allocationId);
        }
        if (allocationStatus == AllocationStatus.DELAYED_ALLOCATION) {
            builder.timeValueField("configured_delay_in_millis", "configured_delay", TimeValue.timeValueMillis(configuredDelayInMillis));
            builder.timeValueField("remaining_delay_in_millis", "remaining_delay", TimeValue.timeValueMillis(remainingDelayInMillis));
        }
        nodeDecisionsToXContent(nodeDecisions, builder, params);
        return builder;
    }

    @Override
    public void writeTo(StreamOutput out) throws IOException {
        super.writeTo(out);
        out.writeOptionalWriteable(allocationStatus);
        out.writeOptionalString(allocationId);
        out.writeBoolean(reuseStore);
        out.writeVLong(remainingDelayInMillis);
        out.writeVLong(configuredDelayInMillis);
<<<<<<< HEAD
=======
    }

    @Override
    public boolean equals(Object other) {
        if (super.equals(other) == false) {
            return false;
        }
        if (other instanceof AllocateUnassignedDecision == false) {
            return false;
        }
        @SuppressWarnings("unchecked") AllocateUnassignedDecision that = (AllocateUnassignedDecision) other;
        return Objects.equals(allocationStatus, that.allocationStatus)
                   && Objects.equals(allocationId, that.allocationId)
                   && reuseStore == that.reuseStore
                   && configuredDelayInMillis == that.configuredDelayInMillis
                   && remainingDelayInMillis == that.remainingDelayInMillis;
    }

    @Override
    public int hashCode() {
        return 31 * super.hashCode() + Objects.hash(allocationStatus, allocationId, reuseStore,
            configuredDelayInMillis, remainingDelayInMillis);
>>>>>>> c0b0a287
    }

}<|MERGE_RESOLUTION|>--- conflicted
+++ resolved
@@ -174,11 +174,7 @@
 
     @Override
     public boolean isDecisionTaken() {
-<<<<<<< HEAD
-        return this != NOT_TAKEN;
-=======
         return allocationStatus != AllocationStatus.NO_ATTEMPT;
->>>>>>> c0b0a287
     }
 
     /**
@@ -242,24 +238,6 @@
     @Override
     public String getExplanation() {
         checkDecisionState();
-<<<<<<< HEAD
-        String explanation;
-        if (allocationStatus == null) {
-            explanation = "can allocate the shard";
-        } else if (allocationStatus == AllocationStatus.DECIDERS_THROTTLED) {
-            explanation = "allocation temporarily throttled";
-        } else if (allocationStatus == AllocationStatus.FETCHING_SHARD_DATA) {
-            explanation = "cannot allocate because information about existing shard data is still being retrieved from " +
-                              "some of the nodes";
-        } else if (allocationStatus == AllocationStatus.NO_VALID_SHARD_COPY) {
-            if (getNodeDecisions() != null && getNodeDecisions().size() > 0) {
-                explanation = "cannot allocate because all existing copies of the shard are unreadable";
-            } else {
-                explanation = "cannot allocate because a previous copy of the shard existed but could not be found";
-            }
-        } else if (allocationStatus == AllocationStatus.DELAYED_ALLOCATION) {
-            explanation = "cannot allocate because the cluster is still waiting " +
-=======
         AllocationDecision allocationDecision = getAllocationDecision();
         if (allocationDecision == AllocationDecision.YES) {
             return "can allocate the shard";
@@ -276,22 +254,11 @@
             }
         } else if (allocationDecision == AllocationDecision.ALLOCATION_DELAYED) {
             return "cannot allocate because the cluster is still waiting " +
->>>>>>> c0b0a287
                               TimeValue.timeValueMillis(remainingDelayInMillis) +
                               " for the departed node holding a replica to rejoin" +
                               (atLeastOneNodeWithYesDecision() ?
                                    ", despite being allowed to allocate the shard to at least one other node" : "");
         } else {
-<<<<<<< HEAD
-            assert allocationStatus == AllocationStatus.DECIDERS_NO;
-            if (reuseStore) {
-                explanation = "cannot allocate because allocation is not permitted to any of the nodes that hold an in-sync shard copy";
-            } else {
-                explanation = "cannot allocate because allocation is not permitted to any of the nodes";
-            }
-        }
-        return explanation;
-=======
             assert allocationDecision == AllocationDecision.NO;
             if (reuseStore) {
                 return "cannot allocate because allocation is not permitted to any of the nodes that hold an in-sync shard copy";
@@ -299,7 +266,6 @@
                 return "cannot allocate because allocation is not permitted to any of the nodes";
             }
         }
->>>>>>> c0b0a287
     }
 
     @Override
@@ -331,8 +297,6 @@
         out.writeBoolean(reuseStore);
         out.writeVLong(remainingDelayInMillis);
         out.writeVLong(configuredDelayInMillis);
-<<<<<<< HEAD
-=======
     }
 
     @Override
@@ -355,7 +319,6 @@
     public int hashCode() {
         return 31 * super.hashCode() + Objects.hash(allocationStatus, allocationId, reuseStore,
             configuredDelayInMillis, remainingDelayInMillis);
->>>>>>> c0b0a287
     }
 
 }