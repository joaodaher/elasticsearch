/*
 * Licensed to Elasticsearch under one or more contributor
 * license agreements. See the NOTICE file distributed with
 * this work for additional information regarding copyright
 * ownership. Elasticsearch licenses this file to you under
 * the Apache License, Version 2.0 (the "License"); you may
 * not use this file except in compliance with the License.
 * You may obtain a copy of the License at
 *
 *    http://www.apache.org/licenses/LICENSE-2.0
 *
 * Unless required by applicable law or agreed to in writing,
 * software distributed under the License is distributed on an
 * "AS IS" BASIS, WITHOUT WARRANTIES OR CONDITIONS OF ANY
 * KIND, either express or implied.  See the License for the
 * specific language governing permissions and limitations
 * under the License.
 */

package org.elasticsearch.client.transport;

import org.apache.lucene.util.IOUtils;
import org.elasticsearch.action.Action;
import org.elasticsearch.action.ActionListener;
import org.elasticsearch.action.ActionModule;
import org.elasticsearch.action.ActionRequest;
import org.elasticsearch.action.ActionRequestBuilder;
import org.elasticsearch.action.ActionResponse;
import org.elasticsearch.client.support.AbstractClient;
import org.elasticsearch.cluster.ClusterModule;
import org.elasticsearch.cluster.node.DiscoveryNode;
import org.elasticsearch.common.UUIDs;
import org.elasticsearch.common.component.LifecycleComponent;
import org.elasticsearch.common.inject.Injector;
import org.elasticsearch.common.inject.Module;
import org.elasticsearch.common.inject.ModulesBuilder;
import org.elasticsearch.common.io.stream.NamedWriteableRegistry;
import org.elasticsearch.common.network.NetworkModule;
import org.elasticsearch.common.network.NetworkService;
import org.elasticsearch.common.settings.Setting;
import org.elasticsearch.common.settings.Settings;
import org.elasticsearch.common.settings.SettingsModule;
import org.elasticsearch.common.transport.TransportAddress;
import org.elasticsearch.common.unit.TimeValue;
import org.elasticsearch.common.util.BigArrays;
import org.elasticsearch.common.xcontent.NamedXContentRegistry;
import org.elasticsearch.indices.breaker.CircuitBreakerService;
import org.elasticsearch.node.Node;
import org.elasticsearch.node.InternalSettingsPreparer;
import org.elasticsearch.plugins.ActionPlugin;
import org.elasticsearch.plugins.NetworkPlugin;
import org.elasticsearch.plugins.Plugin;
import org.elasticsearch.plugins.PluginsService;
import org.elasticsearch.plugins.SearchPlugin;
import org.elasticsearch.search.SearchModule;
import org.elasticsearch.threadpool.ExecutorBuilder;
import org.elasticsearch.threadpool.ThreadPool;
import org.elasticsearch.transport.TcpTransport;
import org.elasticsearch.transport.Transport;
import org.elasticsearch.transport.TransportService;

import java.io.Closeable;
import java.net.UnknownHostException;
import java.util.ArrayList;
import java.util.Arrays;
import java.util.Collection;
import java.util.Collections;
import java.util.List;
import java.util.concurrent.TimeUnit;
import java.util.function.Function;
import java.util.stream.Collectors;
import java.util.stream.Stream;

import static java.util.stream.Collectors.toList;
import static org.elasticsearch.common.unit.TimeValue.timeValueSeconds;

/**
 * The transport client allows to create a client that is not part of the cluster, but simply connects to one
 * or more nodes directly by adding their respective addresses using {@link #addTransportAddress(org.elasticsearch.common.transport.TransportAddress)}.
 * <p>
 * The transport client important modules used is the {@link org.elasticsearch.common.network.NetworkModule} which is
 * started in client mode (only connects, no bind).
 */
public abstract class TransportClient extends AbstractClient {

    public static final Setting<TimeValue> CLIENT_TRANSPORT_NODES_SAMPLER_INTERVAL =
        Setting.positiveTimeSetting("client.transport.nodes_sampler_interval", timeValueSeconds(5), Setting.Property.NodeScope);
    public static final Setting<TimeValue> CLIENT_TRANSPORT_PING_TIMEOUT =
        Setting.positiveTimeSetting("client.transport.ping_timeout", timeValueSeconds(5), Setting.Property.NodeScope);
    public static final Setting<Boolean> CLIENT_TRANSPORT_IGNORE_CLUSTER_NAME =
        Setting.boolSetting("client.transport.ignore_cluster_name", false, Setting.Property.NodeScope);
    public static final Setting<Boolean> CLIENT_TRANSPORT_SNIFF =
        Setting.boolSetting("client.transport.sniff", false, Setting.Property.NodeScope);

    private static PluginsService newPluginService(final Settings settings, Collection<Class<? extends Plugin>> plugins) {
        final Settings.Builder settingsBuilder = Settings.builder()
                .put(TcpTransport.PING_SCHEDULE.getKey(), "5s") // enable by default the transport schedule ping interval
                .put(InternalSettingsPreparer.prepareSettings(settings))
                .put(NetworkService.NETWORK_SERVER.getKey(), false)
                .put(CLIENT_TYPE_SETTING_S.getKey(), CLIENT_TYPE);
        return new PluginsService(settingsBuilder.build(), null, null, plugins);
    }

    protected static Collection<Class<? extends Plugin>> addPlugins(Collection<Class<? extends Plugin>> collection,
                                                                    Class<? extends Plugin>... plugins) {
        return addPlugins(collection, Arrays.asList(plugins));
    }

    protected static Collection<Class<? extends Plugin>> addPlugins(Collection<Class<? extends Plugin>> collection,
            Collection<Class<? extends Plugin>> plugins) {
        ArrayList<Class<? extends Plugin>> list = new ArrayList<>(collection);
        for (Class<? extends Plugin> p : plugins) {
            if (list.contains(p)) {
                throw new IllegalArgumentException("plugin already exists: " + p);
            }
            list.add(p);
        }
        return list;
    }

    private static ClientTemplate buildTemplate(Settings providedSettings, Settings defaultSettings,
                                                Collection<Class<? extends Plugin>> plugins, HostFailureListener failureListner) {
        if (Node.NODE_NAME_SETTING.exists(providedSettings) == false) {
            providedSettings = Settings.builder().put(providedSettings).put(Node.NODE_NAME_SETTING.getKey(), "_client_").build();
        }
        final PluginsService pluginsService = newPluginService(providedSettings, plugins);
        final Settings settings = Settings.builder().put(defaultSettings).put(pluginsService.updatedSettings()).build();
        final List<Closeable> resourcesToClose = new ArrayList<>();
        final ThreadPool threadPool = new ThreadPool(settings);
        resourcesToClose.add(() -> ThreadPool.terminate(threadPool, 10, TimeUnit.SECONDS));
        final NetworkService networkService = new NetworkService(settings, Collections.emptyList());
        try {
            final List<Setting<?>> additionalSettings = new ArrayList<>();
            final List<String> additionalSettingsFilter = new ArrayList<>();
            additionalSettings.addAll(pluginsService.getPluginSettings());
            additionalSettingsFilter.addAll(pluginsService.getPluginSettingsFilter());
            for (final ExecutorBuilder<?> builder : threadPool.builders()) {
                additionalSettings.addAll(builder.getRegisteredSettings());
            }
            SettingsModule settingsModule = new SettingsModule(settings, additionalSettings, additionalSettingsFilter);

            SearchModule searchModule = new SearchModule(settings, true, pluginsService.filterPlugins(SearchPlugin.class));
            List<NamedWriteableRegistry.Entry> entries = new ArrayList<>();
            entries.addAll(NetworkModule.getNamedWriteables());
            entries.addAll(searchModule.getNamedWriteables());
            entries.addAll(ClusterModule.getNamedWriteables());
            entries.addAll(pluginsService.filterPlugins(Plugin.class).stream()
                                         .flatMap(p -> p.getNamedWriteables().stream())
                                         .collect(Collectors.toList()));
            NamedWriteableRegistry namedWriteableRegistry = new NamedWriteableRegistry(entries);
            NamedXContentRegistry xContentRegistry = new NamedXContentRegistry(Stream.of(
                    searchModule.getNamedXContents().stream(),
                    pluginsService.filterPlugins(Plugin.class).stream()
                            .flatMap(p -> p.getNamedXContent().stream())
                    ).flatMap(Function.identity()).collect(toList()));

            ModulesBuilder modules = new ModulesBuilder();
            // plugin modules must be added here, before others or we can get crazy injection errors...
            for (Module pluginModule : pluginsService.createGuiceModules()) {
                modules.add(pluginModule);
            }
            modules.add(b -> b.bind(ThreadPool.class).toInstance(threadPool));
<<<<<<< HEAD
            ActionModule actionModule = new ActionModule(true, settings, null, settingsModule.getClusterSettings(),
                threadPool, pluginsService.filterPlugins(ActionPlugin.class));
=======
            ActionModule actionModule = new ActionModule(true, settings, null, settingsModule.getIndexScopedSettings(),
                    settingsModule.getClusterSettings(), settingsModule.getSettingsFilter(), threadPool,
                    pluginsService.filterPlugins(ActionPlugin.class), null, null);
>>>>>>> c0b0a287
            modules.add(actionModule);

            CircuitBreakerService circuitBreakerService = Node.createCircuitBreakerService(settingsModule.getSettings(),
                settingsModule.getClusterSettings());
            resourcesToClose.add(circuitBreakerService);
            BigArrays bigArrays = new BigArrays(settings, circuitBreakerService);
            resourcesToClose.add(bigArrays);
            modules.add(settingsModule);
            NetworkModule networkModule = new NetworkModule(settings, true, pluginsService.filterPlugins(NetworkPlugin.class), threadPool,
<<<<<<< HEAD
                bigArrays, circuitBreakerService, namedWriteableRegistry, xContentRegistry, networkService);
=======
                bigArrays, circuitBreakerService, namedWriteableRegistry, xContentRegistry, networkService, null);
>>>>>>> c0b0a287
            final Transport transport = networkModule.getTransportSupplier().get();
            final TransportAddress address;
            try {
                address = transport.addressesFromString("0.0.0.0:0", 1)[0]; // this is just a dummy transport address
            } catch (UnknownHostException e) {
                throw new RuntimeException(e);
            }
            final TransportService transportService = new TransportService(settings, transport, threadPool,
                networkModule.getTransportInterceptor(),
                boundTransportAddress -> DiscoveryNode.createLocal(settings, address, UUIDs.randomBase64UUID()), null);
            modules.add((b -> {
                b.bind(BigArrays.class).toInstance(bigArrays);
                b.bind(PluginsService.class).toInstance(pluginsService);
                b.bind(CircuitBreakerService.class).toInstance(circuitBreakerService);
                b.bind(NamedWriteableRegistry.class).toInstance(namedWriteableRegistry);
                b.bind(Transport.class).toInstance(transport);
                b.bind(TransportService.class).toInstance(transportService);
                b.bind(NetworkService.class).toInstance(networkService);
            }));

            Injector injector = modules.createInjector();
            final TransportClientNodesService nodesService =
                new TransportClientNodesService(settings, transportService, threadPool, failureListner == null
                    ? (t, e) -> {} : failureListner);
            final TransportProxyClient proxy = new TransportProxyClient(settings, transportService, nodesService,
                actionModule.getActions().values().stream().map(x -> x.getAction()).collect(Collectors.toList()));

            List<LifecycleComponent> pluginLifecycleComponents = new ArrayList<>();
            pluginLifecycleComponents.addAll(pluginsService.getGuiceServiceClasses().stream()
                .map(injector::getInstance).collect(Collectors.toList()));
            resourcesToClose.addAll(pluginLifecycleComponents);

            transportService.start();
            transportService.acceptIncomingRequests();

            ClientTemplate transportClient = new ClientTemplate(injector, pluginLifecycleComponents, nodesService, proxy, namedWriteableRegistry);
            resourcesToClose.clear();
            return transportClient;
        } finally {
            IOUtils.closeWhileHandlingException(resourcesToClose);
        }
    }

    private static final class ClientTemplate {
        final Injector injector;
        private final List<LifecycleComponent> pluginLifecycleComponents;
        private final TransportClientNodesService nodesService;
        private final TransportProxyClient proxy;
        private final NamedWriteableRegistry namedWriteableRegistry;

        private ClientTemplate(Injector injector, List<LifecycleComponent> pluginLifecycleComponents,
                TransportClientNodesService nodesService, TransportProxyClient proxy, NamedWriteableRegistry namedWriteableRegistry) {
            this.injector = injector;
            this.pluginLifecycleComponents = pluginLifecycleComponents;
            this.nodesService = nodesService;
            this.proxy = proxy;
            this.namedWriteableRegistry = namedWriteableRegistry;
        }

        Settings getSettings() {
            return injector.getInstance(Settings.class);
        }

        ThreadPool getThreadPool() {
            return injector.getInstance(ThreadPool.class);
        }
    }

    public static final String CLIENT_TYPE = "transport";

    final Injector injector;
    final NamedWriteableRegistry namedWriteableRegistry;

    private final List<LifecycleComponent> pluginLifecycleComponents;
    private final TransportClientNodesService nodesService;
    private final TransportProxyClient proxy;

    /**
     * Creates a new TransportClient with the given settings and plugins
     */
    public TransportClient(Settings settings, Collection<Class<? extends Plugin>> plugins) {
        this(buildTemplate(settings, Settings.EMPTY, plugins, null));
    }

    /**
     * Creates a new TransportClient with the given settings, defaults and plugins.
     * @param settings the client settings
     * @param defaultSettings default settings that are merged after the plugins have added it's additional settings.
     * @param plugins the client plugins
     */
    protected TransportClient(Settings settings, Settings defaultSettings, Collection<Class<? extends Plugin>> plugins,
                              HostFailureListener hostFailureListener) {
        this(buildTemplate(settings, defaultSettings, plugins, hostFailureListener));
    }

    private TransportClient(ClientTemplate template) {
        super(template.getSettings(), template.getThreadPool());
        this.injector = template.injector;
        this.pluginLifecycleComponents = Collections.unmodifiableList(template.pluginLifecycleComponents);
        this.nodesService = template.nodesService;
        this.proxy = template.proxy;
        this.namedWriteableRegistry = template.namedWriteableRegistry;
    }

    /**
     * Returns the current registered transport addresses to use (added using
     * {@link #addTransportAddress(org.elasticsearch.common.transport.TransportAddress)}.
     */
    public List<TransportAddress> transportAddresses() {
        return nodesService.transportAddresses();
    }

    /**
     * Returns the current connected transport nodes that this client will use.
     * <p>
     * The nodes include all the nodes that are currently alive based on the transport
     * addresses provided.
     */
    public List<DiscoveryNode> connectedNodes() {
        return nodesService.connectedNodes();
    }

    /**
     * The list of filtered nodes that were not connected to, for example, due to
     * mismatch in cluster name.
     */
    public List<DiscoveryNode> filteredNodes() {
        return nodesService.filteredNodes();
    }

    /**
     * Returns the listed nodes in the transport client (ones added to it).
     */
    public List<DiscoveryNode> listedNodes() {
        return nodesService.listedNodes();
    }

    /**
     * Adds a transport address that will be used to connect to.
     * <p>
     * The Node this transport address represents will be used if its possible to connect to it.
     * If it is unavailable, it will be automatically connected to once it is up.
     * <p>
     * In order to get the list of all the current connected nodes, please see {@link #connectedNodes()}.
     */
    public TransportClient addTransportAddress(TransportAddress transportAddress) {
        nodesService.addTransportAddresses(transportAddress);
        return this;
    }

    /**
     * Adds a list of transport addresses that will be used to connect to.
     * <p>
     * The Node this transport address represents will be used if its possible to connect to it.
     * If it is unavailable, it will be automatically connected to once it is up.
     * <p>
     * In order to get the list of all the current connected nodes, please see {@link #connectedNodes()}.
     */
    public TransportClient addTransportAddresses(TransportAddress... transportAddress) {
        nodesService.addTransportAddresses(transportAddress);
        return this;
    }

    /**
     * Removes a transport address from the list of transport addresses that are used to connect to.
     */
    public TransportClient removeTransportAddress(TransportAddress transportAddress) {
        nodesService.removeTransportAddress(transportAddress);
        return this;
    }

    /**
     * Closes the client.
     */
    @Override
    public void close() {
        List<Closeable> closeables = new ArrayList<>();
        closeables.add(nodesService);
        closeables.add(injector.getInstance(TransportService.class));

        for (LifecycleComponent plugin : pluginLifecycleComponents) {
            closeables.add(plugin);
        }
        closeables.add(() -> ThreadPool.terminate(injector.getInstance(ThreadPool.class), 10, TimeUnit.SECONDS));
        closeables.add(injector.getInstance(BigArrays.class));
        IOUtils.closeWhileHandlingException(closeables);
    }

    @Override
    protected <Request extends ActionRequest, Response extends ActionResponse, RequestBuilder extends ActionRequestBuilder<Request, Response, RequestBuilder>> void doExecute(Action<Request, Response, RequestBuilder> action, Request request, ActionListener<Response> listener) {
        proxy.execute(action, request, listener);
    }

    /**
     * Listener that allows to be notified whenever a node failure / disconnect happens
     */
    @FunctionalInterface
    public interface HostFailureListener {
        /**
         * Called once a node disconnect is detected.
         * @param node the node that has been disconnected
         * @param ex the exception causing the disconnection
         */
        void onNodeDisconnected(DiscoveryNode node, Exception ex);
    }

    // pkg private for testing
    TransportClientNodesService getNodesService() {
        return nodesService;
    }
}<|MERGE_RESOLUTION|>--- conflicted
+++ resolved
@@ -160,14 +160,9 @@
                 modules.add(pluginModule);
             }
             modules.add(b -> b.bind(ThreadPool.class).toInstance(threadPool));
-<<<<<<< HEAD
-            ActionModule actionModule = new ActionModule(true, settings, null, settingsModule.getClusterSettings(),
-                threadPool, pluginsService.filterPlugins(ActionPlugin.class));
-=======
             ActionModule actionModule = new ActionModule(true, settings, null, settingsModule.getIndexScopedSettings(),
                     settingsModule.getClusterSettings(), settingsModule.getSettingsFilter(), threadPool,
                     pluginsService.filterPlugins(ActionPlugin.class), null, null);
->>>>>>> c0b0a287
             modules.add(actionModule);
 
             CircuitBreakerService circuitBreakerService = Node.createCircuitBreakerService(settingsModule.getSettings(),
@@ -177,11 +172,7 @@
             resourcesToClose.add(bigArrays);
             modules.add(settingsModule);
             NetworkModule networkModule = new NetworkModule(settings, true, pluginsService.filterPlugins(NetworkPlugin.class), threadPool,
-<<<<<<< HEAD
-                bigArrays, circuitBreakerService, namedWriteableRegistry, xContentRegistry, networkService);
-=======
                 bigArrays, circuitBreakerService, namedWriteableRegistry, xContentRegistry, networkService, null);
->>>>>>> c0b0a287
             final Transport transport = networkModule.getTransportSupplier().get();
             final TransportAddress address;
             try {
