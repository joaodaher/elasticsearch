--- conflicted
+++ resolved
@@ -414,11 +414,7 @@
             this.type = type;
         }
 
-<<<<<<< HEAD
-        public void assertSupports(String parserName, XContentParser.Token token, String currentFieldName, ParseFieldMatcher matcher) {
-=======
         void assertSupports(String parserName, XContentParser.Token token, String currentFieldName) {
->>>>>>> c0b0a287
             if (parseField.match(currentFieldName) == false) {
                 throw new IllegalStateException("[" + parserName  + "] parsefield doesn't accept: " + currentFieldName);
             }
