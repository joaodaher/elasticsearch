/*
 * Licensed to Elasticsearch under one or more contributor
 * license agreements. See the NOTICE file distributed with
 * this work for additional information regarding copyright
 * ownership. Elasticsearch licenses this file to you under
 * the Apache License, Version 2.0 (the "License"); you may
 * not use this file except in compliance with the License.
 * You may obtain a copy of the License at
 *
 *    http://www.apache.org/licenses/LICENSE-2.0
 *
 * Unless required by applicable law or agreed to in writing,
 * software distributed under the License is distributed on an
 * "AS IS" BASIS, WITHOUT WARRANTIES OR CONDITIONS OF ANY
 * KIND, either express or implied.  See the License for the
 * specific language governing permissions and limitations
 * under the License.
 */

package org.elasticsearch.common.xcontent;

import org.elasticsearch.ElasticsearchException;
import org.elasticsearch.ElasticsearchParseException;
import org.elasticsearch.common.bytes.BytesReference;
import org.elasticsearch.common.collect.Tuple;
import org.elasticsearch.common.compress.Compressor;
import org.elasticsearch.common.compress.CompressorFactory;
import org.elasticsearch.common.xcontent.ToXContent.Params;

import java.io.BufferedInputStream;
import java.io.IOException;
import java.io.InputStream;
import java.util.ArrayList;
import java.util.LinkedHashMap;
import java.util.List;
import java.util.Map;
import java.util.Objects;

import static org.elasticsearch.common.xcontent.ToXContent.EMPTY_PARAMS;

/**
 *
 */
@SuppressWarnings("unchecked")
public class XContentHelper {

    public static XContentParser createParser(NamedXContentRegistry xContentRegistry, BytesReference bytes) throws IOException {
        Compressor compressor = CompressorFactory.compressor(bytes);
        if (compressor != null) {
            InputStream compressedInput = compressor.streamInput(bytes.streamInput());
            if (compressedInput.markSupported() == false) {
                compressedInput = new BufferedInputStream(compressedInput);
            }
            XContentType contentType = XContentFactory.xContentType(compressedInput);
            return XContentFactory.xContent(contentType).createParser(xContentRegistry, compressedInput);
        } else {
            return XContentFactory.xContent(bytes).createParser(xContentRegistry, bytes.streamInput());
        }
    }

    public static Tuple<XContentType, Map<String, Object>> convertToMap(BytesReference bytes, boolean ordered)
            throws ElasticsearchParseException {
        try {
            XContentType contentType;
            InputStream input;
            Compressor compressor = CompressorFactory.compressor(bytes);
            if (compressor != null) {
                InputStream compressedStreamInput = compressor.streamInput(bytes.streamInput());
                if (compressedStreamInput.markSupported() == false) {
                    compressedStreamInput = new BufferedInputStream(compressedStreamInput);
                }
                contentType = XContentFactory.xContentType(compressedStreamInput);
                input = compressedStreamInput;
            } else {
                contentType = XContentFactory.xContentType(bytes);
                input = bytes.streamInput();
            }
            return new Tuple<>(contentType, convertToMap(XContentFactory.xContent(contentType), input, ordered));
        } catch (IOException e) {
            throw new ElasticsearchParseException("Failed to parse content to map", e);
        }
    }

    /**
     * Convert a string in some {@link XContent} format to a {@link Map}. Throws an {@link ElasticsearchParseException} if there is any
     * error.
     */
    public static Map<String, Object> convertToMap(XContent xContent, String string, boolean ordered) throws ElasticsearchParseException {
        // It is safe to use EMPTY here because this never uses namedObject
        try (XContentParser parser = xContent.createParser(NamedXContentRegistry.EMPTY, string)) {
            return ordered ? parser.mapOrdered() : parser.map();
        } catch (IOException e) {
            throw new ElasticsearchParseException("Failed to parse content to map", e);
        }
    }

    /**
     * Convert a string in some {@link XContent} format to a {@link Map}. Throws an {@link ElasticsearchParseException} if there is any
     * error. Note that unlike {@link #convertToMap(BytesReference, boolean)}, this doesn't automatically uncompress the input.
     */
    public static Map<String, Object> convertToMap(XContent xContent, InputStream input, boolean ordered)
            throws ElasticsearchParseException {
        // It is safe to use EMPTY here because this never uses namedObject
        try (XContentParser parser = xContent.createParser(NamedXContentRegistry.EMPTY, input)) {
            return ordered ? parser.mapOrdered() : parser.map();
        } catch (IOException e) {
            throw new ElasticsearchParseException("Failed to parse content to map", e);
        }
    }

    public static String convertToJson(BytesReference bytes, boolean reformatJson) throws IOException {
        return convertToJson(bytes, reformatJson, false);
    }

    public static String convertToJson(BytesReference bytes, boolean reformatJson, boolean prettyPrint) throws IOException {
        XContentType xContentType = XContentFactory.xContentType(bytes);
        if (xContentType == XContentType.JSON && !reformatJson) {
            return bytes.utf8ToString();
        }
        // It is safe to use EMPTY here because this never uses namedObject
        try (XContentParser parser = XContentFactory.xContent(xContentType).createParser(NamedXContentRegistry.EMPTY,
                bytes.streamInput())) {
            parser.nextToken();
            XContentBuilder builder = XContentFactory.jsonBuilder();
            if (prettyPrint) {
                builder.prettyPrint();
            }
            builder.copyCurrentStructure(parser);
            return builder.string();
        }
    }

    /**
     * Writes serialized toXContent to pretty-printed JSON string.
     *
     * @param toXContent object to be pretty printed
     * @return pretty-printed JSON serialization
     */
    public static String toString(ToXContent toXContent) {
        return toString(toXContent, EMPTY_PARAMS);
    }

    /**
     * Writes serialized toXContent to pretty-printed JSON string.
     *
     * @param toXContent object to be pretty printed
     * @param params     serialization parameters
     * @return pretty-printed JSON serialization
     */
    public static String toString(ToXContent toXContent, Params params) {
        try {
            XContentBuilder builder = XContentFactory.jsonBuilder();
            if (params.paramAsBoolean("pretty", true)) {
                builder.prettyPrint();
            }
            if (params.paramAsBoolean("human", true)) {
                builder.humanReadable(true);
            }
            builder.startObject();
            toXContent.toXContent(builder, params);
            builder.endObject();
            return builder.string();
        } catch (IOException e) {
            try {
                XContentBuilder builder = XContentFactory.jsonBuilder().prettyPrint();
                builder.startObject();
                builder.field("error", e.getMessage());
                builder.endObject();
                return builder.string();
            } catch (IOException e2) {
                throw new ElasticsearchException("cannot generate error message for deserialization", e);
            }
        }

    }

    /**
     * Updates the provided changes into the source. If the key exists in the changes, it overrides the one in source
     * unless both are Maps, in which case it recuersively updated it.
     *
     * @param source                 the original map to be updated
     * @param changes                the changes to update into updated
     * @param checkUpdatesAreUnequal should this method check if updates to the same key (that are not both maps) are
     *                               unequal?  This is just a .equals check on the objects, but that can take some time on long strings.
     * @return true if the source map was modified
     */
    public static boolean update(Map<String, Object> source, Map<String, Object> changes, boolean checkUpdatesAreUnequal) {
        boolean modified = false;
        for (Map.Entry<String, Object> changesEntry : changes.entrySet()) {
            if (!source.containsKey(changesEntry.getKey())) {
                // safe to copy, change does not exist in source
                source.put(changesEntry.getKey(), changesEntry.getValue());
                modified = true;
                continue;
            }
            Object old = source.get(changesEntry.getKey());
            if (old instanceof Map && changesEntry.getValue() instanceof Map) {
                // recursive merge maps
                modified |= update((Map<String, Object>) source.get(changesEntry.getKey()),
                        (Map<String, Object>) changesEntry.getValue(), checkUpdatesAreUnequal && !modified);
                continue;
            }
            // update the field
            source.put(changesEntry.getKey(), changesEntry.getValue());
            if (modified) {
                continue;
            }
            if (!checkUpdatesAreUnequal) {
                modified = true;
                continue;
            }
            modified = !Objects.equals(old, changesEntry.getValue());
        }
        return modified;
    }

    /**
     * Merges the defaults provided as the second parameter into the content of the first. Only does recursive merge
     * for inner maps.
     */
    public static void mergeDefaults(Map<String, Object> content, Map<String, Object> defaults) {
        for (Map.Entry<String, Object> defaultEntry : defaults.entrySet()) {
            if (!content.containsKey(defaultEntry.getKey())) {
                // copy it over, it does not exists in the content
                content.put(defaultEntry.getKey(), defaultEntry.getValue());
            } else {
                // in the content and in the default, only merge compound ones (maps)
                if (content.get(defaultEntry.getKey()) instanceof Map && defaultEntry.getValue() instanceof Map) {
                    mergeDefaults((Map<String, Object>) content.get(defaultEntry.getKey()), (Map<String, Object>) defaultEntry.getValue());
                } else if (content.get(defaultEntry.getKey()) instanceof List && defaultEntry.getValue() instanceof List) {
                    List defaultList = (List) defaultEntry.getValue();
                    List contentList = (List) content.get(defaultEntry.getKey());

                    List mergedList = new ArrayList();
                    if (allListValuesAreMapsOfOne(defaultList) && allListValuesAreMapsOfOne(contentList)) {
                        // all are in the form of [ {"key1" : {}}, {"key2" : {}} ], merge based on keys
                        Map<String, Map<String, Object>> processed = new LinkedHashMap<>();
                        for (Object o : contentList) {
                            Map<String, Object> map = (Map<String, Object>) o;
                            Map.Entry<String, Object> entry = map.entrySet().iterator().next();
                            processed.put(entry.getKey(), map);
                        }
                        for (Object o : defaultList) {
                            Map<String, Object> map = (Map<String, Object>) o;
                            Map.Entry<String, Object> entry = map.entrySet().iterator().next();
                            if (processed.containsKey(entry.getKey())) {
                                mergeDefaults(processed.get(entry.getKey()), map);
                            } else {
                                // put the default entries after the content ones.
                                processed.put(entry.getKey(), map);
                            }
                        }
                        for (Map<String, Object> map : processed.values()) {
                            mergedList.add(map);
                        }
                    } else {
                        // if both are lists, simply combine them, first the defaults, then the content
                        // just make sure not to add the same value twice
                        mergedList.addAll(defaultList);
                        for (Object o : contentList) {
                            if (!mergedList.contains(o)) {
                                mergedList.add(o);
                            }
                        }
                    }
                    content.put(defaultEntry.getKey(), mergedList);
                }
            }
        }
    }

    private static boolean allListValuesAreMapsOfOne(List list) {
        for (Object o : list) {
            if (!(o instanceof Map)) {
                return false;
            }
            if (((Map) o).size() != 1) {
                return false;
            }
        }
        return true;
    }

    /**
     * Low level implementation detail of {@link XContentGenerator#copyCurrentStructure(XContentParser)}.
     */
    public static void copyCurrentStructure(XContentGenerator destination, XContentParser parser) throws IOException {
        XContentParser.Token token = parser.currentToken();

        // Let's handle field-name separately first
        if (token == XContentParser.Token.FIELD_NAME) {
            destination.writeFieldName(parser.currentName());
            token = parser.nextToken();
            // fall-through to copy the associated value
        }

        switch (token) {
            case START_ARRAY:
                destination.writeStartArray();
                while (parser.nextToken() != XContentParser.Token.END_ARRAY) {
                    copyCurrentStructure(destination, parser);
                }
                destination.writeEndArray();
                break;
            case START_OBJECT:
                destination.writeStartObject();
                while (parser.nextToken() != XContentParser.Token.END_OBJECT) {
                    copyCurrentStructure(destination, parser);
                }
                destination.writeEndObject();
                break;
            default: // others are simple:
                copyCurrentEvent(destination, parser);
        }
    }

    public static void copyCurrentEvent(XContentGenerator generator, XContentParser parser) throws IOException {
        switch (parser.currentToken()) {
            case START_OBJECT:
                generator.writeStartObject();
                break;
            case END_OBJECT:
                generator.writeEndObject();
                break;
            case START_ARRAY:
                generator.writeStartArray();
                break;
            case END_ARRAY:
                generator.writeEndArray();
                break;
            case FIELD_NAME:
                generator.writeFieldName(parser.currentName());
                break;
            case VALUE_STRING:
                if (parser.hasTextCharacters()) {
                    generator.writeString(parser.textCharacters(), parser.textOffset(), parser.textLength());
                } else {
                    generator.writeString(parser.text());
                }
                break;
            case VALUE_NUMBER:
                switch (parser.numberType()) {
                    case INT:
                        generator.writeNumber(parser.intValue());
                        break;
                    case LONG:
                        generator.writeNumber(parser.longValue());
                        break;
                    case FLOAT:
                        generator.writeNumber(parser.floatValue());
                        break;
                    case DOUBLE:
                        generator.writeNumber(parser.doubleValue());
                        break;
                }
                break;
            case VALUE_BOOLEAN:
                generator.writeBoolean(parser.booleanValue());
                break;
            case VALUE_NULL:
                generator.writeNull();
                break;
            case VALUE_EMBEDDED_OBJECT:
                generator.writeBinary(parser.binaryValue());
        }
    }

    /**
     * Writes a "raw" (bytes) field, handling cases where the bytes are compressed, and tries to optimize writing using
     * {@link XContentBuilder#rawField(String, org.elasticsearch.common.bytes.BytesReference)}.
     */
    public static void writeRawField(String field, BytesReference source, XContentBuilder builder, ToXContent.Params params) throws IOException {
        Compressor compressor = CompressorFactory.compressor(source);
        if (compressor != null) {
            InputStream compressedStreamInput = compressor.streamInput(source.streamInput());
            builder.rawField(field, compressedStreamInput);
        } else {
            builder.rawField(field, source);
        }
    }

    /**
     * Returns the bytes that represent the XContent output of the provided {@link ToXContent} object, using the provided
<<<<<<< HEAD
     * {@link XContentType}. Wraps the output into a new anonymous object depending on the value of the wrapInObject argument.
     */
    public static BytesReference toXContent(ToXContent toXContent, XContentType xContentType, boolean wrapInObject) throws IOException {
        try (XContentBuilder builder = XContentBuilder.builder(xContentType.xContent())) {
            if (wrapInObject) {
                builder.startObject();
            }
            toXContent.toXContent(builder, ToXContent.EMPTY_PARAMS);
            if (wrapInObject) {
=======
     * {@link XContentType}. Wraps the output into a new anonymous object.
     */
    public static BytesReference toXContent(ToXContent toXContent, XContentType xContentType, boolean humanReadable) throws IOException {
        try (XContentBuilder builder = XContentBuilder.builder(xContentType.xContent())) {
            builder.humanReadable(humanReadable);
            if (toXContent.isFragment()) {
                builder.startObject();
            }
            toXContent.toXContent(builder, ToXContent.EMPTY_PARAMS);
            if (toXContent.isFragment()) {
>>>>>>> c0b0a287
                builder.endObject();
            }
            return builder.bytes();
        }
    }
<<<<<<< HEAD

=======
>>>>>>> c0b0a287
}<|MERGE_RESOLUTION|>--- conflicted
+++ resolved
@@ -381,17 +381,6 @@
 
     /**
      * Returns the bytes that represent the XContent output of the provided {@link ToXContent} object, using the provided
-<<<<<<< HEAD
-     * {@link XContentType}. Wraps the output into a new anonymous object depending on the value of the wrapInObject argument.
-     */
-    public static BytesReference toXContent(ToXContent toXContent, XContentType xContentType, boolean wrapInObject) throws IOException {
-        try (XContentBuilder builder = XContentBuilder.builder(xContentType.xContent())) {
-            if (wrapInObject) {
-                builder.startObject();
-            }
-            toXContent.toXContent(builder, ToXContent.EMPTY_PARAMS);
-            if (wrapInObject) {
-=======
      * {@link XContentType}. Wraps the output into a new anonymous object.
      */
     public static BytesReference toXContent(ToXContent toXContent, XContentType xContentType, boolean humanReadable) throws IOException {
@@ -402,14 +391,9 @@
             }
             toXContent.toXContent(builder, ToXContent.EMPTY_PARAMS);
             if (toXContent.isFragment()) {
->>>>>>> c0b0a287
                 builder.endObject();
             }
             return builder.bytes();
         }
     }
-<<<<<<< HEAD
-
-=======
->>>>>>> c0b0a287
 }