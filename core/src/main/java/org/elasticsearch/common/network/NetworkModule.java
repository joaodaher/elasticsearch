/*
 * Licensed to Elasticsearch under one or more contributor
 * license agreements. See the NOTICE file distributed with
 * this work for additional information regarding copyright
 * ownership. Elasticsearch licenses this file to you under
 * the Apache License, Version 2.0 (the "License"); you may
 * not use this file except in compliance with the License.
 * You may obtain a copy of the License at
 *
 *    http://www.apache.org/licenses/LICENSE-2.0
 *
 * Unless required by applicable law or agreed to in writing,
 * software distributed under the License is distributed on an
 * "AS IS" BASIS, WITHOUT WARRANTIES OR CONDITIONS OF ANY
 * KIND, either express or implied.  See the License for the
 * specific language governing permissions and limitations
 * under the License.
 */

package org.elasticsearch.common.network;

import org.elasticsearch.action.support.replication.ReplicationTask;
import org.elasticsearch.cluster.routing.allocation.command.AllocateEmptyPrimaryAllocationCommand;
import org.elasticsearch.cluster.routing.allocation.command.AllocateReplicaAllocationCommand;
import org.elasticsearch.cluster.routing.allocation.command.AllocateStalePrimaryAllocationCommand;
import org.elasticsearch.cluster.routing.allocation.command.AllocationCommand;
import org.elasticsearch.cluster.routing.allocation.command.CancelAllocationCommand;
import org.elasticsearch.cluster.routing.allocation.command.MoveAllocationCommand;
import org.elasticsearch.common.CheckedFunction;
import org.elasticsearch.common.ParseField;
import org.elasticsearch.common.io.stream.NamedWriteableRegistry;
import org.elasticsearch.common.io.stream.Writeable;
import org.elasticsearch.common.settings.Setting;
import org.elasticsearch.common.settings.Setting.Property;
import org.elasticsearch.common.settings.Settings;
import org.elasticsearch.common.util.BigArrays;
import org.elasticsearch.common.xcontent.NamedXContentRegistry;
<<<<<<< HEAD
=======
import org.elasticsearch.common.xcontent.XContentParser;
>>>>>>> c0b0a287
import org.elasticsearch.http.HttpServerTransport;
import org.elasticsearch.indices.breaker.CircuitBreakerService;
import org.elasticsearch.plugins.NetworkPlugin;
import org.elasticsearch.tasks.RawTaskStatus;
import org.elasticsearch.tasks.Task;
import org.elasticsearch.threadpool.ThreadPool;
import org.elasticsearch.transport.Transport;
import org.elasticsearch.transport.TransportInterceptor;
import org.elasticsearch.transport.TransportRequest;
import org.elasticsearch.transport.TransportRequestHandler;
import org.elasticsearch.transport.local.LocalTransport;

import java.io.IOException;
import java.util.ArrayList;
import java.util.Arrays;
import java.util.Collections;
import java.util.HashMap;
import java.util.List;
import java.util.Map;
import java.util.Objects;
import java.util.function.Supplier;

/**
 * A module to handle registering and binding all network related classes.
 */
public final class NetworkModule {

    public static final String TRANSPORT_TYPE_KEY = "transport.type";
    public static final String HTTP_TYPE_KEY = "http.type";
    public static final String LOCAL_TRANSPORT = "local";
    public static final String HTTP_TYPE_DEFAULT_KEY = "http.type.default";
    public static final String TRANSPORT_TYPE_DEFAULT_KEY = "transport.type.default";

    public static final Setting<String> TRANSPORT_DEFAULT_TYPE_SETTING = Setting.simpleString(TRANSPORT_TYPE_DEFAULT_KEY,
            Property.NodeScope);
    public static final Setting<String> HTTP_DEFAULT_TYPE_SETTING = Setting.simpleString(HTTP_TYPE_DEFAULT_KEY, Property.NodeScope);
    public static final Setting<String> HTTP_TYPE_SETTING = Setting.simpleString(HTTP_TYPE_KEY, Property.NodeScope);
    public static final Setting<Boolean> HTTP_ENABLED = Setting.boolSetting("http.enabled", true, Property.NodeScope);
    public static final Setting<String> TRANSPORT_TYPE_SETTING = Setting.simpleString(TRANSPORT_TYPE_KEY, Property.NodeScope);

    private final Settings settings;
    private final boolean transportClient;

    private static final List<NamedWriteableRegistry.Entry> namedWriteables = new ArrayList<>();
    private static final List<NamedXContentRegistry.Entry> namedXContents = new ArrayList<>();

    static {
        registerAllocationCommand(CancelAllocationCommand::new, CancelAllocationCommand::fromXContent,
            CancelAllocationCommand.COMMAND_NAME_FIELD);
        registerAllocationCommand(MoveAllocationCommand::new, MoveAllocationCommand::fromXContent,
            MoveAllocationCommand.COMMAND_NAME_FIELD);
        registerAllocationCommand(AllocateReplicaAllocationCommand::new, AllocateReplicaAllocationCommand::fromXContent,
            AllocateReplicaAllocationCommand.COMMAND_NAME_FIELD);
        registerAllocationCommand(AllocateEmptyPrimaryAllocationCommand::new, AllocateEmptyPrimaryAllocationCommand::fromXContent,
            AllocateEmptyPrimaryAllocationCommand.COMMAND_NAME_FIELD);
        registerAllocationCommand(AllocateStalePrimaryAllocationCommand::new, AllocateStalePrimaryAllocationCommand::fromXContent,
            AllocateStalePrimaryAllocationCommand.COMMAND_NAME_FIELD);
        namedWriteables.add(
            new NamedWriteableRegistry.Entry(Task.Status.class, ReplicationTask.Status.NAME, ReplicationTask.Status::new));
        namedWriteables.add(
            new NamedWriteableRegistry.Entry(Task.Status.class, RawTaskStatus.NAME, RawTaskStatus::new));
    }

    private final Map<String, Supplier<Transport>> transportFactories = new HashMap<>();
    private final Map<String, Supplier<HttpServerTransport>> transportHttpFactories = new HashMap<>();
    private final List<TransportInterceptor> transportIntercetors = new ArrayList<>();

    /**
     * Creates a network module that custom networking classes can be plugged into.
     * @param settings The settings for the node
     * @param transportClient True if only transport classes should be allowed to be registered, false otherwise.
     */
    public NetworkModule(Settings settings, boolean transportClient, List<NetworkPlugin> plugins, ThreadPool threadPool,
                         BigArrays bigArrays,
                         CircuitBreakerService circuitBreakerService,
                         NamedWriteableRegistry namedWriteableRegistry,
                         NamedXContentRegistry xContentRegistry,
<<<<<<< HEAD
                         NetworkService networkService) {
=======
                         NetworkService networkService, HttpServerTransport.Dispatcher dispatcher) {
>>>>>>> c0b0a287
        this.settings = settings;
        this.transportClient = transportClient;
        registerTransport(LOCAL_TRANSPORT, () -> new LocalTransport(settings, threadPool, namedWriteableRegistry, circuitBreakerService));
        for (NetworkPlugin plugin : plugins) {
            if (transportClient == false && HTTP_ENABLED.get(settings)) {
                Map<String, Supplier<HttpServerTransport>> httpTransportFactory = plugin.getHttpTransports(settings, threadPool, bigArrays,
<<<<<<< HEAD
                    circuitBreakerService, namedWriteableRegistry, xContentRegistry, networkService);
=======
                    circuitBreakerService, namedWriteableRegistry, xContentRegistry, networkService, dispatcher);
>>>>>>> c0b0a287
                for (Map.Entry<String, Supplier<HttpServerTransport>> entry : httpTransportFactory.entrySet()) {
                    registerHttpTransport(entry.getKey(), entry.getValue());
                }
            }
            Map<String, Supplier<Transport>> httpTransportFactory = plugin.getTransports(settings, threadPool, bigArrays,
                circuitBreakerService, namedWriteableRegistry, networkService);
            for (Map.Entry<String, Supplier<Transport>> entry : httpTransportFactory.entrySet()) {
                registerTransport(entry.getKey(), entry.getValue());
            }
            List<TransportInterceptor> transportInterceptors = plugin.getTransportInterceptors(threadPool.getThreadContext());
            for (TransportInterceptor interceptor : transportInterceptors) {
                registerTransportInterceptor(interceptor);
            }
        }
    }

    public boolean isTransportClient() {
        return transportClient;
    }

    /** Adds a transport implementation that can be selected by setting {@link #TRANSPORT_TYPE_KEY}. */
    private void registerTransport(String key, Supplier<Transport> factory) {
        if (transportFactories.putIfAbsent(key, factory) != null) {
            throw new IllegalArgumentException("transport for name: " + key + " is already registered");
        }
    }

    /** Adds an http transport implementation that can be selected by setting {@link #HTTP_TYPE_KEY}. */
    // TODO: we need another name than "http transport"....so confusing with transportClient...
    private void registerHttpTransport(String key, Supplier<HttpServerTransport> factory) {
        if (transportClient) {
            throw new IllegalArgumentException("Cannot register http transport " + key + " for transport client");
        }
        if (transportHttpFactories.putIfAbsent(key, factory) != null) {
            throw new IllegalArgumentException("transport for name: " + key + " is already registered");
        }
    }

    /**
     * Register an allocation command.
     * <p>
     * This lives here instead of the more aptly named ClusterModule because the Transport client needs these to be registered.
     * </p>
     * @param reader the reader to read it from a stream
     * @param parser the parser to read it from XContent
     * @param commandName the names under which the command should be parsed. The {@link ParseField#getPreferredName()} is special because
     *        it is the name under which the command's reader is registered.
     */
    private static <T extends AllocationCommand> void registerAllocationCommand(Writeable.Reader<T> reader,
            CheckedFunction<XContentParser, T, IOException> parser, ParseField commandName) {
        namedXContents.add(new NamedXContentRegistry.Entry(AllocationCommand.class, commandName, parser));
        namedWriteables.add(new NamedWriteableRegistry.Entry(AllocationCommand.class, commandName.getPreferredName(), reader));
    }

    public static List<NamedWriteableRegistry.Entry> getNamedWriteables() {
        return Collections.unmodifiableList(namedWriteables);
    }

    public static List<NamedXContentRegistry.Entry> getNamedXContents() {
        return Collections.unmodifiableList(namedXContents);
    }

    public Supplier<HttpServerTransport> getHttpServerTransportSupplier() {
        final String name;
        if (HTTP_TYPE_SETTING.exists(settings)) {
            name = HTTP_TYPE_SETTING.get(settings);
        } else {
            name = HTTP_DEFAULT_TYPE_SETTING.get(settings);
        }
        final Supplier<HttpServerTransport> factory = transportHttpFactories.get(name);
        if (factory == null) {
            throw new IllegalStateException("Unsupported http.type [" + name + "]");
        }
        return factory;
    }

    public boolean isHttpEnabled() {
        return transportClient == false && HTTP_ENABLED.get(settings);
    }

    public Supplier<Transport> getTransportSupplier() {
        final String name;
        if (TRANSPORT_TYPE_SETTING.exists(settings)) {
            name = TRANSPORT_TYPE_SETTING.get(settings);
        } else {
            name = TRANSPORT_DEFAULT_TYPE_SETTING.get(settings);
        }
        final Supplier<Transport> factory = transportFactories.get(name);
        if (factory == null) {
            throw new IllegalStateException("Unsupported transport.type [" + name + "]");
        }
        return factory;
    }

    /**
     * Registers a new {@link TransportInterceptor}
     */
    private void registerTransportInterceptor(TransportInterceptor interceptor) {
        this.transportIntercetors.add(Objects.requireNonNull(interceptor, "interceptor must not be null"));
    }

    /**
     * Returns a composite {@link TransportInterceptor} containing all registered interceptors
     * @see #registerTransportInterceptor(TransportInterceptor)
     */
    public TransportInterceptor getTransportInterceptor() {
        return new CompositeTransportInterceptor(this.transportIntercetors);
    }

    static final class CompositeTransportInterceptor implements TransportInterceptor {
        final List<TransportInterceptor> transportInterceptors;

        private CompositeTransportInterceptor(List<TransportInterceptor> transportInterceptors) {
            this.transportInterceptors = new ArrayList<>(transportInterceptors);
        }

        @Override
        public <T extends TransportRequest> TransportRequestHandler<T> interceptHandler(String action, String executor,
                                                                                        boolean forceExecution,
                                                                                        TransportRequestHandler<T> actualHandler) {
            for (TransportInterceptor interceptor : this.transportInterceptors) {
                actualHandler = interceptor.interceptHandler(action, executor, forceExecution, actualHandler);
            }
            return actualHandler;
        }

        @Override
        public AsyncSender interceptSender(AsyncSender sender) {
            for (TransportInterceptor interceptor : this.transportInterceptors) {
                sender = interceptor.interceptSender(sender);
            }
            return sender;
        }
    }

}<|MERGE_RESOLUTION|>--- conflicted
+++ resolved
@@ -35,10 +35,7 @@
 import org.elasticsearch.common.settings.Settings;
 import org.elasticsearch.common.util.BigArrays;
 import org.elasticsearch.common.xcontent.NamedXContentRegistry;
-<<<<<<< HEAD
-=======
 import org.elasticsearch.common.xcontent.XContentParser;
->>>>>>> c0b0a287
 import org.elasticsearch.http.HttpServerTransport;
 import org.elasticsearch.indices.breaker.CircuitBreakerService;
 import org.elasticsearch.plugins.NetworkPlugin;
@@ -116,22 +113,14 @@
                          CircuitBreakerService circuitBreakerService,
                          NamedWriteableRegistry namedWriteableRegistry,
                          NamedXContentRegistry xContentRegistry,
-<<<<<<< HEAD
-                         NetworkService networkService) {
-=======
                          NetworkService networkService, HttpServerTransport.Dispatcher dispatcher) {
->>>>>>> c0b0a287
         this.settings = settings;
         this.transportClient = transportClient;
         registerTransport(LOCAL_TRANSPORT, () -> new LocalTransport(settings, threadPool, namedWriteableRegistry, circuitBreakerService));
         for (NetworkPlugin plugin : plugins) {
             if (transportClient == false && HTTP_ENABLED.get(settings)) {
                 Map<String, Supplier<HttpServerTransport>> httpTransportFactory = plugin.getHttpTransports(settings, threadPool, bigArrays,
-<<<<<<< HEAD
-                    circuitBreakerService, namedWriteableRegistry, xContentRegistry, networkService);
-=======
                     circuitBreakerService, namedWriteableRegistry, xContentRegistry, networkService, dispatcher);
->>>>>>> c0b0a287
                 for (Map.Entry<String, Supplier<HttpServerTransport>> entry : httpTransportFactory.entrySet()) {
                     registerHttpTransport(entry.getKey(), entry.getValue());
                 }
