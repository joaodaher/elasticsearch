/*
 * Licensed to Elasticsearch under one or more contributor
 * license agreements. See the NOTICE file distributed with
 * this work for additional information regarding copyright
 * ownership. Elasticsearch licenses this file to you under
 * the Apache License, Version 2.0 (the "License"); you may
 * not use this file except in compliance with the License.
 * You may obtain a copy of the License at
 *
 *    http://www.apache.org/licenses/LICENSE-2.0
 *
 * Unless required by applicable law or agreed to in writing,
 * software distributed under the License is distributed on an
 * "AS IS" BASIS, WITHOUT WARRANTIES OR CONDITIONS OF ANY
 * KIND, either express or implied.  See the License for the
 * specific language governing permissions and limitations
 * under the License.
 */
package org.elasticsearch.plugins;

import java.util.Collections;
import java.util.List;
import java.util.Map;
import java.util.function.Supplier;

import org.elasticsearch.common.io.stream.NamedWriteableRegistry;
import org.elasticsearch.common.network.NetworkService;
import org.elasticsearch.common.settings.Settings;
import org.elasticsearch.common.util.BigArrays;
<<<<<<< HEAD
=======
import org.elasticsearch.common.util.concurrent.ThreadContext;
>>>>>>> c0b0a287
import org.elasticsearch.common.xcontent.NamedXContentRegistry;
import org.elasticsearch.http.HttpServerTransport;
import org.elasticsearch.indices.breaker.CircuitBreakerService;
import org.elasticsearch.threadpool.ThreadPool;
import org.elasticsearch.transport.Transport;
import org.elasticsearch.transport.TransportInterceptor;

/**
 * Plugin for extending network and transport related classes
 */
public interface NetworkPlugin {

    /**
     * Returns a list of {@link TransportInterceptor} instances that are used to intercept incoming and outgoing
     * transport (inter-node) requests. This must not return <code>null</code>
     *
     * @param threadContext a {@link ThreadContext} of the current nodes or clients {@link ThreadPool} that can be used to set additional
     *                      headers in the interceptors
     */
    default List<TransportInterceptor> getTransportInterceptors(ThreadContext threadContext) {
        return Collections.emptyList();
    }

    /**
     * Returns a map of {@link Transport} suppliers.
     * See {@link org.elasticsearch.common.network.NetworkModule#TRANSPORT_TYPE_KEY} to configure a specific implementation.
     */
    default Map<String, Supplier<Transport>> getTransports(Settings settings, ThreadPool threadPool, BigArrays bigArrays,
                                                           CircuitBreakerService circuitBreakerService,
                                                           NamedWriteableRegistry namedWriteableRegistry,
                                                           NetworkService networkService) {
        return Collections.emptyMap();
    }

    /**
     * Returns a map of {@link HttpServerTransport} suppliers.
     * See {@link org.elasticsearch.common.network.NetworkModule#HTTP_TYPE_SETTING} to configure a specific implementation.
     */
    default Map<String, Supplier<HttpServerTransport>> getHttpTransports(Settings settings, ThreadPool threadPool, BigArrays bigArrays,
<<<<<<< HEAD
            CircuitBreakerService circuitBreakerService, NamedWriteableRegistry namedWriteableRegistry,
            NamedXContentRegistry xContentRegistry, NetworkService networkService) {
=======
                                                                         CircuitBreakerService circuitBreakerService,
                                                                         NamedWriteableRegistry namedWriteableRegistry,
                                                                         NamedXContentRegistry xContentRegistry,
                                                                         NetworkService networkService,
                                                                         HttpServerTransport.Dispatcher dispatcher) {
>>>>>>> c0b0a287
        return Collections.emptyMap();
    }
}<|MERGE_RESOLUTION|>--- conflicted
+++ resolved
@@ -27,10 +27,7 @@
 import org.elasticsearch.common.network.NetworkService;
 import org.elasticsearch.common.settings.Settings;
 import org.elasticsearch.common.util.BigArrays;
-<<<<<<< HEAD
-=======
 import org.elasticsearch.common.util.concurrent.ThreadContext;
->>>>>>> c0b0a287
 import org.elasticsearch.common.xcontent.NamedXContentRegistry;
 import org.elasticsearch.http.HttpServerTransport;
 import org.elasticsearch.indices.breaker.CircuitBreakerService;
@@ -70,16 +67,11 @@
      * See {@link org.elasticsearch.common.network.NetworkModule#HTTP_TYPE_SETTING} to configure a specific implementation.
      */
     default Map<String, Supplier<HttpServerTransport>> getHttpTransports(Settings settings, ThreadPool threadPool, BigArrays bigArrays,
-<<<<<<< HEAD
-            CircuitBreakerService circuitBreakerService, NamedWriteableRegistry namedWriteableRegistry,
-            NamedXContentRegistry xContentRegistry, NetworkService networkService) {
-=======
                                                                          CircuitBreakerService circuitBreakerService,
                                                                          NamedWriteableRegistry namedWriteableRegistry,
                                                                          NamedXContentRegistry xContentRegistry,
                                                                          NetworkService networkService,
                                                                          HttpServerTransport.Dispatcher dispatcher) {
->>>>>>> c0b0a287
         return Collections.emptyMap();
     }
 }