/*
 * Licensed to Elasticsearch under one or more contributor
 * license agreements. See the NOTICE file distributed with
 * this work for additional information regarding copyright
 * ownership. Elasticsearch licenses this file to you under
 * the Apache License, Version 2.0 (the "License"); you may
 * not use this file except in compliance with the License.
 * You may obtain a copy of the License at
 *
 *    http://www.apache.org/licenses/LICENSE-2.0
 *
 * Unless required by applicable law or agreed to in writing,
 * software distributed under the License is distributed on an
 * "AS IS" BASIS, WITHOUT WARRANTIES OR CONDITIONS OF ANY
 * KIND, either express or implied.  See the License for the
 * specific language governing permissions and limitations
 * under the License.
 */

package org.elasticsearch.plugins;

import java.nio.file.Files;
import java.nio.file.Path;
import java.nio.file.StandardCopyOption;
import java.util.ArrayList;
import java.util.List;

import joptsimple.OptionSet;
import joptsimple.OptionSpec;
import org.apache.lucene.util.IOUtils;
import org.elasticsearch.cli.EnvironmentAwareCommand;
import org.elasticsearch.cli.ExitCodes;
import org.elasticsearch.cli.Terminal;
import org.elasticsearch.cli.UserException;
import org.elasticsearch.common.Strings;
import org.elasticsearch.env.Environment;

import static org.elasticsearch.cli.Terminal.Verbosity.VERBOSE;

/**
 * A command for the plugin cli to remove a plugin from elasticsearch.
 */
<<<<<<< HEAD
class RemovePluginCommand extends EnvironmentAwareCommand {
=======
class RemovePluginCommand extends SettingCommand {
>>>>>>> c8c4c16c

    private final OptionSpec<String> arguments;

    RemovePluginCommand() {
        super("Removes a plugin from elasticsearch");
        this.arguments = parser.nonOptions("plugin name");
    }

    @Override
    protected void execute(Terminal terminal, OptionSet options, Environment env) throws Exception {
        String arg = arguments.value(options);
        execute(terminal, arg, env);
    }

    // pkg private for testing
    void execute(Terminal terminal, String pluginName, Environment env) throws Exception {
        terminal.println("-> Removing " + Strings.coalesceToEmpty(pluginName) + "...");

        final Path pluginDir = env.pluginsFile().resolve(pluginName);
        if (Files.exists(pluginDir) == false) {
            throw new UserException(
                    ExitCodes.CONFIG,
                    "plugin " + pluginName + " not found; run 'elasticsearch-plugin list' to get list of installed plugins");
        }

        final List<Path> pluginPaths = new ArrayList<>();

        final Path pluginBinDir = env.binFile().resolve(pluginName);
        if (Files.exists(pluginBinDir)) {
            if (Files.isDirectory(pluginBinDir) == false) {
                throw new UserException(ExitCodes.IO_ERROR, "Bin dir for " + pluginName + " is not a directory");
            }
            pluginPaths.add(pluginBinDir);
            terminal.println(VERBOSE, "Removing: " + pluginBinDir);
        }

        terminal.println(VERBOSE, "Removing: " + pluginDir);
        final Path tmpPluginDir = env.pluginsFile().resolve(".removing-" + pluginName);
        Files.move(pluginDir, tmpPluginDir, StandardCopyOption.ATOMIC_MOVE);
        pluginPaths.add(tmpPluginDir);

        IOUtils.rm(pluginPaths.toArray(new Path[pluginPaths.size()]));

        // we preserve the config files in case the user is upgrading the plugin, but we print
        // a message so the user knows in case they want to remove manually
        final Path pluginConfigDir = env.configFile().resolve(pluginName);
        if (Files.exists(pluginConfigDir)) {
            terminal.println(
                    "-> Preserving plugin config files [" + pluginConfigDir + "] in case of upgrade, delete manually if not needed");
        }
    }

}<|MERGE_RESOLUTION|>--- conflicted
+++ resolved
@@ -19,32 +19,32 @@
 
 package org.elasticsearch.plugins;
 
+import joptsimple.OptionSet;
+import joptsimple.OptionSpec;
+
+import org.apache.lucene.util.IOUtils;
+import org.elasticsearch.cli.ExitCodes;
+import org.elasticsearch.cli.SettingCommand;
+import org.elasticsearch.cli.Terminal;
+import org.elasticsearch.cli.UserException;
+import org.elasticsearch.common.Strings;
+import org.elasticsearch.common.settings.Settings;
+import org.elasticsearch.env.Environment;
+import org.elasticsearch.node.internal.InternalSettingsPreparer;
+
 import java.nio.file.Files;
 import java.nio.file.Path;
 import java.nio.file.StandardCopyOption;
 import java.util.ArrayList;
 import java.util.List;
-
-import joptsimple.OptionSet;
-import joptsimple.OptionSpec;
-import org.apache.lucene.util.IOUtils;
-import org.elasticsearch.cli.EnvironmentAwareCommand;
-import org.elasticsearch.cli.ExitCodes;
-import org.elasticsearch.cli.Terminal;
-import org.elasticsearch.cli.UserException;
-import org.elasticsearch.common.Strings;
-import org.elasticsearch.env.Environment;
+import java.util.Map;
 
 import static org.elasticsearch.cli.Terminal.Verbosity.VERBOSE;
 
 /**
  * A command for the plugin cli to remove a plugin from elasticsearch.
  */
-<<<<<<< HEAD
-class RemovePluginCommand extends EnvironmentAwareCommand {
-=======
 class RemovePluginCommand extends SettingCommand {
->>>>>>> c8c4c16c
 
     private final OptionSpec<String> arguments;
 
@@ -54,13 +54,15 @@
     }
 
     @Override
-    protected void execute(Terminal terminal, OptionSet options, Environment env) throws Exception {
+    protected void execute(Terminal terminal, OptionSet options, Map<String, String> settings) throws Exception {
         String arg = arguments.value(options);
-        execute(terminal, arg, env);
+        execute(terminal, arg, settings);
     }
 
     // pkg private for testing
-    void execute(Terminal terminal, String pluginName, Environment env) throws Exception {
+    void execute(Terminal terminal, String pluginName, Map<String, String> settings) throws Exception {
+        final Environment env = InternalSettingsPreparer.prepareEnvironment(Settings.EMPTY, terminal, settings);
+
         terminal.println("-> Removing " + Strings.coalesceToEmpty(pluginName) + "...");
 
         final Path pluginDir = env.pluginsFile().resolve(pluginName);
