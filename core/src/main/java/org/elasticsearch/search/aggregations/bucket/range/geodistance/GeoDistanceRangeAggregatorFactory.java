--- conflicted
+++ resolved
@@ -55,11 +55,7 @@
     private final GeoDistance distanceType;
     private final boolean keyed;
 
-<<<<<<< HEAD
-    public GeoDistanceRangeAggregatorFactory(String name, Type type, ValuesSourceConfig<ValuesSource.GeoPoint> config, GeoPoint origin,
-=======
     public GeoDistanceRangeAggregatorFactory(String name, ValuesSourceConfig<ValuesSource.GeoPoint> config, GeoPoint origin,
->>>>>>> c0b0a287
             Range[] ranges, DistanceUnit unit, GeoDistance distanceType, boolean keyed, SearchContext context,
             AggregatorFactory<?> parent, AggregatorFactories.Builder subFactoriesBuilder, Map<String, Object> metaData) throws IOException {
         super(name, config, context, parent, subFactoriesBuilder, metaData);
