--- conflicted
+++ resolved
@@ -30,10 +30,6 @@
 import org.elasticsearch.search.aggregations.AggregationExecutionException;
 import org.elasticsearch.search.aggregations.AggregatorFactories.Builder;
 import org.elasticsearch.search.aggregations.AggregatorFactory;
-<<<<<<< HEAD
-import org.elasticsearch.search.aggregations.InternalAggregation.Type;
-=======
->>>>>>> c0b0a287
 import org.elasticsearch.search.internal.SearchContext;
 
 import java.io.IOException;
@@ -93,11 +89,7 @@
         }
         try {
             ObjectMapper parentObjectMapper = context.getQueryShardContext().nestedScope().nextLevel(childObjectMapper);
-<<<<<<< HEAD
-            return new NestedAggregatorFactory(name, type, parentObjectMapper, childObjectMapper, context, parent, subFactoriesBuilder,
-=======
             return new NestedAggregatorFactory(name, parentObjectMapper, childObjectMapper, context, parent, subFactoriesBuilder,
->>>>>>> c0b0a287
                     metaData);
         } finally {
             context.getQueryShardContext().nestedScope().previousLevel();
