/*
 * Licensed to Elasticsearch under one or more contributor
 * license agreements. See the NOTICE file distributed with
 * this work for additional information regarding copyright
 * ownership. Elasticsearch licenses this file to you under
 * the Apache License, Version 2.0 (the "License"); you may
 * not use this file except in compliance with the License.
 * You may obtain a copy of the License at
 *
 *    http://www.apache.org/licenses/LICENSE-2.0
 *
 * Unless required by applicable law or agreed to in writing,
 * software distributed under the License is distributed on an
 * "AS IS" BASIS, WITHOUT WARRANTIES OR CONDITIONS OF ANY
 * KIND, either express or implied.  See the License for the
 * specific language governing permissions and limitations
 * under the License.
 */

package org.elasticsearch.search.aggregations.bucket.filter;

import org.apache.lucene.search.IndexSearcher;
import org.apache.lucene.search.Query;
import org.apache.lucene.search.Weight;
import org.elasticsearch.index.query.QueryBuilder;
import org.elasticsearch.search.aggregations.Aggregator;
import org.elasticsearch.search.aggregations.AggregatorFactories;
import org.elasticsearch.search.aggregations.AggregatorFactory;
import org.elasticsearch.search.aggregations.pipeline.PipelineAggregator;
import org.elasticsearch.search.internal.SearchContext;

import java.io.IOException;
import java.util.List;
import java.util.Map;

public class FilterAggregatorFactory extends AggregatorFactory<FilterAggregatorFactory> {

    private final Weight weight;

<<<<<<< HEAD
    public FilterAggregatorFactory(String name, Type type, QueryBuilder filterBuilder, SearchContext context,
            AggregatorFactory<?> parent, AggregatorFactories.Builder subFactoriesBuilder, Map<String, Object> metaData) throws IOException {
        super(name, type, context, parent, subFactoriesBuilder, metaData);
=======
    public FilterAggregatorFactory(String name, QueryBuilder filterBuilder, SearchContext context,
            AggregatorFactory<?> parent, AggregatorFactories.Builder subFactoriesBuilder, Map<String, Object> metaData) throws IOException {
        super(name, context, parent, subFactoriesBuilder, metaData);
>>>>>>> c0b0a287
        IndexSearcher contextSearcher = context.searcher();
        Query filter = filterBuilder.toQuery(context.getQueryShardContext());
        weight = contextSearcher.createNormalizedWeight(filter, false);
    }

    @Override
    public Aggregator createInternal(Aggregator parent, boolean collectsFromSingleBucket, List<PipelineAggregator> pipelineAggregators,
            Map<String, Object> metaData) throws IOException {
        return new FilterAggregator(name, weight, factories, context, parent, pipelineAggregators, metaData);
    }

}<|MERGE_RESOLUTION|>--- conflicted
+++ resolved
@@ -37,15 +37,9 @@
 
     private final Weight weight;
 
-<<<<<<< HEAD
-    public FilterAggregatorFactory(String name, Type type, QueryBuilder filterBuilder, SearchContext context,
-            AggregatorFactory<?> parent, AggregatorFactories.Builder subFactoriesBuilder, Map<String, Object> metaData) throws IOException {
-        super(name, type, context, parent, subFactoriesBuilder, metaData);
-=======
     public FilterAggregatorFactory(String name, QueryBuilder filterBuilder, SearchContext context,
             AggregatorFactory<?> parent, AggregatorFactories.Builder subFactoriesBuilder, Map<String, Object> metaData) throws IOException {
         super(name, context, parent, subFactoriesBuilder, metaData);
->>>>>>> c0b0a287
         IndexSearcher contextSearcher = context.searcher();
         Query filter = filterBuilder.toQuery(context.getQueryShardContext());
         weight = contextSearcher.createNormalizedWeight(filter, false);
