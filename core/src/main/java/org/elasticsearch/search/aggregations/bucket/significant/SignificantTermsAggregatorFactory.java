/*
 * Licensed to Elasticsearch under one or more contributor
 * license agreements. See the NOTICE file distributed with
 * this work for additional information regarding copyright
 * ownership. Elasticsearch licenses this file to you under
 * the Apache License, Version 2.0 (the "License"); you may
 * not use this file except in compliance with the License.
 * You may obtain a copy of the License at
 *
 *    http://www.apache.org/licenses/LICENSE-2.0
 *
 * Unless required by applicable law or agreed to in writing,
 * software distributed under the License is distributed on an
 * "AS IS" BASIS, WITHOUT WARRANTIES OR CONDITIONS OF ANY
 * KIND, either express or implied.  See the License for the
 * specific language governing permissions and limitations
 * under the License.
 */

package org.elasticsearch.search.aggregations.bucket.significant;

import org.apache.lucene.index.IndexReader;
import org.apache.lucene.index.PostingsEnum;
import org.apache.lucene.index.Term;
import org.apache.lucene.search.BooleanClause.Occur;
import org.apache.lucene.search.BooleanQuery;
import org.apache.lucene.search.IndexSearcher;
import org.apache.lucene.search.Query;
import org.apache.lucene.search.TermQuery;
import org.apache.lucene.util.BytesRef;
import org.elasticsearch.common.ParseField;
import org.elasticsearch.common.lease.Releasable;
import org.elasticsearch.common.lucene.index.FilterableTermsEnum;
import org.elasticsearch.common.lucene.index.FreqTermsEnum;
import org.elasticsearch.index.mapper.MappedFieldType;
import org.elasticsearch.index.query.QueryBuilder;
import org.elasticsearch.search.DocValueFormat;
import org.elasticsearch.search.aggregations.AggregationExecutionException;
import org.elasticsearch.search.aggregations.Aggregator;
import org.elasticsearch.search.aggregations.AggregatorFactories;
import org.elasticsearch.search.aggregations.AggregatorFactory;
import org.elasticsearch.search.aggregations.InternalAggregation;
<<<<<<< HEAD
import org.elasticsearch.search.aggregations.InternalAggregation.Type;
=======
>>>>>>> c0b0a287
import org.elasticsearch.search.aggregations.NonCollectingAggregator;
import org.elasticsearch.search.aggregations.bucket.BucketUtils;
import org.elasticsearch.search.aggregations.bucket.significant.heuristics.SignificanceHeuristic;
import org.elasticsearch.search.aggregations.bucket.terms.TermsAggregator;
import org.elasticsearch.search.aggregations.bucket.terms.TermsAggregator.BucketCountThresholds;
import org.elasticsearch.search.aggregations.bucket.terms.support.IncludeExclude;
import org.elasticsearch.search.aggregations.pipeline.PipelineAggregator;
import org.elasticsearch.search.aggregations.support.ValuesSource;
import org.elasticsearch.search.aggregations.support.ValuesSourceAggregatorFactory;
import org.elasticsearch.search.aggregations.support.ValuesSourceConfig;
import org.elasticsearch.search.internal.SearchContext;

import java.io.IOException;
import java.util.List;
import java.util.Map;

public class SignificantTermsAggregatorFactory extends ValuesSourceAggregatorFactory<ValuesSource, SignificantTermsAggregatorFactory>
        implements Releasable {

    private final IncludeExclude includeExclude;
    private final String executionHint;
    private String indexedFieldName;
    private MappedFieldType fieldType;
    private FilterableTermsEnum termsEnum;
    private int numberOfAggregatorsCreated;
    private final Query filter;
    private final int supersetNumDocs;
    private final TermsAggregator.BucketCountThresholds bucketCountThresholds;
    private final SignificanceHeuristic significanceHeuristic;

    public SignificantTermsAggregatorFactory(String name, ValuesSourceConfig<ValuesSource> config, IncludeExclude includeExclude,
            String executionHint, QueryBuilder filterBuilder, TermsAggregator.BucketCountThresholds bucketCountThresholds,
            SignificanceHeuristic significanceHeuristic, SearchContext context, AggregatorFactory<?> parent,
            AggregatorFactories.Builder subFactoriesBuilder, Map<String, Object> metaData) throws IOException {
        super(name, config, context, parent, subFactoriesBuilder, metaData);
        this.includeExclude = includeExclude;
        this.executionHint = executionHint;
        this.filter = filterBuilder == null
                ? null
                : filterBuilder.toQuery(context.getQueryShardContext());
        IndexSearcher searcher = context.searcher();
        this.supersetNumDocs = filter == null
                // Important - need to use the doc count that includes deleted docs
                // or we have this issue: https://github.com/elastic/elasticsearch/issues/7951
                ? searcher.getIndexReader().maxDoc()
                : searcher.count(filter);
        this.bucketCountThresholds = bucketCountThresholds;
        this.significanceHeuristic = significanceHeuristic;
        setFieldInfo(context);

    }

    private void setFieldInfo(SearchContext context) {
        if (!config.unmapped()) {
            this.indexedFieldName = config.fieldContext().field();
            fieldType = context.smartNameFieldType(indexedFieldName);
        }
    }

    /**
     * Get the number of docs in the superset.
     */
    public long getSupersetNumDocs() {
        return supersetNumDocs;
    }

    private FilterableTermsEnum getTermsEnum(String field) throws IOException {
        if (termsEnum != null) {
            return termsEnum;
        }
        IndexReader reader = context.searcher().getIndexReader();
        if (numberOfAggregatorsCreated > 1) {
            termsEnum = new FreqTermsEnum(reader, field, true, false, filter, context.bigArrays());
        } else {
            termsEnum = new FilterableTermsEnum(reader, indexedFieldName, PostingsEnum.NONE, filter);
        }
        return termsEnum;
    }

    private long getBackgroundFrequency(String value) throws IOException {
        Query query = fieldType.termQuery(value, context.getQueryShardContext());
        if (query instanceof TermQuery) {
            // for types that use the inverted index, we prefer using a caching terms
            // enum that will do a better job at reusing index inputs
            Term term = ((TermQuery) query).getTerm();
            FilterableTermsEnum termsEnum = getTermsEnum(term.field());
            if (termsEnum.seekExact(term.bytes())) {
                return termsEnum.docFreq();
            } else {
                return 0;
            }
        }
        // otherwise do it the naive way
        if (filter != null) {
            query = new BooleanQuery.Builder()
                    .add(query, Occur.FILTER)
                    .add(filter, Occur.FILTER)
                    .build();
        }
        return context.searcher().count(query);
    }

    public long getBackgroundFrequency(BytesRef termBytes) throws IOException {
        String value = config.format().format(termBytes);
        return getBackgroundFrequency(value);
    }

    public long getBackgroundFrequency(long termNum) throws IOException {
        String value = config.format().format(termNum);
        return getBackgroundFrequency(value);
    }

    @Override
    protected Aggregator createUnmapped(Aggregator parent, List<PipelineAggregator> pipelineAggregators, Map<String, Object> metaData)
            throws IOException {
        final InternalAggregation aggregation = new UnmappedSignificantTerms(name, bucketCountThresholds.getRequiredSize(),
                bucketCountThresholds.getMinDocCount(), pipelineAggregators, metaData);
        return new NonCollectingAggregator(name, context, parent, pipelineAggregators, metaData) {
            @Override
            public InternalAggregation buildEmptyAggregation() {
                return aggregation;
            }
        };
    }

    @Override
    protected Aggregator doCreateInternal(ValuesSource valuesSource, Aggregator parent, boolean collectsFromSingleBucket,
            List<PipelineAggregator> pipelineAggregators, Map<String, Object> metaData) throws IOException {
        if (collectsFromSingleBucket == false) {
            return asMultiBucketAggregator(this, context, parent);
        }

        numberOfAggregatorsCreated++;
        BucketCountThresholds bucketCountThresholds = new BucketCountThresholds(this.bucketCountThresholds);
        if (bucketCountThresholds.getShardSize() == SignificantTermsAggregationBuilder.DEFAULT_BUCKET_COUNT_THRESHOLDS.getShardSize()) {
            // The user has not made a shardSize selection .
            // Use default heuristic to avoid any wrong-ranking caused by
            // distributed counting
            // but request double the usual amount.
            // We typically need more than the number of "top" terms requested
            // by other aggregations
            // as the significance algorithm is in less of a position to
            // down-select at shard-level -
            // some of the things we want to find have only one occurrence on
            // each shard and as
            // such are impossible to differentiate from non-significant terms
            // at that early stage.
            bucketCountThresholds.setShardSize(2 * BucketUtils.suggestShardSideQueueSize(bucketCountThresholds.getRequiredSize(),
                    context.numberOfShards()));
        }

        if (valuesSource instanceof ValuesSource.Bytes) {
            ExecutionMode execution = null;
            if (executionHint != null) {
<<<<<<< HEAD
                execution = ExecutionMode.fromString(executionHint, context.parseFieldMatcher());
=======
                execution = ExecutionMode.fromString(executionHint);
>>>>>>> c0b0a287
            }
            if (!(valuesSource instanceof ValuesSource.Bytes.WithOrdinals)) {
                execution = ExecutionMode.MAP;
            }
            if (execution == null) {
                if (Aggregator.descendsFromBucketAggregator(parent)) {
                    execution = ExecutionMode.GLOBAL_ORDINALS_HASH;
                } else {
                    execution = ExecutionMode.GLOBAL_ORDINALS;
                }
            }
            assert execution != null;

            DocValueFormat format = config.format();
            if ((includeExclude != null) && (includeExclude.isRegexBased()) && format != DocValueFormat.RAW) {
                throw new AggregationExecutionException("Aggregation [" + name + "] cannot support regular expression style include/exclude "
                        + "settings as they can only be applied to string fields. Use an array of values for include/exclude clauses");
            }

            return execution.create(name, factories, valuesSource, format, bucketCountThresholds, includeExclude, context, parent,
                    significanceHeuristic, this, pipelineAggregators, metaData);
        }

        if ((includeExclude != null) && (includeExclude.isRegexBased())) {
            throw new AggregationExecutionException("Aggregation [" + name + "] cannot support regular expression style include/exclude "
                    + "settings as they can only be applied to string fields. Use an array of numeric values for include/exclude clauses used to filter numeric fields");
        }

        if (valuesSource instanceof ValuesSource.Numeric) {

            if (((ValuesSource.Numeric) valuesSource).isFloatingPoint()) {
                throw new UnsupportedOperationException("No support for examining floating point numerics");
            }
            IncludeExclude.LongFilter longFilter = null;
            if (includeExclude != null) {
                longFilter = includeExclude.convertToLongFilter(config.format());
            }
            return new SignificantLongTermsAggregator(name, factories, (ValuesSource.Numeric) valuesSource, config.format(),
                    bucketCountThresholds, context, parent, significanceHeuristic, this, longFilter, pipelineAggregators,
                    metaData);
        }

        throw new AggregationExecutionException("significant_terms aggregation cannot be applied to field ["
                + config.fieldContext().field() + "]. It can only be applied to numeric or string fields.");
    }

    public enum ExecutionMode {

        MAP(new ParseField("map")) {

            @Override
            Aggregator create(String name, AggregatorFactories factories, ValuesSource valuesSource, DocValueFormat format,
                    TermsAggregator.BucketCountThresholds bucketCountThresholds, IncludeExclude includeExclude,
                    SearchContext aggregationContext, Aggregator parent, SignificanceHeuristic significanceHeuristic,
                    SignificantTermsAggregatorFactory termsAggregatorFactory, List<PipelineAggregator> pipelineAggregators,
                    Map<String, Object> metaData) throws IOException {
                final IncludeExclude.StringFilter filter = includeExclude == null ? null : includeExclude.convertToStringFilter(format);
                return new SignificantStringTermsAggregator(name, factories, valuesSource, format, bucketCountThresholds, filter,
                        aggregationContext, parent, significanceHeuristic, termsAggregatorFactory, pipelineAggregators, metaData);
            }

        },
        GLOBAL_ORDINALS(new ParseField("global_ordinals")) {

            @Override
            Aggregator create(String name, AggregatorFactories factories, ValuesSource valuesSource, DocValueFormat format,
                    TermsAggregator.BucketCountThresholds bucketCountThresholds, IncludeExclude includeExclude,
                    SearchContext aggregationContext, Aggregator parent, SignificanceHeuristic significanceHeuristic,
                    SignificantTermsAggregatorFactory termsAggregatorFactory, List<PipelineAggregator> pipelineAggregators,
                    Map<String, Object> metaData) throws IOException {
                final IncludeExclude.OrdinalsFilter filter = includeExclude == null ? null : includeExclude.convertToOrdinalsFilter(format);
                return new GlobalOrdinalsSignificantTermsAggregator(name, factories,
                        (ValuesSource.Bytes.WithOrdinals.FieldData) valuesSource, format, bucketCountThresholds, filter,
                        aggregationContext, parent, significanceHeuristic, termsAggregatorFactory, pipelineAggregators, metaData);
            }

        },
        GLOBAL_ORDINALS_HASH(new ParseField("global_ordinals_hash")) {

            @Override
            Aggregator create(String name, AggregatorFactories factories, ValuesSource valuesSource, DocValueFormat format,
                    TermsAggregator.BucketCountThresholds bucketCountThresholds, IncludeExclude includeExclude,
                    SearchContext aggregationContext, Aggregator parent, SignificanceHeuristic significanceHeuristic,
                    SignificantTermsAggregatorFactory termsAggregatorFactory, List<PipelineAggregator> pipelineAggregators,
                    Map<String, Object> metaData) throws IOException {
                final IncludeExclude.OrdinalsFilter filter = includeExclude == null ? null : includeExclude.convertToOrdinalsFilter(format);
                return new GlobalOrdinalsSignificantTermsAggregator.WithHash(name, factories,
                        (ValuesSource.Bytes.WithOrdinals.FieldData) valuesSource, format, bucketCountThresholds, filter,
                        aggregationContext, parent, significanceHeuristic, termsAggregatorFactory, pipelineAggregators, metaData);
            }
        };

        public static ExecutionMode fromString(String value) {
            for (ExecutionMode mode : values()) {
                if (mode.parseField.match(value)) {
                    return mode;
                }
            }
            throw new IllegalArgumentException("Unknown `execution_hint`: [" + value + "], expected any of " + values());
        }

        private final ParseField parseField;

        ExecutionMode(ParseField parseField) {
            this.parseField = parseField;
        }

        abstract Aggregator create(String name, AggregatorFactories factories, ValuesSource valuesSource,  DocValueFormat format,
                TermsAggregator.BucketCountThresholds bucketCountThresholds, IncludeExclude includeExclude,
                SearchContext aggregationContext, Aggregator parent, SignificanceHeuristic significanceHeuristic,
                SignificantTermsAggregatorFactory termsAggregatorFactory, List<PipelineAggregator> pipelineAggregators,
                Map<String, Object> metaData) throws IOException;

        @Override
        public String toString() {
            return parseField.getPreferredName();
        }
    }

    @Override
    public void close() {
        try {
            if (termsEnum instanceof Releasable) {
                ((Releasable) termsEnum).close();
            }
        } finally {
            termsEnum = null;
        }
    }
}<|MERGE_RESOLUTION|>--- conflicted
+++ resolved
@@ -40,10 +40,6 @@
 import org.elasticsearch.search.aggregations.AggregatorFactories;
 import org.elasticsearch.search.aggregations.AggregatorFactory;
 import org.elasticsearch.search.aggregations.InternalAggregation;
-<<<<<<< HEAD
-import org.elasticsearch.search.aggregations.InternalAggregation.Type;
-=======
->>>>>>> c0b0a287
 import org.elasticsearch.search.aggregations.NonCollectingAggregator;
 import org.elasticsearch.search.aggregations.bucket.BucketUtils;
 import org.elasticsearch.search.aggregations.bucket.significant.heuristics.SignificanceHeuristic;
@@ -198,11 +194,7 @@
         if (valuesSource instanceof ValuesSource.Bytes) {
             ExecutionMode execution = null;
             if (executionHint != null) {
-<<<<<<< HEAD
-                execution = ExecutionMode.fromString(executionHint, context.parseFieldMatcher());
-=======
                 execution = ExecutionMode.fromString(executionHint);
->>>>>>> c0b0a287
             }
             if (!(valuesSource instanceof ValuesSource.Bytes.WithOrdinals)) {
                 execution = ExecutionMode.MAP;
