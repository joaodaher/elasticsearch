--- conflicted
+++ resolved
@@ -23,12 +23,8 @@
 import org.elasticsearch.common.xcontent.ObjectParser;
 import org.elasticsearch.common.xcontent.XContentParser;
 import org.elasticsearch.index.query.QueryParseContext;
-<<<<<<< HEAD
-=======
 import org.elasticsearch.search.aggregations.AggregationBuilder;
->>>>>>> c0b0a287
 import org.elasticsearch.search.aggregations.AggregatorFactories.Builder;
-import org.elasticsearch.search.aggregations.AggregationBuilder;
 import org.elasticsearch.search.aggregations.AggregatorFactory;
 import org.elasticsearch.search.aggregations.bucket.range.RangeAggregator.Range;
 import org.elasticsearch.search.aggregations.support.ValuesSource.Numeric;
@@ -60,27 +56,6 @@
 
     private static Range parseRange(XContentParser parser, QueryParseContext context) throws IOException {
         return Range.fromXContent(parser);
-    }
-
-    private static final ObjectParser<RangeAggregationBuilder, QueryParseContext> PARSER;
-    static {
-        PARSER = new ObjectParser<>(RangeAggregationBuilder.NAME);
-        ValuesSourceParserHelper.declareNumericFields(PARSER, true, true, false);
-        PARSER.declareBoolean(RangeAggregationBuilder::keyed, RangeAggregator.KEYED_FIELD);
-
-        PARSER.declareObjectArray((agg, ranges) -> {
-            for (Range range : ranges) {
-                agg.addRange(range);
-            }
-        }, RangeAggregationBuilder::parseRange, RangeAggregator.RANGES_FIELD);
-    }
-
-    public static AggregationBuilder parse(String aggregationName, QueryParseContext context) throws IOException {
-        return PARSER.parse(context.parser(), new RangeAggregationBuilder(aggregationName), context);
-    }
-
-    private static Range parseRange(XContentParser parser, QueryParseContext context) throws IOException {
-        return Range.fromXContent(parser, context.getParseFieldMatcher());
     }
 
     public RangeAggregationBuilder(String name) {
