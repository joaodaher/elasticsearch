--- conflicted
+++ resolved
@@ -43,11 +43,7 @@
     private final int requiredSize;
     private final int shardSize;
 
-<<<<<<< HEAD
-    public GeoHashGridAggregatorFactory(String name, Type type, ValuesSourceConfig<GeoPoint> config, int precision, int requiredSize,
-=======
     public GeoHashGridAggregatorFactory(String name, ValuesSourceConfig<GeoPoint> config, int precision, int requiredSize,
->>>>>>> c0b0a287
             int shardSize, SearchContext context, AggregatorFactory<?> parent, AggregatorFactories.Builder subFactoriesBuilder,
             Map<String, Object> metaData) throws IOException {
         super(name, config, context, parent, subFactoriesBuilder, metaData);
