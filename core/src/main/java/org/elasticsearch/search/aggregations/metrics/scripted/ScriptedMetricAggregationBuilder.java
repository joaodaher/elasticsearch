--- conflicted
+++ resolved
@@ -34,10 +34,6 @@
 import org.elasticsearch.search.aggregations.AbstractAggregationBuilder;
 import org.elasticsearch.search.aggregations.AggregatorFactories.Builder;
 import org.elasticsearch.search.aggregations.AggregatorFactory;
-<<<<<<< HEAD
-import org.elasticsearch.search.aggregations.InternalAggregation.Type;
-=======
->>>>>>> c0b0a287
 import org.elasticsearch.search.internal.SearchContext;
 
 import java.io.IOException;
@@ -255,15 +251,6 @@
                 currentFieldName = parser.currentName();
             } else if (token == XContentParser.Token.START_OBJECT || token == XContentParser.Token.VALUE_STRING) {
                 if (INIT_SCRIPT_FIELD.match(currentFieldName)) {
-<<<<<<< HEAD
-                    initScript = Script.parse(parser, context.getParseFieldMatcher(), context.getDefaultScriptLanguage());
-                } else if (MAP_SCRIPT_FIELD.match(currentFieldName)) {
-                    mapScript = Script.parse(parser, context.getParseFieldMatcher(), context.getDefaultScriptLanguage());
-                } else if (COMBINE_SCRIPT_FIELD.match(currentFieldName)) {
-                    combineScript = Script.parse(parser, context.getParseFieldMatcher(), context.getDefaultScriptLanguage());
-                } else if (REDUCE_SCRIPT_FIELD.match(currentFieldName)) {
-                    reduceScript = Script.parse(parser, context.getParseFieldMatcher(), context.getDefaultScriptLanguage());
-=======
                     initScript = Script.parse(parser, context.getDefaultScriptLanguage());
                 } else if (MAP_SCRIPT_FIELD.match(currentFieldName)) {
                     mapScript = Script.parse(parser, context.getDefaultScriptLanguage());
@@ -271,7 +258,6 @@
                     combineScript = Script.parse(parser, context.getDefaultScriptLanguage());
                 } else if (REDUCE_SCRIPT_FIELD.match(currentFieldName)) {
                     reduceScript = Script.parse(parser, context.getDefaultScriptLanguage());
->>>>>>> c0b0a287
                 } else if (token == XContentParser.Token.START_OBJECT &&
                         PARAMS_FIELD.match(currentFieldName)) {
                     params = parser.map();
