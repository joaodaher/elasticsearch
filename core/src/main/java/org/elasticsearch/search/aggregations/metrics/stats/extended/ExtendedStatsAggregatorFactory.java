/*
 * Licensed to Elasticsearch under one or more contributor
 * license agreements. See the NOTICE file distributed with
 * this work for additional information regarding copyright
 * ownership. Elasticsearch licenses this file to you under
 * the Apache License, Version 2.0 (the "License"); you may
 * not use this file except in compliance with the License.
 * You may obtain a copy of the License at
 *
 *    http://www.apache.org/licenses/LICENSE-2.0
 *
 * Unless required by applicable law or agreed to in writing,
 * software distributed under the License is distributed on an
 * "AS IS" BASIS, WITHOUT WARRANTIES OR CONDITIONS OF ANY
 * KIND, either express or implied.  See the License for the
 * specific language governing permissions and limitations
 * under the License.
 */

package org.elasticsearch.search.aggregations.metrics.stats.extended;

import org.elasticsearch.search.aggregations.Aggregator;
import org.elasticsearch.search.aggregations.AggregatorFactories;
import org.elasticsearch.search.aggregations.AggregatorFactory;
import org.elasticsearch.search.aggregations.pipeline.PipelineAggregator;
import org.elasticsearch.search.aggregations.support.ValuesSource;
import org.elasticsearch.search.aggregations.support.ValuesSource.Numeric;
import org.elasticsearch.search.aggregations.support.ValuesSourceAggregatorFactory;
import org.elasticsearch.search.aggregations.support.ValuesSourceConfig;
import org.elasticsearch.search.internal.SearchContext;

import java.io.IOException;
import java.util.List;
import java.util.Map;

public class ExtendedStatsAggregatorFactory extends ValuesSourceAggregatorFactory<ValuesSource.Numeric, ExtendedStatsAggregatorFactory> {

    private final double sigma;

<<<<<<< HEAD
    public ExtendedStatsAggregatorFactory(String name, Type type, ValuesSourceConfig<Numeric> config, double sigma,
=======
    public ExtendedStatsAggregatorFactory(String name, ValuesSourceConfig<Numeric> config, double sigma,
>>>>>>> c0b0a287
            SearchContext context, AggregatorFactory<?> parent, AggregatorFactories.Builder subFactoriesBuilder,
            Map<String, Object> metaData) throws IOException {
        super(name, config, context, parent, subFactoriesBuilder, metaData);
        this.sigma = sigma;
    }

    @Override
    protected Aggregator createUnmapped(Aggregator parent, List<PipelineAggregator> pipelineAggregators, Map<String, Object> metaData)
            throws IOException {
        return new ExtendedStatsAggregator(name, null, config.format(), context, parent, sigma, pipelineAggregators, metaData);
    }

    @Override
    protected Aggregator doCreateInternal(ValuesSource.Numeric valuesSource, Aggregator parent, boolean collectsFromSingleBucket,
            List<PipelineAggregator> pipelineAggregators, Map<String, Object> metaData) throws IOException {
        return new ExtendedStatsAggregator(name, valuesSource, config.format(), context, parent, sigma, pipelineAggregators, metaData);
    }
}<|MERGE_RESOLUTION|>--- conflicted
+++ resolved
@@ -37,11 +37,7 @@
 
     private final double sigma;
 
-<<<<<<< HEAD
-    public ExtendedStatsAggregatorFactory(String name, Type type, ValuesSourceConfig<Numeric> config, double sigma,
-=======
     public ExtendedStatsAggregatorFactory(String name, ValuesSourceConfig<Numeric> config, double sigma,
->>>>>>> c0b0a287
             SearchContext context, AggregatorFactory<?> parent, AggregatorFactories.Builder subFactoriesBuilder,
             Map<String, Object> metaData) throws IOException {
         super(name, config, context, parent, subFactoriesBuilder, metaData);
