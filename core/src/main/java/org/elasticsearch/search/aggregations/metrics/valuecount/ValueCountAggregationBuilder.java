/*
 * Licensed to Elasticsearch under one or more contributor
 * license agreements. See the NOTICE file distributed with
 * this work for additional information regarding copyright
 * ownership. Elasticsearch licenses this file to you under
 * the Apache License, Version 2.0 (the "License"); you may
 * not use this file except in compliance with the License.
 * You may obtain a copy of the License at
 *
 *    http://www.apache.org/licenses/LICENSE-2.0
 *
 * Unless required by applicable law or agreed to in writing,
 * software distributed under the License is distributed on an
 * "AS IS" BASIS, WITHOUT WARRANTIES OR CONDITIONS OF ANY
 * KIND, either express or implied.  See the License for the
 * specific language governing permissions and limitations
 * under the License.
 */

package org.elasticsearch.search.aggregations.metrics.valuecount;

import org.elasticsearch.common.io.stream.StreamInput;
import org.elasticsearch.common.io.stream.StreamOutput;
import org.elasticsearch.common.xcontent.ObjectParser;
import org.elasticsearch.common.xcontent.XContentBuilder;
import org.elasticsearch.index.query.QueryParseContext;
import org.elasticsearch.search.aggregations.AggregationBuilder;
import org.elasticsearch.search.aggregations.AggregatorFactories;
import org.elasticsearch.search.aggregations.AggregatorFactory;
<<<<<<< HEAD
import org.elasticsearch.search.aggregations.InternalAggregation.Type;
=======
>>>>>>> c0b0a287
import org.elasticsearch.search.aggregations.support.ValueType;
import org.elasticsearch.search.aggregations.support.ValuesSource;
import org.elasticsearch.search.aggregations.support.ValuesSourceAggregationBuilder;
import org.elasticsearch.search.aggregations.support.ValuesSourceConfig;
import org.elasticsearch.search.aggregations.support.ValuesSourceParserHelper;
import org.elasticsearch.search.aggregations.support.ValuesSourceType;
import org.elasticsearch.search.internal.SearchContext;

import java.io.IOException;

public class ValueCountAggregationBuilder extends ValuesSourceAggregationBuilder.LeafOnly<ValuesSource, ValueCountAggregationBuilder> {
    public static final String NAME = "value_count";

    private static final ObjectParser<ValueCountAggregationBuilder, QueryParseContext> PARSER;
    static {
        PARSER = new ObjectParser<>(ValueCountAggregationBuilder.NAME);
        ValuesSourceParserHelper.declareAnyFields(PARSER, true, true);
    }

    public static AggregationBuilder parse(String aggregationName, QueryParseContext context) throws IOException {
        return PARSER.parse(context.parser(), new ValueCountAggregationBuilder(aggregationName, null), context);
    }

    private static final ObjectParser<ValueCountAggregationBuilder, QueryParseContext> PARSER;
    static {
        PARSER = new ObjectParser<>(ValueCountAggregationBuilder.NAME);
        ValuesSourceParserHelper.declareAnyFields(PARSER, true, true);
    }

    public static AggregationBuilder parse(String aggregationName, QueryParseContext context) throws IOException {
        return PARSER.parse(context.parser(), new ValueCountAggregationBuilder(aggregationName, null), context);
    }

    public ValueCountAggregationBuilder(String name, ValueType targetValueType) {
        super(name, ValuesSourceType.ANY, targetValueType);
    }

    /**
     * Read from a stream.
     */
    public ValueCountAggregationBuilder(StreamInput in) throws IOException {
        super(in, ValuesSourceType.ANY);
    }

    @Override
    protected void innerWriteTo(StreamOutput out) {
        // Do nothing, no extra state to write to stream
    }

    @Override
    protected boolean serializeTargetValueType() {
        return true;
    }

    @Override
    protected ValueCountAggregatorFactory innerBuild(SearchContext context, ValuesSourceConfig<ValuesSource> config,
            AggregatorFactory<?> parent, AggregatorFactories.Builder subFactoriesBuilder) throws IOException {
        return new ValueCountAggregatorFactory(name, config, context, parent, subFactoriesBuilder, metaData);
    }

    @Override
    public XContentBuilder doXContentBody(XContentBuilder builder, Params params) throws IOException {
        return builder;
    }

    @Override
    protected int innerHashCode() {
        return 0;
    }

    @Override
    protected boolean innerEquals(Object obj) {
        return true;
    }

    @Override
    public String getType() {
        return NAME;
    }
}<|MERGE_RESOLUTION|>--- conflicted
+++ resolved
@@ -27,10 +27,6 @@
 import org.elasticsearch.search.aggregations.AggregationBuilder;
 import org.elasticsearch.search.aggregations.AggregatorFactories;
 import org.elasticsearch.search.aggregations.AggregatorFactory;
-<<<<<<< HEAD
-import org.elasticsearch.search.aggregations.InternalAggregation.Type;
-=======
->>>>>>> c0b0a287
 import org.elasticsearch.search.aggregations.support.ValueType;
 import org.elasticsearch.search.aggregations.support.ValuesSource;
 import org.elasticsearch.search.aggregations.support.ValuesSourceAggregationBuilder;
@@ -43,16 +39,6 @@
 
 public class ValueCountAggregationBuilder extends ValuesSourceAggregationBuilder.LeafOnly<ValuesSource, ValueCountAggregationBuilder> {
     public static final String NAME = "value_count";
-
-    private static final ObjectParser<ValueCountAggregationBuilder, QueryParseContext> PARSER;
-    static {
-        PARSER = new ObjectParser<>(ValueCountAggregationBuilder.NAME);
-        ValuesSourceParserHelper.declareAnyFields(PARSER, true, true);
-    }
-
-    public static AggregationBuilder parse(String aggregationName, QueryParseContext context) throws IOException {
-        return PARSER.parse(context.parser(), new ValueCountAggregationBuilder(aggregationName, null), context);
-    }
 
     private static final ObjectParser<ValueCountAggregationBuilder, QueryParseContext> PARSER;
     static {
