/*
 * Licensed to Elasticsearch under one or more contributor
 * license agreements. See the NOTICE file distributed with
 * this work for additional information regarding copyright
 * ownership. Elasticsearch licenses this file to you under
 * the Apache License, Version 2.0 (the "License"); you may
 * not use this file except in compliance with the License.
 * You may obtain a copy of the License at
 *
 *    http://www.apache.org/licenses/LICENSE-2.0
 *
 * Unless required by applicable law or agreed to in writing,
 * software distributed under the License is distributed on an
 * "AS IS" BASIS, WITHOUT WARRANTIES OR CONDITIONS OF ANY
 * KIND, either express or implied.  See the License for the
 * specific language governing permissions and limitations
 * under the License.
 */

package org.elasticsearch.search.aggregations.metrics.tophits;

import org.elasticsearch.common.Nullable;
import org.elasticsearch.common.ParsingException;
import org.elasticsearch.common.Strings;
import org.elasticsearch.common.io.stream.StreamInput;
import org.elasticsearch.common.io.stream.StreamOutput;
import org.elasticsearch.common.xcontent.XContentBuilder;
import org.elasticsearch.common.xcontent.XContentParser;
import org.elasticsearch.index.query.QueryParseContext;
import org.elasticsearch.script.Script;
import org.elasticsearch.script.ScriptContext;
import org.elasticsearch.script.SearchScript;
import org.elasticsearch.search.aggregations.AbstractAggregationBuilder;
import org.elasticsearch.search.aggregations.AggregationInitializationException;
import org.elasticsearch.search.aggregations.AggregatorFactories.Builder;
import org.elasticsearch.search.aggregations.AggregatorFactory;
<<<<<<< HEAD
import org.elasticsearch.search.aggregations.InternalAggregation;
import org.elasticsearch.search.aggregations.InternalAggregation.Type;
=======
>>>>>>> c0b0a287
import org.elasticsearch.search.builder.SearchSourceBuilder;
import org.elasticsearch.search.builder.SearchSourceBuilder.ScriptField;
import org.elasticsearch.search.fetch.StoredFieldsContext;
import org.elasticsearch.search.fetch.subphase.FetchSourceContext;
import org.elasticsearch.search.fetch.subphase.ScriptFieldsContext;
import org.elasticsearch.search.fetch.subphase.highlight.HighlightBuilder;
import org.elasticsearch.search.internal.SearchContext;
import org.elasticsearch.search.sort.ScoreSortBuilder;
import org.elasticsearch.search.sort.SortAndFormats;
import org.elasticsearch.search.sort.SortBuilder;
import org.elasticsearch.search.sort.SortBuilders;
import org.elasticsearch.search.sort.SortOrder;

import java.io.IOException;
import java.util.ArrayList;
import java.util.Collections;
import java.util.HashSet;
import java.util.List;
import java.util.Objects;
import java.util.Optional;
import java.util.Set;

public class TopHitsAggregationBuilder extends AbstractAggregationBuilder<TopHitsAggregationBuilder> {
    public static final String NAME = "top_hits";

    private int from = 0;
    private int size = 3;
    private boolean explain = false;
    private boolean version = false;
    private boolean trackScores = false;
    private List<SortBuilder<?>> sorts = null;
    private HighlightBuilder highlightBuilder;
    private StoredFieldsContext storedFieldsContext;
    private List<String> fieldDataFields;
    private Set<ScriptField> scriptFields;
    private FetchSourceContext fetchSourceContext;

    public TopHitsAggregationBuilder(String name) {
        super(name);
    }

    /**
     * Read from a stream.
     */
    public TopHitsAggregationBuilder(StreamInput in) throws IOException {
        super(in);
        explain = in.readBoolean();
        fetchSourceContext = in.readOptionalWriteable(FetchSourceContext::new);
        if (in.readBoolean()) {
            int size = in.readVInt();
            fieldDataFields = new ArrayList<>(size);
            for (int i = 0; i < size; i++) {
                fieldDataFields.add(in.readString());
            }
        }
        storedFieldsContext = in.readOptionalWriteable(StoredFieldsContext::new);
        from = in.readVInt();
        highlightBuilder = in.readOptionalWriteable(HighlightBuilder::new);
        if (in.readBoolean()) {
            int size = in.readVInt();
            scriptFields = new HashSet<>(size);
            for (int i = 0; i < size; i++) {
                scriptFields.add(new ScriptField(in));
            }
        }
        size = in.readVInt();
        if (in.readBoolean()) {
            int size = in.readVInt();
            sorts = new ArrayList<>();
            for (int i = 0; i < size; i++) {
                sorts.add(in.readNamedWriteable(SortBuilder.class));
            }
        }
        trackScores = in.readBoolean();
        version = in.readBoolean();
    }

    @Override
    protected void doWriteTo(StreamOutput out) throws IOException {
        out.writeBoolean(explain);
        out.writeOptionalWriteable(fetchSourceContext);
        boolean hasFieldDataFields = fieldDataFields != null;
        out.writeBoolean(hasFieldDataFields);
        if (hasFieldDataFields) {
            out.writeVInt(fieldDataFields.size());
            for (String fieldName : fieldDataFields) {
                out.writeString(fieldName);
            }
        }
        out.writeOptionalWriteable(storedFieldsContext);
        out.writeVInt(from);
        out.writeOptionalWriteable(highlightBuilder);
        boolean hasScriptFields = scriptFields != null;
        out.writeBoolean(hasScriptFields);
        if (hasScriptFields) {
            out.writeVInt(scriptFields.size());
            for (ScriptField scriptField : scriptFields) {
                scriptField.writeTo(out);
            }
        }
        out.writeVInt(size);
        boolean hasSorts = sorts != null;
        out.writeBoolean(hasSorts);
        if (hasSorts) {
            out.writeVInt(sorts.size());
            for (SortBuilder<?> sort : sorts) {
                out.writeNamedWriteable(sort);
            }
        }
        out.writeBoolean(trackScores);
        out.writeBoolean(version);
    }

    /**
     * From index to start the search from. Defaults to <tt>0</tt>.
     */
    public TopHitsAggregationBuilder from(int from) {
        if (from < 0) {
            throw new IllegalArgumentException("[from] must be greater than or equal to 0. Found [" + from + "] in [" + name + "]");
        }
        this.from = from;
        return this;
    }

    /**
     * Gets the from index to start the search from.
     **/
    public int from() {
        return from;
    }

    /**
     * The number of search hits to return. Defaults to <tt>10</tt>.
     */
    public TopHitsAggregationBuilder size(int size) {
        if (size < 0) {
            throw new IllegalArgumentException("[size] must be greater than or equal to 0. Found [" + size + "] in [" + name + "]");
        }
        this.size = size;
        return this;
    }

    /**
     * Gets the number of search hits to return.
     */
    public int size() {
        return size;
    }

    /**
     * Adds a sort against the given field name and the sort ordering.
     *
     * @param name
     *            The name of the field
     * @param order
     *            The sort ordering
     */
    public TopHitsAggregationBuilder sort(String name, SortOrder order) {
        if (name == null) {
            throw new IllegalArgumentException("sort [name] must not be null: [" + name + "]");
        }
        if (order == null) {
            throw new IllegalArgumentException("sort [order] must not be null: [" + name + "]");
        }
        if (name.equals(ScoreSortBuilder.NAME)) {
            sort(SortBuilders.scoreSort().order(order));
        }
        sort(SortBuilders.fieldSort(name).order(order));
        return this;
    }

    /**
     * Add a sort against the given field name.
     *
     * @param name
     *            The name of the field to sort by
     */
    public TopHitsAggregationBuilder sort(String name) {
        if (name == null) {
            throw new IllegalArgumentException("sort [name] must not be null: [" + name + "]");
        }
        if (name.equals(ScoreSortBuilder.NAME)) {
            sort(SortBuilders.scoreSort());
        }
        sort(SortBuilders.fieldSort(name));
        return this;
    }

    /**
     * Adds a sort builder.
     */
    public TopHitsAggregationBuilder sort(SortBuilder<?> sort) {
        if (sort == null) {
            throw new IllegalArgumentException("[sort] must not be null: [" + name + "]");
        }
        if (sorts == null) {
                sorts = new ArrayList<>();
        }
        sorts.add(sort);
        return this;
    }

    /**
     * Adds a sort builder.
     */
    public TopHitsAggregationBuilder sorts(List<SortBuilder<?>> sorts) {
        if (sorts == null) {
            throw new IllegalArgumentException("[sorts] must not be null: [" + name + "]");
        }
        if (this.sorts == null) {
            this.sorts = new ArrayList<>();
        }
        for (SortBuilder<?> sort : sorts) {
            this.sorts.add(sort);
        }
        return this;
    }

    /**
     * Gets the bytes representing the sort builders for this request.
     */
    public List<SortBuilder<?>> sorts() {
        return sorts;
    }

    /**
     * Adds highlight to perform as part of the search.
     */
    public TopHitsAggregationBuilder highlighter(HighlightBuilder highlightBuilder) {
        if (highlightBuilder == null) {
            throw new IllegalArgumentException("[highlightBuilder] must not be null: [" + name + "]");
        }
        this.highlightBuilder = highlightBuilder;
        return this;
    }

    /**
     * Gets the hightlighter builder for this request.
     */
    public HighlightBuilder highlighter() {
        return highlightBuilder;
    }

    /**
     * Indicates whether the response should contain the stored _source for
     * every hit
     */
    public TopHitsAggregationBuilder fetchSource(boolean fetch) {
        FetchSourceContext fetchSourceContext = this.fetchSourceContext != null ? this.fetchSourceContext
            : FetchSourceContext.FETCH_SOURCE;
        this.fetchSourceContext = new FetchSourceContext(fetch, fetchSourceContext.includes(), fetchSourceContext.excludes());
        return this;
    }

    /**
     * Indicate that _source should be returned with every hit, with an
     * "include" and/or "exclude" set which can include simple wildcard
     * elements.
     *
     * @param include
     *            An optional include (optionally wildcarded) pattern to
     *            filter the returned _source
     * @param exclude
     *            An optional exclude (optionally wildcarded) pattern to
     *            filter the returned _source
     */
    public TopHitsAggregationBuilder fetchSource(@Nullable String include, @Nullable String exclude) {
        fetchSource(include == null ? Strings.EMPTY_ARRAY : new String[] { include },
                exclude == null ? Strings.EMPTY_ARRAY : new String[] { exclude });
        return this;
    }

    /**
     * Indicate that _source should be returned with every hit, with an
     * "include" and/or "exclude" set which can include simple wildcard
     * elements.
     *
     * @param includes
     *            An optional list of include (optionally wildcarded)
     *            pattern to filter the returned _source
     * @param excludes
     *            An optional list of exclude (optionally wildcarded)
     *            pattern to filter the returned _source
     */
    public TopHitsAggregationBuilder fetchSource(@Nullable String[] includes, @Nullable String[] excludes) {
        FetchSourceContext fetchSourceContext = this.fetchSourceContext != null ? this.fetchSourceContext
            : FetchSourceContext.FETCH_SOURCE;
        this.fetchSourceContext = new FetchSourceContext(fetchSourceContext.fetchSource(), includes, excludes);
        return this;
    }

    /**
     * Indicate how the _source should be fetched.
     */
    public TopHitsAggregationBuilder fetchSource(@Nullable FetchSourceContext fetchSourceContext) {
        if (fetchSourceContext == null) {
            throw new IllegalArgumentException("[fetchSourceContext] must not be null: [" + name + "]");
        }
        this.fetchSourceContext = fetchSourceContext;
        return this;
    }

    /**
     * Gets the {@link FetchSourceContext} which defines how the _source
     * should be fetched.
     */
    public FetchSourceContext fetchSource() {
        return fetchSourceContext;
    }

    /**
     * Adds a stored field to load and return (note, it must be stored) as part of the search request.
     * To disable the stored fields entirely (source and metadata fields) use {@code storedField("_none_")}.
     */
    public TopHitsAggregationBuilder storedField(String field) {
        return storedFields(Collections.singletonList(field));
    }

    /**
     * Sets the stored fields to load and return as part of the search request.
     * To disable the stored fields entirely (source and metadata fields) use {@code storedField("_none_")}.
     */
    public TopHitsAggregationBuilder storedFields(List<String> fields) {
        if (fields == null) {
            throw new IllegalArgumentException("[fields] must not be null: [" + name + "]");
        }
        if (storedFieldsContext == null) {
            storedFieldsContext = StoredFieldsContext.fromList(fields);
        } else {
            storedFieldsContext.addFieldNames(fields);
        }
        return this;
    }

    /**
     * Gets the stored fields context
     */
    public StoredFieldsContext storedFields() {
        return storedFieldsContext;
    }

    /**
     * Adds a field to load from the field data cache and return as part of
     * the search request.
     */
    public TopHitsAggregationBuilder fieldDataField(String fieldDataField) {
        if (fieldDataField == null) {
            throw new IllegalArgumentException("[fieldDataField] must not be null: [" + name + "]");
        }
        if (fieldDataFields == null) {
            fieldDataFields = new ArrayList<>();
        }
        fieldDataFields.add(fieldDataField);
        return this;
    }

    /**
     * Adds fields to load from the field data cache and return as part of
     * the search request.
     */
    public TopHitsAggregationBuilder fieldDataFields(List<String> fieldDataFields) {
        if (fieldDataFields == null) {
            throw new IllegalArgumentException("[fieldDataFields] must not be null: [" + name + "]");
        }
        if (this.fieldDataFields == null) {
            this.fieldDataFields = new ArrayList<>();
        }
        this.fieldDataFields.addAll(fieldDataFields);
        return this;
    }

    /**
     * Gets the field-data fields.
     */
    public List<String> fieldDataFields() {
        return fieldDataFields;
    }

    /**
     * Adds a script field under the given name with the provided script.
     *
     * @param name
     *            The name of the field
     * @param script
     *            The script
     */
    public TopHitsAggregationBuilder scriptField(String name, Script script) {
        if (name == null) {
            throw new IllegalArgumentException("scriptField [name] must not be null: [" + name + "]");
        }
        if (script == null) {
            throw new IllegalArgumentException("scriptField [script] must not be null: [" + name + "]");
        }
        scriptField(name, script, false);
        return this;
    }

    /**
     * Adds a script field under the given name with the provided script.
     *
     * @param name
     *            The name of the field
     * @param script
     *            The script
     */
    public TopHitsAggregationBuilder scriptField(String name, Script script, boolean ignoreFailure) {
        if (name == null) {
            throw new IllegalArgumentException("scriptField [name] must not be null: [" + name + "]");
        }
        if (script == null) {
            throw new IllegalArgumentException("scriptField [script] must not be null: [" + name + "]");
        }
        if (scriptFields == null) {
            scriptFields = new HashSet<>();
        }
        scriptFields.add(new ScriptField(name, script, ignoreFailure));
        return this;
    }

    public TopHitsAggregationBuilder scriptFields(List<ScriptField> scriptFields) {
        if (scriptFields == null) {
            throw new IllegalArgumentException("[scriptFields] must not be null: [" + name + "]");
        }
        if (this.scriptFields == null) {
            this.scriptFields = new HashSet<>();
        }
        this.scriptFields.addAll(scriptFields);
        return this;
    }

    /**
     * Gets the script fields.
     */
    public Set<ScriptField> scriptFields() {
        return scriptFields;
    }

    /**
     * Should each {@link org.elasticsearch.search.SearchHit} be returned
     * with an explanation of the hit (ranking).
     */
    public TopHitsAggregationBuilder explain(boolean explain) {
        this.explain = explain;
        return this;
    }

    /**
     * Indicates whether each search hit will be returned with an
     * explanation of the hit (ranking)
     */
    public boolean explain() {
        return explain;
    }

    /**
     * Should each {@link org.elasticsearch.search.SearchHit} be returned
     * with a version associated with it.
     */
    public TopHitsAggregationBuilder version(boolean version) {
        this.version = version;
        return this;
    }

    /**
     * Indicates whether the document's version will be included in the
     * search hits.
     */
    public boolean version() {
        return version;
    }

    /**
     * Applies when sorting, and controls if scores will be tracked as well.
     * Defaults to <tt>false</tt>.
     */
    public TopHitsAggregationBuilder trackScores(boolean trackScores) {
        this.trackScores = trackScores;
        return this;
    }

    /**
     * Indicates whether scores will be tracked for this request.
     */
    public boolean trackScores() {
        return trackScores;
    }

    @Override
    public TopHitsAggregationBuilder subAggregations(Builder subFactories) {
        throw new AggregationInitializationException("Aggregator [" + name + "] of type ["
                + getType() + "] cannot accept sub-aggregations");
    }

    @Override
    protected TopHitsAggregatorFactory doBuild(SearchContext context, AggregatorFactory<?> parent, Builder subfactoriesBuilder)
            throws IOException {
        List<ScriptFieldsContext.ScriptField> fields = new ArrayList<>();
        if (scriptFields != null) {
            for (ScriptField field : scriptFields) {
                SearchScript searchScript = context.getQueryShardContext().getSearchScript(field.script(),
                    ScriptContext.Standard.SEARCH);
                fields.add(new org.elasticsearch.search.fetch.subphase.ScriptFieldsContext.ScriptField(
                    field.fieldName(), searchScript, field.ignoreFailure()));
            }
        }

        final Optional<SortAndFormats> optionalSort;
        if (sorts == null) {
            optionalSort = Optional.empty();
        } else {
            optionalSort = SortBuilder.buildSort(sorts, context.getQueryShardContext());
        }
        return new TopHitsAggregatorFactory(name, from, size, explain, version, trackScores, optionalSort, highlightBuilder,
                storedFieldsContext, fieldDataFields, fields, fetchSourceContext, context, parent, subfactoriesBuilder, metaData);
    }

    @Override
    protected XContentBuilder internalXContent(XContentBuilder builder, Params params) throws IOException {
        builder.startObject();
        builder.field(SearchSourceBuilder.FROM_FIELD.getPreferredName(), from);
        builder.field(SearchSourceBuilder.SIZE_FIELD.getPreferredName(), size);
        builder.field(SearchSourceBuilder.VERSION_FIELD.getPreferredName(), version);
        builder.field(SearchSourceBuilder.EXPLAIN_FIELD.getPreferredName(), explain);
        if (fetchSourceContext != null) {
            builder.field(SearchSourceBuilder._SOURCE_FIELD.getPreferredName(), fetchSourceContext);
        }
        if (storedFieldsContext != null) {
            storedFieldsContext.toXContent(SearchSourceBuilder.STORED_FIELDS_FIELD.getPreferredName(), builder);
        }
        if (fieldDataFields != null) {
            builder.startArray(SearchSourceBuilder.DOCVALUE_FIELDS_FIELD.getPreferredName());
            for (String fieldDataField : fieldDataFields) {
                builder.value(fieldDataField);
            }
            builder.endArray();
        }
        if (scriptFields != null) {
            builder.startObject(SearchSourceBuilder.SCRIPT_FIELDS_FIELD.getPreferredName());
            for (ScriptField scriptField : scriptFields) {
                scriptField.toXContent(builder, params);
            }
            builder.endObject();
        }
        if (sorts != null) {
            builder.startArray(SearchSourceBuilder.SORT_FIELD.getPreferredName());
            for (SortBuilder<?> sort : sorts) {
                    sort.toXContent(builder, params);
            }
            builder.endArray();
        }
        if (trackScores) {
            builder.field(SearchSourceBuilder.TRACK_SCORES_FIELD.getPreferredName(), true);
        }
        if (highlightBuilder != null) {
            builder.field(SearchSourceBuilder.HIGHLIGHT_FIELD.getPreferredName(), highlightBuilder);
        }
        builder.endObject();
        return builder;
    }

    public static TopHitsAggregationBuilder parse(String aggregationName, QueryParseContext context) throws IOException {
        TopHitsAggregationBuilder factory = new TopHitsAggregationBuilder(aggregationName);
        XContentParser.Token token;
        String currentFieldName = null;
        XContentParser parser = context.parser();
        while ((token = parser.nextToken()) != XContentParser.Token.END_OBJECT) {
            if (token == XContentParser.Token.FIELD_NAME) {
                currentFieldName = parser.currentName();
            } else if (token.isValue()) {
                if (SearchSourceBuilder.FROM_FIELD.match(currentFieldName)) {
                    factory.from(parser.intValue());
                } else if (SearchSourceBuilder.SIZE_FIELD.match(currentFieldName)) {
                    factory.size(parser.intValue());
                } else if (SearchSourceBuilder.VERSION_FIELD.match(currentFieldName)) {
                    factory.version(parser.booleanValue());
                } else if (SearchSourceBuilder.EXPLAIN_FIELD.match(currentFieldName)) {
                    factory.explain(parser.booleanValue());
                } else if (SearchSourceBuilder.TRACK_SCORES_FIELD.match(currentFieldName)) {
                    factory.trackScores(parser.booleanValue());
                } else if (SearchSourceBuilder._SOURCE_FIELD.match(currentFieldName)) {
<<<<<<< HEAD
                    factory.fetchSource(FetchSourceContext.parse(context.parser()));
=======
                    factory.fetchSource(FetchSourceContext.fromXContent(context.parser()));
>>>>>>> c0b0a287
                } else if (SearchSourceBuilder.STORED_FIELDS_FIELD.match(currentFieldName)) {
                    factory.storedFieldsContext =
                        StoredFieldsContext.fromXContent(SearchSourceBuilder.STORED_FIELDS_FIELD.getPreferredName(), context);
                } else if (SearchSourceBuilder.SORT_FIELD.match(currentFieldName)) {
                    factory.sort(parser.text());
                } else {
                    throw new ParsingException(parser.getTokenLocation(), "Unknown key for a " + token + " in [" + currentFieldName + "].",
                            parser.getTokenLocation());
                }
            } else if (token == XContentParser.Token.START_OBJECT) {
                if (SearchSourceBuilder._SOURCE_FIELD.match(currentFieldName)) {
<<<<<<< HEAD
                    factory.fetchSource(FetchSourceContext.parse(context.parser()));
=======
                    factory.fetchSource(FetchSourceContext.fromXContent(context.parser()));
>>>>>>> c0b0a287
                } else if (SearchSourceBuilder.SCRIPT_FIELDS_FIELD.match(currentFieldName)) {
                    List<ScriptField> scriptFields = new ArrayList<>();
                    while ((token = parser.nextToken()) != XContentParser.Token.END_OBJECT) {
                        String scriptFieldName = parser.currentName();
                        token = parser.nextToken();
                        if (token == XContentParser.Token.START_OBJECT) {
                            Script script = null;
                            boolean ignoreFailure = false;
                            while ((token = parser.nextToken()) != XContentParser.Token.END_OBJECT) {
                                if (token == XContentParser.Token.FIELD_NAME) {
                                    currentFieldName = parser.currentName();
                                } else if (token.isValue()) {
                                    if (SearchSourceBuilder.SCRIPT_FIELD.match(currentFieldName)) {
<<<<<<< HEAD
                                        script = Script.parse(parser, context.getParseFieldMatcher(), context.getDefaultScriptLanguage());
=======
                                        script = Script.parse(parser, context.getDefaultScriptLanguage());
>>>>>>> c0b0a287
                                    } else if (SearchSourceBuilder.IGNORE_FAILURE_FIELD.match(currentFieldName)) {
                                        ignoreFailure = parser.booleanValue();
                                    } else {
                                        throw new ParsingException(parser.getTokenLocation(),
                                                "Unknown key for a " + token + " in [" + currentFieldName + "].",
                                                parser.getTokenLocation());
                                    }
                                } else if (token == XContentParser.Token.START_OBJECT) {
                                    if (SearchSourceBuilder.SCRIPT_FIELD.match(currentFieldName)) {
<<<<<<< HEAD
                                        script = Script.parse(parser, context.getParseFieldMatcher(), context.getDefaultScriptLanguage());
=======
                                        script = Script.parse(parser, context.getDefaultScriptLanguage());
>>>>>>> c0b0a287
                                    } else {
                                        throw new ParsingException(parser.getTokenLocation(),
                                                "Unknown key for a " + token + " in [" + currentFieldName + "].",
                                                parser.getTokenLocation());
                                    }
                                } else {
                                    throw new ParsingException(parser.getTokenLocation(),
                                            "Unknown key for a " + token + " in [" + currentFieldName + "].", parser.getTokenLocation());
                                }
                            }
                            scriptFields.add(new ScriptField(scriptFieldName, script, ignoreFailure));
                        } else {
                            throw new ParsingException(parser.getTokenLocation(), "Expected [" + XContentParser.Token.START_OBJECT
                                    + "] in [" + currentFieldName + "] but found [" + token + "]", parser.getTokenLocation());
                        }
                    }
                    factory.scriptFields(scriptFields);
                } else if (SearchSourceBuilder.HIGHLIGHT_FIELD.match(currentFieldName)) {
                    factory.highlighter(HighlightBuilder.fromXContent(context));
                } else if (SearchSourceBuilder.SORT_FIELD.match(currentFieldName)) {
                    List<SortBuilder<?>> sorts = SortBuilder.fromXContent(context);
                    factory.sorts(sorts);
                } else {
                    throw new ParsingException(parser.getTokenLocation(), "Unknown key for a " + token + " in [" + currentFieldName + "].",
                            parser.getTokenLocation());
                }
            } else if (token == XContentParser.Token.START_ARRAY) {

                if (SearchSourceBuilder.STORED_FIELDS_FIELD.match(currentFieldName)) {
                    factory.storedFieldsContext =
                        StoredFieldsContext.fromXContent(SearchSourceBuilder.STORED_FIELDS_FIELD.getPreferredName(), context);
                } else if (SearchSourceBuilder.DOCVALUE_FIELDS_FIELD.match(currentFieldName)) {
                    List<String> fieldDataFields = new ArrayList<>();
                    while ((token = parser.nextToken()) != XContentParser.Token.END_ARRAY) {
                        if (token == XContentParser.Token.VALUE_STRING) {
                            fieldDataFields.add(parser.text());
                        } else {
                            throw new ParsingException(parser.getTokenLocation(), "Expected [" + XContentParser.Token.VALUE_STRING
                                    + "] in [" + currentFieldName + "] but found [" + token + "]", parser.getTokenLocation());
                        }
                    }
                    factory.fieldDataFields(fieldDataFields);
                } else if (SearchSourceBuilder.SORT_FIELD.match(currentFieldName)) {
                    List<SortBuilder<?>> sorts = SortBuilder.fromXContent(context);
                    factory.sorts(sorts);
                } else if (SearchSourceBuilder._SOURCE_FIELD.match(currentFieldName)) {
<<<<<<< HEAD
                    factory.fetchSource(FetchSourceContext.parse(context.parser()));
=======
                    factory.fetchSource(FetchSourceContext.fromXContent(context.parser()));
>>>>>>> c0b0a287
                } else {
                    throw new ParsingException(parser.getTokenLocation(), "Unknown key for a " + token + " in [" + currentFieldName + "].",
                            parser.getTokenLocation());
                }
            } else {
                throw new ParsingException(parser.getTokenLocation(), "Unknown key for a " + token + " in [" + currentFieldName + "].",
                        parser.getTokenLocation());
            }
        }
        return factory;
    }

    @Override
    protected int doHashCode() {
        return Objects.hash(explain, fetchSourceContext, fieldDataFields, storedFieldsContext, from, highlightBuilder,
            scriptFields, size, sorts, trackScores, version);
    }

    @Override
    protected boolean doEquals(Object obj) {
        TopHitsAggregationBuilder other = (TopHitsAggregationBuilder) obj;
        return Objects.equals(explain, other.explain)
                && Objects.equals(fetchSourceContext, other.fetchSourceContext)
                && Objects.equals(fieldDataFields, other.fieldDataFields)
                && Objects.equals(storedFieldsContext, other.storedFieldsContext)
                && Objects.equals(from, other.from)
                && Objects.equals(highlightBuilder, other.highlightBuilder)
                && Objects.equals(scriptFields, other.scriptFields)
                && Objects.equals(size, other.size)
                && Objects.equals(sorts, other.sorts)
                && Objects.equals(trackScores, other.trackScores)
                && Objects.equals(version, other.version);
    }

    @Override
    public String getType() {
        return NAME;
    }
}<|MERGE_RESOLUTION|>--- conflicted
+++ resolved
@@ -34,11 +34,6 @@
 import org.elasticsearch.search.aggregations.AggregationInitializationException;
 import org.elasticsearch.search.aggregations.AggregatorFactories.Builder;
 import org.elasticsearch.search.aggregations.AggregatorFactory;
-<<<<<<< HEAD
-import org.elasticsearch.search.aggregations.InternalAggregation;
-import org.elasticsearch.search.aggregations.InternalAggregation.Type;
-=======
->>>>>>> c0b0a287
 import org.elasticsearch.search.builder.SearchSourceBuilder;
 import org.elasticsearch.search.builder.SearchSourceBuilder.ScriptField;
 import org.elasticsearch.search.fetch.StoredFieldsContext;
@@ -619,11 +614,7 @@
                 } else if (SearchSourceBuilder.TRACK_SCORES_FIELD.match(currentFieldName)) {
                     factory.trackScores(parser.booleanValue());
                 } else if (SearchSourceBuilder._SOURCE_FIELD.match(currentFieldName)) {
-<<<<<<< HEAD
-                    factory.fetchSource(FetchSourceContext.parse(context.parser()));
-=======
                     factory.fetchSource(FetchSourceContext.fromXContent(context.parser()));
->>>>>>> c0b0a287
                 } else if (SearchSourceBuilder.STORED_FIELDS_FIELD.match(currentFieldName)) {
                     factory.storedFieldsContext =
                         StoredFieldsContext.fromXContent(SearchSourceBuilder.STORED_FIELDS_FIELD.getPreferredName(), context);
@@ -635,11 +626,7 @@
                 }
             } else if (token == XContentParser.Token.START_OBJECT) {
                 if (SearchSourceBuilder._SOURCE_FIELD.match(currentFieldName)) {
-<<<<<<< HEAD
-                    factory.fetchSource(FetchSourceContext.parse(context.parser()));
-=======
                     factory.fetchSource(FetchSourceContext.fromXContent(context.parser()));
->>>>>>> c0b0a287
                 } else if (SearchSourceBuilder.SCRIPT_FIELDS_FIELD.match(currentFieldName)) {
                     List<ScriptField> scriptFields = new ArrayList<>();
                     while ((token = parser.nextToken()) != XContentParser.Token.END_OBJECT) {
@@ -653,11 +640,7 @@
                                     currentFieldName = parser.currentName();
                                 } else if (token.isValue()) {
                                     if (SearchSourceBuilder.SCRIPT_FIELD.match(currentFieldName)) {
-<<<<<<< HEAD
-                                        script = Script.parse(parser, context.getParseFieldMatcher(), context.getDefaultScriptLanguage());
-=======
                                         script = Script.parse(parser, context.getDefaultScriptLanguage());
->>>>>>> c0b0a287
                                     } else if (SearchSourceBuilder.IGNORE_FAILURE_FIELD.match(currentFieldName)) {
                                         ignoreFailure = parser.booleanValue();
                                     } else {
@@ -667,11 +650,7 @@
                                     }
                                 } else if (token == XContentParser.Token.START_OBJECT) {
                                     if (SearchSourceBuilder.SCRIPT_FIELD.match(currentFieldName)) {
-<<<<<<< HEAD
-                                        script = Script.parse(parser, context.getParseFieldMatcher(), context.getDefaultScriptLanguage());
-=======
                                         script = Script.parse(parser, context.getDefaultScriptLanguage());
->>>>>>> c0b0a287
                                     } else {
                                         throw new ParsingException(parser.getTokenLocation(),
                                                 "Unknown key for a " + token + " in [" + currentFieldName + "].",
@@ -718,11 +697,7 @@
                     List<SortBuilder<?>> sorts = SortBuilder.fromXContent(context);
                     factory.sorts(sorts);
                 } else if (SearchSourceBuilder._SOURCE_FIELD.match(currentFieldName)) {
-<<<<<<< HEAD
-                    factory.fetchSource(FetchSourceContext.parse(context.parser()));
-=======
                     factory.fetchSource(FetchSourceContext.fromXContent(context.parser()));
->>>>>>> c0b0a287
                 } else {
                     throw new ParsingException(parser.getTokenLocation(), "Unknown key for a " + token + " in [" + currentFieldName + "].",
                             parser.getTokenLocation());
