/*
 * Licensed to Elasticsearch under one or more contributor
 * license agreements. See the NOTICE file distributed with
 * this work for additional information regarding copyright
 * ownership. Elasticsearch licenses this file to you under
 * the Apache License, Version 2.0 (the "License"); you may
 * not use this file except in compliance with the License.
 * You may obtain a copy of the License at
 *
 *    http://www.apache.org/licenses/LICENSE-2.0
 *
 * Unless required by applicable law or agreed to in writing,
 * software distributed under the License is distributed on an
 * "AS IS" BASIS, WITHOUT WARRANTIES OR CONDITIONS OF ANY
 * KIND, either express or implied.  See the License for the
 * specific language governing permissions and limitations
 * under the License.
 */

package org.elasticsearch.search.aggregations.bucket.global;

import org.elasticsearch.search.aggregations.AggregationExecutionException;
import org.elasticsearch.search.aggregations.Aggregator;
import org.elasticsearch.search.aggregations.AggregatorFactories;
import org.elasticsearch.search.aggregations.AggregatorFactory;
import org.elasticsearch.search.aggregations.pipeline.PipelineAggregator;
import org.elasticsearch.search.internal.SearchContext;

import java.io.IOException;
import java.util.List;
import java.util.Map;

public class GlobalAggregatorFactory extends AggregatorFactory<GlobalAggregatorFactory> {

<<<<<<< HEAD
    public GlobalAggregatorFactory(String name, Type type, SearchContext context, AggregatorFactory<?> parent,
=======
    public GlobalAggregatorFactory(String name, SearchContext context, AggregatorFactory<?> parent,
>>>>>>> c0b0a287
            AggregatorFactories.Builder subFactories, Map<String, Object> metaData) throws IOException {
        super(name, context, parent, subFactories, metaData);
    }

    @Override
    public Aggregator createInternal(Aggregator parent, boolean collectsFromSingleBucket, List<PipelineAggregator> pipelineAggregators,
            Map<String, Object> metaData) throws IOException {
        if (parent != null) {
            throw new AggregationExecutionException("Aggregation [" + parent.name() + "] cannot have a global " + "sub-aggregation [" + name
                    + "]. Global aggregations can only be defined as top level aggregations");
        }
        if (collectsFromSingleBucket == false) {
            throw new IllegalStateException();
        }
        return new GlobalAggregator(name, factories, context, pipelineAggregators, metaData);
    }
}<|MERGE_RESOLUTION|>--- conflicted
+++ resolved
@@ -32,11 +32,7 @@
 
 public class GlobalAggregatorFactory extends AggregatorFactory<GlobalAggregatorFactory> {
 
-<<<<<<< HEAD
-    public GlobalAggregatorFactory(String name, Type type, SearchContext context, AggregatorFactory<?> parent,
-=======
     public GlobalAggregatorFactory(String name, SearchContext context, AggregatorFactory<?> parent,
->>>>>>> c0b0a287
             AggregatorFactories.Builder subFactories, Map<String, Object> metaData) throws IOException {
         super(name, context, parent, subFactories, metaData);
     }
