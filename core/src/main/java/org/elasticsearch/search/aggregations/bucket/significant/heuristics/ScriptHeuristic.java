/*
 * Licensed to Elasticsearch under one or more contributor
 * license agreements. See the NOTICE file distributed with
 * this work for additional information regarding copyright
 * ownership. Elasticsearch licenses this file to you under
 * the Apache License, Version 2.0 (the "License"); you may
 * not use this file except in compliance with the License.
 * You may obtain a copy of the License at
 *
 *    http://www.apache.org/licenses/LICENSE-2.0
 *
 * Unless required by applicable law or agreed to in writing,
 * software distributed under the License is distributed on an
 * "AS IS" BASIS, WITHOUT WARRANTIES OR CONDITIONS OF ANY
 * KIND, either express or implied.  See the License for the
 * specific language governing permissions and limitations
 * under the License.
 */


package org.elasticsearch.search.aggregations.bucket.significant.heuristics;


import org.elasticsearch.ElasticsearchParseException;
import org.elasticsearch.common.io.stream.StreamInput;
import org.elasticsearch.common.io.stream.StreamOutput;
import org.elasticsearch.common.xcontent.XContentBuilder;
import org.elasticsearch.common.xcontent.XContentParser;
import org.elasticsearch.index.query.QueryParseContext;
import org.elasticsearch.index.query.QueryShardException;
import org.elasticsearch.script.ExecutableScript;
import org.elasticsearch.script.Script;
import org.elasticsearch.script.ScriptContext;
import org.elasticsearch.search.aggregations.InternalAggregation;
import org.elasticsearch.search.internal.SearchContext;

import java.io.IOException;
import java.util.Objects;

public class ScriptHeuristic extends SignificanceHeuristic {
    public static final String NAME = "script_heuristic";

    private final Script script;

    // This class holds an executable form of the script with private variables ready for execution
    // on a single search thread.
    static class ExecutableScriptHeuristic extends ScriptHeuristic {
        private final LongAccessor subsetSizeHolder;
        private final LongAccessor supersetSizeHolder;
        private final LongAccessor subsetDfHolder;
        private final LongAccessor supersetDfHolder;
        private final ExecutableScript executableScript;

        ExecutableScriptHeuristic(Script script, ExecutableScript executableScript){
            super(script);
            subsetSizeHolder = new LongAccessor();
            supersetSizeHolder = new LongAccessor();
            subsetDfHolder = new LongAccessor();
            supersetDfHolder = new LongAccessor();
            this.executableScript = executableScript;
            executableScript.setNextVar("_subset_freq", subsetDfHolder);
            executableScript.setNextVar("_subset_size", subsetSizeHolder);
            executableScript.setNextVar("_superset_freq", supersetDfHolder);
            executableScript.setNextVar("_superset_size", supersetSizeHolder);
        }

        @Override
        public double getScore(long subsetFreq, long subsetSize, long supersetFreq, long supersetSize) {
            subsetSizeHolder.value = subsetSize;
            supersetSizeHolder.value = supersetSize;
            subsetDfHolder.value = subsetFreq;
            supersetDfHolder.value = supersetFreq;
            return ((Number) executableScript.run()).doubleValue();
       }
    }

    public ScriptHeuristic(Script script) {
        this.script = script;
    }

    /**
     * Read from a stream.
     */
    public ScriptHeuristic(StreamInput in) throws IOException {
        this(new Script(in));
    }

    @Override
    public void writeTo(StreamOutput out) throws IOException {
        script.writeTo(out);
    }

    @Override
    public SignificanceHeuristic rewrite(InternalAggregation.ReduceContext context) {
        return new ExecutableScriptHeuristic(script, context.scriptService().executable(script, ScriptContext.Standard.AGGS));
    }

    @Override
    public SignificanceHeuristic rewrite(SearchContext context) {
        return new ExecutableScriptHeuristic(script, context.getQueryShardContext().getExecutableScript(script, ScriptContext.Standard.AGGS));
    }

    /**
     * Calculates score with a script
     *
     * @param subsetFreq   The frequency of the term in the selected sample
     * @param subsetSize   The size of the selected sample (typically number of docs)
     * @param supersetFreq The frequency of the term in the superset from which the sample was taken
     * @param supersetSize The size of the superset from which the sample was taken  (typically number of docs)
     * @return a "significance" score
     */
    @Override
    public double getScore(long subsetFreq, long subsetSize, long supersetFreq, long supersetSize) {
        throw new UnsupportedOperationException("This scoring heuristic must have 'rewrite' called on it to provide a version ready for use");
    }

    @Override
    public String getWriteableName() {
        return NAME;
    }

    @Override
    public XContentBuilder toXContent(XContentBuilder builder, Params builderParams) throws IOException {
        builder.startObject(NAME);
        builder.field(Script.SCRIPT_PARSE_FIELD.getPreferredName());
        script.toXContent(builder, builderParams);
        builder.endObject();
        return builder;
    }

    @Override
    public int hashCode() {
        return Objects.hash(script);
    }

    @Override
    public boolean equals(Object obj) {
        if (obj == null) {
            return false;
        }
        if (getClass() != obj.getClass()) {
            return false;
        }
        ScriptHeuristic other = (ScriptHeuristic) obj;
        return Objects.equals(script, other.script);
    }

    public static SignificanceHeuristic parse(QueryParseContext context)
            throws IOException, QueryShardException {
        XContentParser parser = context.parser();
        String heuristicName = parser.currentName();
        Script script = null;
        XContentParser.Token token;
        String currentFieldName = null;
        while ((token = parser.nextToken()) != XContentParser.Token.END_OBJECT) {
            if (token.equals(XContentParser.Token.FIELD_NAME)) {
                currentFieldName = parser.currentName();
            } else {
                if (Script.SCRIPT_PARSE_FIELD.match(currentFieldName)) {
<<<<<<< HEAD
                    script = Script.parse(parser, context.getParseFieldMatcher(), context.getDefaultScriptLanguage());
=======
                    script = Script.parse(parser, context.getDefaultScriptLanguage());
>>>>>>> c0b0a287
                } else {
                    throw new ElasticsearchParseException("failed to parse [{}] significance heuristic. unknown object [{}]", heuristicName, currentFieldName);
                }
            }
        }

        if (script == null) {
            throw new ElasticsearchParseException("failed to parse [{}] significance heuristic. no script found in script_heuristic", heuristicName);
        }
        return new ScriptHeuristic(script);
    }

    public final class LongAccessor extends Number {
        public long value;
        @Override
        public int intValue() {
            return (int)value;
        }
        @Override
        public long longValue() {
            return value;
        }

        @Override
        public float floatValue() {
            return value;
        }

        @Override
        public double doubleValue() {
            return value;
        }

        @Override
        public String toString() {
            return Long.toString(value);
        }
    }
}
<|MERGE_RESOLUTION|>--- conflicted
+++ resolved
@@ -157,11 +157,7 @@
                 currentFieldName = parser.currentName();
             } else {
                 if (Script.SCRIPT_PARSE_FIELD.match(currentFieldName)) {
-<<<<<<< HEAD
-                    script = Script.parse(parser, context.getParseFieldMatcher(), context.getDefaultScriptLanguage());
-=======
                     script = Script.parse(parser, context.getDefaultScriptLanguage());
->>>>>>> c0b0a287
                 } else {
                     throw new ElasticsearchParseException("failed to parse [{}] significance heuristic. unknown object [{}]", heuristicName, currentFieldName);
                 }
