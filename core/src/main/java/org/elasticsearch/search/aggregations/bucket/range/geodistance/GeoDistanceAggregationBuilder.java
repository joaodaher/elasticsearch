/*
 * Licensed to Elasticsearch under one or more contributor
 * license agreements. See the NOTICE file distributed with
 * this work for additional information regarding copyright
 * ownership. Elasticsearch licenses this file to you under
 * the Apache License, Version 2.0 (the "License"); you may
 * not use this file except in compliance with the License.
 * You may obtain a copy of the License at
 *
 *    http://www.apache.org/licenses/LICENSE-2.0
 *
 * Unless required by applicable law or agreed to in writing,
 * software distributed under the License is distributed on an
 * "AS IS" BASIS, WITHOUT WARRANTIES OR CONDITIONS OF ANY
 * KIND, either express or implied.  See the License for the
 * specific language governing permissions and limitations
 * under the License.
 */

package org.elasticsearch.search.aggregations.bucket.range.geodistance;

import org.elasticsearch.common.ParseField;
<<<<<<< HEAD
import org.elasticsearch.common.ParseFieldMatcher;
=======
>>>>>>> c0b0a287
import org.elasticsearch.common.ParsingException;
import org.elasticsearch.common.geo.GeoDistance;
import org.elasticsearch.common.geo.GeoPoint;
import org.elasticsearch.common.io.stream.StreamInput;
import org.elasticsearch.common.io.stream.StreamOutput;
import org.elasticsearch.common.unit.DistanceUnit;
import org.elasticsearch.common.xcontent.ObjectParser;
import org.elasticsearch.common.xcontent.XContentBuilder;
import org.elasticsearch.common.xcontent.XContentParser;
import org.elasticsearch.common.xcontent.XContentParser.Token;
import org.elasticsearch.index.query.QueryParseContext;
<<<<<<< HEAD
=======
import org.elasticsearch.search.aggregations.AggregationBuilder;
>>>>>>> c0b0a287
import org.elasticsearch.search.aggregations.AggregatorFactories.Builder;
import org.elasticsearch.search.aggregations.AggregationBuilder;
import org.elasticsearch.search.aggregations.AggregatorFactory;
import org.elasticsearch.search.aggregations.bucket.range.InternalRange;
import org.elasticsearch.search.aggregations.bucket.range.RangeAggregator;
import org.elasticsearch.search.aggregations.support.ValuesSource;
import org.elasticsearch.search.aggregations.support.ValuesSourceAggregationBuilder;
import org.elasticsearch.search.aggregations.support.ValuesSourceAggregatorFactory;
import org.elasticsearch.search.aggregations.support.ValuesSourceConfig;
import org.elasticsearch.search.aggregations.support.ValuesSourceParserHelper;
import org.elasticsearch.search.internal.SearchContext;

import java.io.IOException;
import java.util.ArrayList;
import java.util.List;
import java.util.Objects;

public class GeoDistanceAggregationBuilder extends ValuesSourceAggregationBuilder<ValuesSource.GeoPoint, GeoDistanceAggregationBuilder> {
    public static final String NAME = "geo_distance";
<<<<<<< HEAD
    public static final Type TYPE = new Type(NAME);
=======
>>>>>>> c0b0a287
    static final ParseField ORIGIN_FIELD = new ParseField("origin", "center", "point", "por");
    static final ParseField UNIT_FIELD = new ParseField("unit");
    static final ParseField DISTANCE_TYPE_FIELD = new ParseField("distance_type");

    private static final ObjectParser<GeoDistanceAggregationBuilder, QueryParseContext> PARSER;
    static {
        PARSER = new ObjectParser<>(GeoDistanceAggregationBuilder.NAME);
        ValuesSourceParserHelper.declareGeoFields(PARSER, true, false);

        PARSER.declareBoolean(GeoDistanceAggregationBuilder::keyed, RangeAggregator.KEYED_FIELD);

        PARSER.declareObjectArray((agg, ranges) -> {
            for (Range range : ranges) {
                agg.addRange(range);
            }
        }, GeoDistanceAggregationBuilder::parseRange, RangeAggregator.RANGES_FIELD);

        PARSER.declareField(GeoDistanceAggregationBuilder::unit, p -> DistanceUnit.fromString(p.text()),
                UNIT_FIELD, ObjectParser.ValueType.STRING);

        PARSER.declareField(GeoDistanceAggregationBuilder::distanceType, p -> GeoDistance.fromString(p.text()),
                DISTANCE_TYPE_FIELD, ObjectParser.ValueType.STRING);

        PARSER.declareField(GeoDistanceAggregationBuilder::origin, GeoDistanceAggregationBuilder::parseGeoPoint,
                ORIGIN_FIELD, ObjectParser.ValueType.OBJECT_ARRAY_OR_STRING);
    }

    public static AggregationBuilder parse(String aggregationName, QueryParseContext context) throws IOException {
        GeoDistanceAggregationBuilder builder = PARSER.parse(context.parser(), new GeoDistanceAggregationBuilder(aggregationName), context);
        if (builder.origin() == null) {
            throw new IllegalArgumentException("Aggregation [" + aggregationName + "] must define an [origin].");
        }
        return builder;
    }

    public static class Range extends RangeAggregator.Range {
        public Range(String key, Double from, Double to) {
            super(key(key, from, to), from == null ? 0 : from, to);
        }

        /**
         * Read from a stream.
         */
        public Range(StreamInput in) throws IOException {
            super(in.readOptionalString(), in.readDouble(), in.readDouble());
        }

        @Override
        public void writeTo(StreamOutput out) throws IOException {
            out.writeOptionalString(key);
            out.writeDouble(from);
            out.writeDouble(to);
        }

        private static String key(String key, Double from, Double to) {
            if (key != null) {
                return key;
            }
            StringBuilder sb = new StringBuilder();
            sb.append((from == null || from == 0) ? "*" : from);
            sb.append("-");
            sb.append((to == null || Double.isInfinite(to)) ? "*" : to);
            return sb.toString();
        }
    }

    private static GeoPoint parseGeoPoint(XContentParser parser, QueryParseContext context) throws IOException {
        Token token = parser.currentToken();
        if (token == XContentParser.Token.VALUE_STRING) {
            GeoPoint point = new GeoPoint();
            point.resetFromString(parser.text());
            return point;
        }
        if (token == XContentParser.Token.START_ARRAY) {
            double lat = Double.NaN;
            double lon = Double.NaN;
            while ((token = parser.nextToken()) != XContentParser.Token.END_ARRAY) {
                if (Double.isNaN(lon)) {
                    lon = parser.doubleValue();
                } else if (Double.isNaN(lat)) {
                    lat = parser.doubleValue();
                } else {
                    throw new ParsingException(parser.getTokenLocation(), "malformed [" + ORIGIN_FIELD.getPreferredName()
                        + "]: a geo point array must be of the form [lon, lat]");
                }
            }
            return new GeoPoint(lat, lon);
        }
        if (token == XContentParser.Token.START_OBJECT) {
            String currentFieldName = null;
            double lat = Double.NaN;
            double lon = Double.NaN;
            while ((token = parser.nextToken()) != XContentParser.Token.END_OBJECT) {
                if (token == XContentParser.Token.FIELD_NAME) {
                    currentFieldName = parser.currentName();
                } else if (token == XContentParser.Token.VALUE_NUMBER) {
                    if ("lat".equals(currentFieldName)) {
                        lat = parser.doubleValue();
                    } else if ("lon".equals(currentFieldName)) {
                        lon = parser.doubleValue();
                    }
                }
            }
            if (Double.isNaN(lat) || Double.isNaN(lon)) {
                throw new ParsingException(parser.getTokenLocation(),
                        "malformed [" + currentFieldName + "] geo point object. either [lat] or [lon] (or both) are " + "missing");
            }
            return new GeoPoint(lat, lon);
        }

        // should not happen since we only parse geo points when we encounter a string, an object or an array
        throw new IllegalArgumentException("Unexpected token [" + token + "] while parsing geo point");
    }

    private static Range parseRange(XContentParser parser, QueryParseContext context) throws IOException {
<<<<<<< HEAD
        ParseFieldMatcher parseFieldMatcher = context.getParseFieldMatcher();
=======
>>>>>>> c0b0a287
        String fromAsStr = null;
        String toAsStr = null;
        double from = 0.0;
        double to = Double.POSITIVE_INFINITY;
        String key = null;
        String toOrFromOrKey = null;
        Token token;
        while ((token = parser.nextToken()) != XContentParser.Token.END_OBJECT) {
            if (token == XContentParser.Token.FIELD_NAME) {
                toOrFromOrKey = parser.currentName();
            } else if (token == XContentParser.Token.VALUE_NUMBER) {
                if (Range.FROM_FIELD.match(toOrFromOrKey)) {
                    from = parser.doubleValue();
                } else if (Range.TO_FIELD.match(toOrFromOrKey)) {
                    to = parser.doubleValue();
                }
            } else if (token == XContentParser.Token.VALUE_STRING) {
                if (Range.KEY_FIELD.match(toOrFromOrKey)) {
                    key = parser.text();
                } else if (Range.FROM_FIELD.match(toOrFromOrKey)) {
                    fromAsStr = parser.text();
                } else if (Range.TO_FIELD.match(toOrFromOrKey)) {
                    toAsStr = parser.text();
                }
            }
        }
        if (fromAsStr != null || toAsStr != null) {
            return new Range(key, Double.parseDouble(fromAsStr), Double.parseDouble(toAsStr));
        } else {
            return new Range(key, from, to);
        }
    }

    private GeoPoint origin;
    private List<Range> ranges = new ArrayList<>();
    private DistanceUnit unit = DistanceUnit.DEFAULT;
    private GeoDistance distanceType = GeoDistance.DEFAULT;
    private boolean keyed = false;

    public GeoDistanceAggregationBuilder(String name, GeoPoint origin) {
        this(name, origin, InternalGeoDistance.FACTORY);
        if (origin == null) {
            throw new IllegalArgumentException("[origin] must not be null: [" + name + "]");
        }
    }

    private GeoDistanceAggregationBuilder(String name, GeoPoint origin,
                                          InternalRange.Factory<InternalGeoDistance.Bucket, InternalGeoDistance> rangeFactory) {
<<<<<<< HEAD
        super(name, rangeFactory.type(), rangeFactory.getValueSourceType(), rangeFactory.getValueType());
=======
        super(name, rangeFactory.getValueSourceType(), rangeFactory.getValueType());
>>>>>>> c0b0a287
        this.origin = origin;
    }

    /**
     * Read from a stream.
     */
    public GeoDistanceAggregationBuilder(StreamInput in) throws IOException {
        super(in, InternalGeoDistance.FACTORY.getValueSourceType(), InternalGeoDistance.FACTORY.getValueType());
        origin = new GeoPoint(in.readDouble(), in.readDouble());
        int size = in.readVInt();
        ranges = new ArrayList<>(size);
        for (int i = 0; i < size; i++) {
            ranges.add(new Range(in));
        }
        keyed = in.readBoolean();
        distanceType = GeoDistance.readFromStream(in);
        unit = DistanceUnit.readFromStream(in);
    }

    // for parsing
    GeoDistanceAggregationBuilder(String name) {
        this(name, null, InternalGeoDistance.FACTORY);
    }

    GeoDistanceAggregationBuilder origin(GeoPoint origin) {
        this.origin = origin;
        return this;
    }

    /**
     * Return the {@link GeoPoint} that is used for distance computations.
     */
    public GeoPoint origin() {
        return origin;
    }

    @Override
    protected void innerWriteTo(StreamOutput out) throws IOException {
        out.writeDouble(origin.lat());
        out.writeDouble(origin.lon());
        out.writeVInt(ranges.size());
        for (Range range : ranges) {
            range.writeTo(out);
        }
        out.writeBoolean(keyed);
        distanceType.writeTo(out);
        unit.writeTo(out);
    }

    public GeoDistanceAggregationBuilder addRange(Range range) {
        if (range == null) {
            throw new IllegalArgumentException("[range] must not be null: [" + name + "]");
        }
        ranges.add(range);
        return this;
    }

    /**
     * Add a new range to this aggregation.
     *
     * @param key
     *            the key to use for this range in the response
     * @param from
     *            the lower bound on the distances, inclusive
     * @param to
     *            the upper bound on the distances, exclusive
     */
    public GeoDistanceAggregationBuilder addRange(String key, double from, double to) {
        ranges.add(new Range(key, from, to));
        return this;
    }

    /**
     * Same as {@link #addRange(String, double, double)} but the key will be
     * automatically generated based on <code>from</code> and
     * <code>to</code>.
     */
    public GeoDistanceAggregationBuilder addRange(double from, double to) {
        return addRange(null, from, to);
    }

    /**
     * Add a new range with no lower bound.
     *
     * @param key
     *            the key to use for this range in the response
     * @param to
     *            the upper bound on the distances, exclusive
     */
    public GeoDistanceAggregationBuilder addUnboundedTo(String key, double to) {
        ranges.add(new Range(key, null, to));
        return this;
    }

    /**
     * Same as {@link #addUnboundedTo(String, double)} but the key will be
     * computed automatically.
     */
    public GeoDistanceAggregationBuilder addUnboundedTo(double to) {
        return addUnboundedTo(null, to);
    }

    /**
     * Add a new range with no upper bound.
     *
     * @param key
     *            the key to use for this range in the response
     * @param from
     *            the lower bound on the distances, inclusive
     */
    public GeoDistanceAggregationBuilder addUnboundedFrom(String key, double from) {
        addRange(new Range(key, from, null));
        return this;
    }

    /**
     * Same as {@link #addUnboundedFrom(String, double)} but the key will be
     * computed automatically.
     */
    public GeoDistanceAggregationBuilder addUnboundedFrom(double from) {
        return addUnboundedFrom(null, from);
    }

    public List<Range> range() {
        return ranges;
    }

    @Override
    public String getType() {
        return NAME;
    }

    public GeoDistanceAggregationBuilder unit(DistanceUnit unit) {
        if (unit == null) {
            throw new IllegalArgumentException("[unit] must not be null: [" + name + "]");
        }
        this.unit = unit;
        return this;
    }

    public DistanceUnit unit() {
        return unit;
    }

    public GeoDistanceAggregationBuilder distanceType(GeoDistance distanceType) {
        if (distanceType == null) {
            throw new IllegalArgumentException("[distanceType] must not be null: [" + name + "]");
        }
        this.distanceType = distanceType;
        return this;
    }

    public GeoDistance distanceType() {
        return distanceType;
    }

    public GeoDistanceAggregationBuilder keyed(boolean keyed) {
        this.keyed = keyed;
        return this;
    }

    public boolean keyed() {
        return keyed;
    }

    @Override
    protected ValuesSourceAggregatorFactory<ValuesSource.GeoPoint, ?> innerBuild(SearchContext context,
            ValuesSourceConfig<ValuesSource.GeoPoint> config, AggregatorFactory<?> parent, Builder subFactoriesBuilder)
                    throws IOException {
        Range[] ranges = this.ranges.toArray(new Range[this.range().size()]);
        return new GeoDistanceRangeAggregatorFactory(name, config, origin, ranges, unit, distanceType, keyed, context, parent,
                subFactoriesBuilder, metaData);
    }

    @Override
    protected XContentBuilder doXContentBody(XContentBuilder builder, Params params) throws IOException {
        builder.field(ORIGIN_FIELD.getPreferredName(), origin);
        builder.field(RangeAggregator.RANGES_FIELD.getPreferredName(), ranges);
        builder.field(RangeAggregator.KEYED_FIELD.getPreferredName(), keyed);
        builder.field(UNIT_FIELD.getPreferredName(), unit);
        builder.field(DISTANCE_TYPE_FIELD.getPreferredName(), distanceType);
        return builder;
    }

    @Override
    protected int innerHashCode() {
        return Objects.hash(origin, ranges, keyed, distanceType, unit);
    }

    @Override
    protected boolean innerEquals(Object obj) {
        GeoDistanceAggregationBuilder other = (GeoDistanceAggregationBuilder) obj;
        return Objects.equals(origin, other.origin)
                && Objects.equals(ranges, other.ranges)
                && Objects.equals(keyed, other.keyed)
                && Objects.equals(distanceType, other.distanceType)
                && Objects.equals(unit, other.unit);
    }

}<|MERGE_RESOLUTION|>--- conflicted
+++ resolved
@@ -20,10 +20,6 @@
 package org.elasticsearch.search.aggregations.bucket.range.geodistance;
 
 import org.elasticsearch.common.ParseField;
-<<<<<<< HEAD
-import org.elasticsearch.common.ParseFieldMatcher;
-=======
->>>>>>> c0b0a287
 import org.elasticsearch.common.ParsingException;
 import org.elasticsearch.common.geo.GeoDistance;
 import org.elasticsearch.common.geo.GeoPoint;
@@ -35,12 +31,8 @@
 import org.elasticsearch.common.xcontent.XContentParser;
 import org.elasticsearch.common.xcontent.XContentParser.Token;
 import org.elasticsearch.index.query.QueryParseContext;
-<<<<<<< HEAD
-=======
 import org.elasticsearch.search.aggregations.AggregationBuilder;
->>>>>>> c0b0a287
 import org.elasticsearch.search.aggregations.AggregatorFactories.Builder;
-import org.elasticsearch.search.aggregations.AggregationBuilder;
 import org.elasticsearch.search.aggregations.AggregatorFactory;
 import org.elasticsearch.search.aggregations.bucket.range.InternalRange;
 import org.elasticsearch.search.aggregations.bucket.range.RangeAggregator;
@@ -58,10 +50,6 @@
 
 public class GeoDistanceAggregationBuilder extends ValuesSourceAggregationBuilder<ValuesSource.GeoPoint, GeoDistanceAggregationBuilder> {
     public static final String NAME = "geo_distance";
-<<<<<<< HEAD
-    public static final Type TYPE = new Type(NAME);
-=======
->>>>>>> c0b0a287
     static final ParseField ORIGIN_FIELD = new ParseField("origin", "center", "point", "por");
     static final ParseField UNIT_FIELD = new ParseField("unit");
     static final ParseField DISTANCE_TYPE_FIELD = new ParseField("distance_type");
@@ -177,10 +165,6 @@
     }
 
     private static Range parseRange(XContentParser parser, QueryParseContext context) throws IOException {
-<<<<<<< HEAD
-        ParseFieldMatcher parseFieldMatcher = context.getParseFieldMatcher();
-=======
->>>>>>> c0b0a287
         String fromAsStr = null;
         String toAsStr = null;
         double from = 0.0;
@@ -229,11 +213,7 @@
 
     private GeoDistanceAggregationBuilder(String name, GeoPoint origin,
                                           InternalRange.Factory<InternalGeoDistance.Bucket, InternalGeoDistance> rangeFactory) {
-<<<<<<< HEAD
-        super(name, rangeFactory.type(), rangeFactory.getValueSourceType(), rangeFactory.getValueType());
-=======
         super(name, rangeFactory.getValueSourceType(), rangeFactory.getValueType());
->>>>>>> c0b0a287
         this.origin = origin;
     }
 
