--- conflicted
+++ resolved
@@ -34,11 +34,7 @@
 
 public class ValueCountAggregatorFactory extends ValuesSourceAggregatorFactory<ValuesSource, ValueCountAggregatorFactory> {
 
-<<<<<<< HEAD
-    public ValueCountAggregatorFactory(String name, Type type, ValuesSourceConfig<ValuesSource> config, SearchContext context,
-=======
     public ValueCountAggregatorFactory(String name, ValuesSourceConfig<ValuesSource> config, SearchContext context,
->>>>>>> c0b0a287
             AggregatorFactory<?> parent, AggregatorFactories.Builder subFactoriesBuilder, Map<String, Object> metaData) throws IOException {
         super(name, config, context, parent, subFactoriesBuilder, metaData);
     }
