--- conflicted
+++ resolved
@@ -21,10 +21,6 @@
 import org.apache.lucene.document.InetAddressPoint;
 import org.apache.lucene.util.BytesRef;
 import org.elasticsearch.common.ParseField;
-<<<<<<< HEAD
-import org.elasticsearch.common.ParseFieldMatcher;
-=======
->>>>>>> c0b0a287
 import org.elasticsearch.common.ParsingException;
 import org.elasticsearch.common.io.stream.StreamInput;
 import org.elasticsearch.common.io.stream.StreamOutput;
@@ -38,7 +34,6 @@
 import org.elasticsearch.script.Script;
 import org.elasticsearch.search.aggregations.AggregationBuilder;
 import org.elasticsearch.search.aggregations.AggregatorFactories.Builder;
-import org.elasticsearch.search.aggregations.AggregationBuilder;
 import org.elasticsearch.search.aggregations.AggregatorFactory;
 import org.elasticsearch.search.aggregations.bucket.range.BinaryRangeAggregator;
 import org.elasticsearch.search.aggregations.bucket.range.BinaryRangeAggregatorFactory;
@@ -64,10 +59,6 @@
 public final class IpRangeAggregationBuilder
         extends ValuesSourceAggregationBuilder<ValuesSource.Bytes, IpRangeAggregationBuilder> {
     public static final String NAME = "ip_range";
-<<<<<<< HEAD
-    private static final InternalAggregation.Type TYPE = new InternalAggregation.Type(NAME);
-=======
->>>>>>> c0b0a287
     private static final ParseField MASK_FIELD = new ParseField("mask");
 
     private static final ObjectParser<IpRangeAggregationBuilder, QueryParseContext> PARSER;
@@ -87,10 +78,6 @@
     }
 
     private static Range parseRange(XContentParser parser, QueryParseContext context) throws IOException {
-<<<<<<< HEAD
-        final ParseFieldMatcher parseFieldMatcher = context.getParseFieldMatcher();
-=======
->>>>>>> c0b0a287
         String key = null;
         String from = null;
         String to = null;
