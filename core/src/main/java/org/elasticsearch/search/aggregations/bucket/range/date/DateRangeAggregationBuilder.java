/*
 * Licensed to Elasticsearch under one or more contributor
 * license agreements. See the NOTICE file distributed with
 * this work for additional information regarding copyright
 * ownership. Elasticsearch licenses this file to you under
 * the Apache License, Version 2.0 (the "License"); you may
 * not use this file except in compliance with the License.
 * You may obtain a copy of the License at
 *
 *    http://www.apache.org/licenses/LICENSE-2.0
 *
 * Unless required by applicable law or agreed to in writing,
 * software distributed under the License is distributed on an
 * "AS IS" BASIS, WITHOUT WARRANTIES OR CONDITIONS OF ANY
 * KIND, either express or implied.  See the License for the
 * specific language governing permissions and limitations
 * under the License.
 */

package org.elasticsearch.search.aggregations.bucket.range.date;

import org.elasticsearch.common.io.stream.StreamInput;
import org.elasticsearch.common.xcontent.ObjectParser;
import org.elasticsearch.common.xcontent.XContentParser;
import org.elasticsearch.index.query.QueryParseContext;
<<<<<<< HEAD
=======
import org.elasticsearch.search.aggregations.AggregationBuilder;
>>>>>>> c0b0a287
import org.elasticsearch.search.aggregations.AggregatorFactories.Builder;
import org.elasticsearch.search.aggregations.AggregationBuilder;
import org.elasticsearch.search.aggregations.AggregatorFactory;
import org.elasticsearch.search.aggregations.bucket.range.AbstractRangeBuilder;
import org.elasticsearch.search.aggregations.bucket.range.RangeAggregator;
import org.elasticsearch.search.aggregations.bucket.range.RangeAggregator.Range;
import org.elasticsearch.search.aggregations.support.ValuesSource.Numeric;
import org.elasticsearch.search.aggregations.support.ValuesSourceConfig;
import org.elasticsearch.search.aggregations.support.ValuesSourceParserHelper;
import org.elasticsearch.search.internal.SearchContext;
import org.joda.time.DateTime;

import java.io.IOException;

public class DateRangeAggregationBuilder extends AbstractRangeBuilder<DateRangeAggregationBuilder, RangeAggregator.Range> {
    public static final String NAME = "date_range";

    private static final ObjectParser<DateRangeAggregationBuilder, QueryParseContext> PARSER;
    static {
        PARSER = new ObjectParser<>(DateRangeAggregationBuilder.NAME);
        ValuesSourceParserHelper.declareNumericFields(PARSER, true, true, true);
        PARSER.declareBoolean(DateRangeAggregationBuilder::keyed, RangeAggregator.KEYED_FIELD);

        PARSER.declareObjectArray((agg, ranges) -> {
            for (Range range : ranges) {
                agg.addRange(range);
            }
        }, DateRangeAggregationBuilder::parseRange, RangeAggregator.RANGES_FIELD);
    }

    public static AggregationBuilder parse(String aggregationName, QueryParseContext context) throws IOException {
        return PARSER.parse(context.parser(), new DateRangeAggregationBuilder(aggregationName), context);
    }

    private static Range parseRange(XContentParser parser, QueryParseContext context) throws IOException {
        return Range.fromXContent(parser);
    }

    private static final ObjectParser<DateRangeAggregationBuilder, QueryParseContext> PARSER;
    static {
        PARSER = new ObjectParser<>(DateRangeAggregationBuilder.NAME);
        ValuesSourceParserHelper.declareNumericFields(PARSER, true, true, true);
        PARSER.declareBoolean(DateRangeAggregationBuilder::keyed, RangeAggregator.KEYED_FIELD);

        PARSER.declareObjectArray((agg, ranges) -> {
            for (Range range : ranges) {
                agg.addRange(range);
            }
        }, DateRangeAggregationBuilder::parseRange, RangeAggregator.RANGES_FIELD);
    }

    public static AggregationBuilder parse(String aggregationName, QueryParseContext context) throws IOException {
        return PARSER.parse(context.parser(), new DateRangeAggregationBuilder(aggregationName), context);
    }

    private static Range parseRange(XContentParser parser, QueryParseContext context) throws IOException {
        return Range.fromXContent(parser, context.getParseFieldMatcher());
    }

    public DateRangeAggregationBuilder(String name) {
        super(name, InternalDateRange.FACTORY);
    }

    /**
     * Read from a stream.
     */
    public DateRangeAggregationBuilder(StreamInput in) throws IOException {
        super(in, InternalDateRange.FACTORY, Range::new);
    }

    @Override
    public String getType() {
        return NAME;
    }

    /**
     * Add a new range to this aggregation.
     *
     * @param key
     *            the key to use for this range in the response
     * @param from
     *            the lower bound on the dates, inclusive
     * @param to
     *            the upper bound on the dates, exclusive
     */
    public DateRangeAggregationBuilder addRange(String key, String from, String to) {
        addRange(new Range(key, from, to));
        return this;
    }

    /**
     * Same as {@link #addRange(String, String, String)} but the key will be
     * automatically generated based on <code>from</code> and <code>to</code>.
     */
    public DateRangeAggregationBuilder addRange(String from, String to) {
        return addRange(null, from, to);
    }

    /**
     * Add a new range with no lower bound.
     *
     * @param key
     *            the key to use for this range in the response
     * @param to
     *            the upper bound on the dates, exclusive
     */
    public DateRangeAggregationBuilder addUnboundedTo(String key, String to) {
        addRange(new Range(key, null, to));
        return this;
    }

    /**
     * Same as {@link #addUnboundedTo(String, String)} but the key will be
     * computed automatically.
     */
    public DateRangeAggregationBuilder addUnboundedTo(String to) {
        return addUnboundedTo(null, to);
    }

    /**
     * Add a new range with no upper bound.
     *
     * @param key
     *            the key to use for this range in the response
     * @param from
     *            the lower bound on the distances, inclusive
     */
    public DateRangeAggregationBuilder addUnboundedFrom(String key, String from) {
        addRange(new Range(key, from, null));
        return this;
    }

    /**
     * Same as {@link #addUnboundedFrom(String, String)} but the key will be
     * computed automatically.
     */
    public DateRangeAggregationBuilder addUnboundedFrom(String from) {
        return addUnboundedFrom(null, from);
    }

    /**
     * Add a new range to this aggregation.
     *
     * @param key
     *            the key to use for this range in the response
     * @param from
     *            the lower bound on the dates, inclusive
     * @param to
     *            the upper bound on the dates, exclusive
     */
    public DateRangeAggregationBuilder addRange(String key, double from, double to) {
        addRange(new Range(key, from, to));
        return this;
    }

    /**
     * Same as {@link #addRange(String, double, double)} but the key will be
     * automatically generated based on <code>from</code> and <code>to</code>.
     */
    public DateRangeAggregationBuilder addRange(double from, double to) {
        return addRange(null, from, to);
    }

    /**
     * Add a new range with no lower bound.
     *
     * @param key
     *            the key to use for this range in the response
     * @param to
     *            the upper bound on the dates, exclusive
     */
    public DateRangeAggregationBuilder addUnboundedTo(String key, double to) {
        addRange(new Range(key, null, to));
        return this;
    }

    /**
     * Same as {@link #addUnboundedTo(String, double)} but the key will be
     * computed automatically.
     */
    public DateRangeAggregationBuilder addUnboundedTo(double to) {
        return addUnboundedTo(null, to);
    }

    /**
     * Add a new range with no upper bound.
     *
     * @param key
     *            the key to use for this range in the response
     * @param from
     *            the lower bound on the distances, inclusive
     */
    public DateRangeAggregationBuilder addUnboundedFrom(String key, double from) {
        addRange(new Range(key, from, null));
        return this;
    }

    /**
     * Same as {@link #addUnboundedFrom(String, double)} but the key will be
     * computed automatically.
     */
    public DateRangeAggregationBuilder addUnboundedFrom(double from) {
        return addUnboundedFrom(null, from);
    }

    /**
     * Add a new range to this aggregation.
     *
     * @param key
     *            the key to use for this range in the response
     * @param from
     *            the lower bound on the dates, inclusive
     * @param to
     *            the upper bound on the dates, exclusive
     */
    public DateRangeAggregationBuilder addRange(String key, DateTime from, DateTime to) {
        addRange(new Range(key, convertDateTime(from), convertDateTime(to)));
        return this;
    }

    private Double convertDateTime(DateTime dateTime) {
        if (dateTime == null) {
            return null;
        } else {
            return (double) dateTime.getMillis();
        }
    }

    /**
     * Same as {@link #addRange(String, DateTime, DateTime)} but the key will be
     * automatically generated based on <code>from</code> and <code>to</code>.
     */
    public DateRangeAggregationBuilder addRange(DateTime from, DateTime to) {
        return addRange(null, from, to);
    }

    /**
     * Add a new range with no lower bound.
     *
     * @param key
     *            the key to use for this range in the response
     * @param to
     *            the upper bound on the dates, exclusive
     */
    public DateRangeAggregationBuilder addUnboundedTo(String key, DateTime to) {
        addRange(new Range(key, null, convertDateTime(to)));
        return this;
    }

    /**
     * Same as {@link #addUnboundedTo(String, DateTime)} but the key will be
     * computed automatically.
     */
    public DateRangeAggregationBuilder addUnboundedTo(DateTime to) {
        return addUnboundedTo(null, to);
    }

    /**
     * Add a new range with no upper bound.
     *
     * @param key
     *            the key to use for this range in the response
     * @param from
     *            the lower bound on the distances, inclusive
     */
    public DateRangeAggregationBuilder addUnboundedFrom(String key, DateTime from) {
        addRange(new Range(key, convertDateTime(from), null));
        return this;
    }

    /**
     * Same as {@link #addUnboundedFrom(String, DateTime)} but the key will be
     * computed automatically.
     */
    public DateRangeAggregationBuilder addUnboundedFrom(DateTime from) {
        return addUnboundedFrom(null, from);
    }

    @Override
    protected DateRangeAggregatorFactory innerBuild(SearchContext context, ValuesSourceConfig<Numeric> config,
            AggregatorFactory<?> parent, Builder subFactoriesBuilder) throws IOException {
        // We need to call processRanges here so they are parsed and we know whether `now` has been used before we make 
        // the decision of whether to cache the request
        Range[] ranges = processRanges(context, config);
        return new DateRangeAggregatorFactory(name, config, ranges, keyed, rangeFactory, context, parent, subFactoriesBuilder,
                metaData);
    }
}<|MERGE_RESOLUTION|>--- conflicted
+++ resolved
@@ -23,12 +23,8 @@
 import org.elasticsearch.common.xcontent.ObjectParser;
 import org.elasticsearch.common.xcontent.XContentParser;
 import org.elasticsearch.index.query.QueryParseContext;
-<<<<<<< HEAD
-=======
 import org.elasticsearch.search.aggregations.AggregationBuilder;
->>>>>>> c0b0a287
 import org.elasticsearch.search.aggregations.AggregatorFactories.Builder;
-import org.elasticsearch.search.aggregations.AggregationBuilder;
 import org.elasticsearch.search.aggregations.AggregatorFactory;
 import org.elasticsearch.search.aggregations.bucket.range.AbstractRangeBuilder;
 import org.elasticsearch.search.aggregations.bucket.range.RangeAggregator;
@@ -65,27 +61,6 @@
         return Range.fromXContent(parser);
     }
 
-    private static final ObjectParser<DateRangeAggregationBuilder, QueryParseContext> PARSER;
-    static {
-        PARSER = new ObjectParser<>(DateRangeAggregationBuilder.NAME);
-        ValuesSourceParserHelper.declareNumericFields(PARSER, true, true, true);
-        PARSER.declareBoolean(DateRangeAggregationBuilder::keyed, RangeAggregator.KEYED_FIELD);
-
-        PARSER.declareObjectArray((agg, ranges) -> {
-            for (Range range : ranges) {
-                agg.addRange(range);
-            }
-        }, DateRangeAggregationBuilder::parseRange, RangeAggregator.RANGES_FIELD);
-    }
-
-    public static AggregationBuilder parse(String aggregationName, QueryParseContext context) throws IOException {
-        return PARSER.parse(context.parser(), new DateRangeAggregationBuilder(aggregationName), context);
-    }
-
-    private static Range parseRange(XContentParser parser, QueryParseContext context) throws IOException {
-        return Range.fromXContent(parser, context.getParseFieldMatcher());
-    }
-
     public DateRangeAggregationBuilder(String name) {
         super(name, InternalDateRange.FACTORY);
     }
