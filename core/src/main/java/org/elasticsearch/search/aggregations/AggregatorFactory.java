--- conflicted
+++ resolved
@@ -175,11 +175,7 @@
      * @throws IOException
      *             if an error occurs creating the factory
      */
-<<<<<<< HEAD
-    public AggregatorFactory(String name, Type type, SearchContext context, AggregatorFactory<?> parent,
-=======
     public AggregatorFactory(String name, SearchContext context, AggregatorFactory<?> parent,
->>>>>>> c0b0a287
             AggregatorFactories.Builder subFactoriesBuilder, Map<String, Object> metaData) throws IOException {
         this.name = name;
         this.context = context;
