--- conflicted
+++ resolved
@@ -36,11 +36,7 @@
 
     private final Long precisionThreshold;
 
-<<<<<<< HEAD
-    public CardinalityAggregatorFactory(String name, Type type, ValuesSourceConfig<ValuesSource> config, Long precisionThreshold,
-=======
     public CardinalityAggregatorFactory(String name, ValuesSourceConfig<ValuesSource> config, Long precisionThreshold,
->>>>>>> c0b0a287
             SearchContext context, AggregatorFactory<?> parent, AggregatorFactories.Builder subFactoriesBuilder,
             Map<String, Object> metaData) throws IOException {
         super(name, config, context, parent, subFactoriesBuilder, metaData);
