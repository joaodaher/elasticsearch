--- conflicted
+++ resolved
@@ -36,11 +36,7 @@
 
     private final boolean wrapLongitude;
 
-<<<<<<< HEAD
-    public GeoBoundsAggregatorFactory(String name, Type type, ValuesSourceConfig<ValuesSource.GeoPoint> config, boolean wrapLongitude,
-=======
     public GeoBoundsAggregatorFactory(String name, ValuesSourceConfig<ValuesSource.GeoPoint> config, boolean wrapLongitude,
->>>>>>> c0b0a287
             SearchContext context, AggregatorFactory<?> parent, AggregatorFactories.Builder subFactoriesBuilder,
             Map<String, Object> metaData) throws IOException {
         super(name, config, context, parent, subFactoriesBuilder, metaData);
