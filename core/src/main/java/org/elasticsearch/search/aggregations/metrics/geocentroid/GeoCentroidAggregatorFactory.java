--- conflicted
+++ resolved
@@ -34,11 +34,7 @@
 
 public class GeoCentroidAggregatorFactory extends ValuesSourceAggregatorFactory<ValuesSource.GeoPoint, GeoCentroidAggregatorFactory> {
 
-<<<<<<< HEAD
-    public GeoCentroidAggregatorFactory(String name, Type type, ValuesSourceConfig<ValuesSource.GeoPoint> config,
-=======
     public GeoCentroidAggregatorFactory(String name, ValuesSourceConfig<ValuesSource.GeoPoint> config,
->>>>>>> c0b0a287
             SearchContext context, AggregatorFactory<?> parent, AggregatorFactories.Builder subFactoriesBuilder,
             Map<String, Object> metaData) throws IOException {
         super(name, config, context, parent, subFactoriesBuilder, metaData);
