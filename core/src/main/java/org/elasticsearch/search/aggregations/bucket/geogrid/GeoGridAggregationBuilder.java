/*
 * Licensed to Elasticsearch under one or more contributor
 * license agreements. See the NOTICE file distributed with
 * this work for additional information regarding copyright
 * ownership. Elasticsearch licenses this file to you under
 * the Apache License, Version 2.0 (the "License"); you may
 * not use this file except in compliance with the License.
 * You may obtain a copy of the License at
 *
 *    http://www.apache.org/licenses/LICENSE-2.0
 *
 * Unless required by applicable law or agreed to in writing,
 * software distributed under the License is distributed on an
 * "AS IS" BASIS, WITHOUT WARRANTIES OR CONDITIONS OF ANY
 * KIND, either express or implied.  See the License for the
 * specific language governing permissions and limitations
 * under the License.
 */

package org.elasticsearch.search.aggregations.bucket.geogrid;

import org.apache.lucene.index.LeafReaderContext;
import org.apache.lucene.index.SortedNumericDocValues;
import org.elasticsearch.ElasticsearchException;
import org.elasticsearch.common.geo.GeoHashUtils;
import org.elasticsearch.common.geo.GeoPoint;
import org.elasticsearch.common.io.stream.StreamInput;
import org.elasticsearch.common.io.stream.StreamOutput;
import org.elasticsearch.common.xcontent.ObjectParser;
import org.elasticsearch.common.xcontent.XContentBuilder;
import org.elasticsearch.index.fielddata.MultiGeoPointValues;
import org.elasticsearch.index.fielddata.SortedBinaryDocValues;
import org.elasticsearch.index.fielddata.SortedNumericDoubleValues;
import org.elasticsearch.index.fielddata.SortingNumericDocValues;
import org.elasticsearch.index.query.QueryParseContext;
import org.elasticsearch.search.aggregations.AggregatorFactories.Builder;
import org.elasticsearch.search.aggregations.AggregatorFactory;
import org.elasticsearch.search.aggregations.bucket.BucketUtils;
import org.elasticsearch.search.aggregations.support.ValueType;
import org.elasticsearch.search.aggregations.support.ValuesSource;
import org.elasticsearch.search.aggregations.support.ValuesSourceAggregationBuilder;
import org.elasticsearch.search.aggregations.support.ValuesSourceAggregatorFactory;
import org.elasticsearch.search.aggregations.support.ValuesSourceConfig;
import org.elasticsearch.search.aggregations.support.ValuesSourceParserHelper;
import org.elasticsearch.search.aggregations.support.ValuesSourceType;
import org.elasticsearch.search.internal.SearchContext;

import java.io.IOException;
import java.util.Objects;

public class GeoGridAggregationBuilder extends ValuesSourceAggregationBuilder<ValuesSource.GeoPoint, GeoGridAggregationBuilder> {
    public static final String NAME = "geohash_grid";
<<<<<<< HEAD
    private static final Type TYPE = new Type(NAME);
=======
>>>>>>> c0b0a287
    public static final int DEFAULT_PRECISION = 5;
    public static final int DEFAULT_MAX_NUM_CELLS = 10000;

    private static final ObjectParser<GeoGridAggregationBuilder, QueryParseContext> PARSER;
    static {
        PARSER = new ObjectParser<>(GeoGridAggregationBuilder.NAME);
        ValuesSourceParserHelper.declareGeoFields(PARSER, false, false);
        PARSER.declareInt(GeoGridAggregationBuilder::precision, GeoHashGridParams.FIELD_PRECISION);
        PARSER.declareInt(GeoGridAggregationBuilder::size, GeoHashGridParams.FIELD_SIZE);
        PARSER.declareInt(GeoGridAggregationBuilder::shardSize, GeoHashGridParams.FIELD_SHARD_SIZE);
    }

    public static GeoGridAggregationBuilder parse(String aggregationName, QueryParseContext context) throws IOException {
        return PARSER.parse(context.parser(), new GeoGridAggregationBuilder(aggregationName), context);
    }

    private int precision = DEFAULT_PRECISION;
    private int requiredSize = DEFAULT_MAX_NUM_CELLS;
    private int shardSize = -1;

    public GeoGridAggregationBuilder(String name) {
        super(name, ValuesSourceType.GEOPOINT, ValueType.GEOPOINT);
    }

    /**
     * Read from a stream.
     */
    public GeoGridAggregationBuilder(StreamInput in) throws IOException {
        super(in, ValuesSourceType.GEOPOINT, ValueType.GEOPOINT);
        precision = in.readVInt();
        requiredSize = in.readVInt();
        shardSize = in.readVInt();
    }

    @Override
    protected void innerWriteTo(StreamOutput out) throws IOException {
        out.writeVInt(precision);
        out.writeVInt(requiredSize);
        out.writeVInt(shardSize);
    }

    public GeoGridAggregationBuilder precision(int precision) {
        this.precision = GeoHashGridParams.checkPrecision(precision);
        return this;
    }

    public int precision() {
        return precision;
    }

    public GeoGridAggregationBuilder size(int size) {
        if (size <= 0) {
            throw new IllegalArgumentException(
                    "[size] must be greater than 0. Found [" + size + "] in [" + name + "]");
        }
        this.requiredSize = size;
        return this;
    }

    public int size() {
        return requiredSize;
    }

    public GeoGridAggregationBuilder shardSize(int shardSize) {
        if (shardSize <= 0) {
            throw new IllegalArgumentException(
                    "[shardSize] must be greater than 0. Found [" + shardSize + "] in [" + name + "]");
            }
        this.shardSize = shardSize;
        return this;
        }

    public int shardSize() {
        return shardSize;
    }

    @Override
    protected ValuesSourceAggregatorFactory<ValuesSource.GeoPoint, ?> innerBuild(SearchContext context,
            ValuesSourceConfig<ValuesSource.GeoPoint> config, AggregatorFactory<?> parent, Builder subFactoriesBuilder)
                    throws IOException {
        int shardSize = this.shardSize;

        int requiredSize = this.requiredSize;

        if (shardSize < 0) {
            // Use default heuristic to avoid any wrong-ranking caused by
            // distributed counting
            shardSize = BucketUtils.suggestShardSideQueueSize(requiredSize, context.numberOfShards());
        }

        if (requiredSize <= 0 || shardSize <= 0) {
            throw new ElasticsearchException(
                    "parameters [required_size] and [shard_size] must be >0 in geohash_grid aggregation [" + name + "].");
        }

        if (shardSize < requiredSize) {
            shardSize = requiredSize;
        }
        return new GeoHashGridAggregatorFactory(name, config, precision, requiredSize, shardSize, context, parent,
                subFactoriesBuilder, metaData);
    }

    @Override
    protected XContentBuilder doXContentBody(XContentBuilder builder, Params params) throws IOException {
        builder.field(GeoHashGridParams.FIELD_PRECISION.getPreferredName(), precision);
        builder.field(GeoHashGridParams.FIELD_SIZE.getPreferredName(), requiredSize);
        if (shardSize > -1) {
            builder.field(GeoHashGridParams.FIELD_SHARD_SIZE.getPreferredName(), shardSize);
        }
        return builder;
    }

    @Override
    protected boolean innerEquals(Object obj) {
        GeoGridAggregationBuilder other = (GeoGridAggregationBuilder) obj;
        if (precision != other.precision) {
            return false;
        }
        if (requiredSize != other.requiredSize) {
            return false;
        }
        if (shardSize != other.shardSize) {
            return false;
        }
        return true;
    }

    @Override
    protected int innerHashCode() {
        return Objects.hash(precision, requiredSize, shardSize);
    }

    @Override
    public String getType() {
        return NAME;
    }

    private static class CellValues extends SortingNumericDocValues {
        private MultiGeoPointValues geoValues;
        private int precision;

        protected CellValues(MultiGeoPointValues geoValues, int precision) {
            this.geoValues = geoValues;
            this.precision = precision;
        }

        @Override
        public void setDocument(int docId) {
            geoValues.setDocument(docId);
            resize(geoValues.count());
            for (int i = 0; i < count(); ++i) {
                GeoPoint target = geoValues.valueAt(i);
                values[i] = GeoHashUtils.longEncode(target.getLon(), target.getLat(), precision);
            }
            sort();
        }
    }

    static class CellIdSource extends ValuesSource.Numeric {
        private final ValuesSource.GeoPoint valuesSource;
        private final int precision;

        public CellIdSource(ValuesSource.GeoPoint valuesSource, int precision) {
            this.valuesSource = valuesSource;
            //different GeoPoints could map to the same or different geohash cells.
            this.precision = precision;
        }

        public int precision() {
            return precision;
        }

        @Override
        public boolean isFloatingPoint() {
            return false;
        }

        @Override
        public SortedNumericDocValues longValues(LeafReaderContext ctx) {
            return new CellValues(valuesSource.geoPointValues(ctx), precision);
        }

        @Override
        public SortedNumericDoubleValues doubleValues(LeafReaderContext ctx) {
            throw new UnsupportedOperationException();
        }

        @Override
        public SortedBinaryDocValues bytesValues(LeafReaderContext ctx) {
            throw new UnsupportedOperationException();
        }

    }
}<|MERGE_RESOLUTION|>--- conflicted
+++ resolved
@@ -50,10 +50,6 @@
 
 public class GeoGridAggregationBuilder extends ValuesSourceAggregationBuilder<ValuesSource.GeoPoint, GeoGridAggregationBuilder> {
     public static final String NAME = "geohash_grid";
-<<<<<<< HEAD
-    private static final Type TYPE = new Type(NAME);
-=======
->>>>>>> c0b0a287
     public static final int DEFAULT_PRECISION = 5;
     public static final int DEFAULT_MAX_NUM_CELLS = 10000;
 
