/*
 * Licensed to Elasticsearch under one or more contributor
 * license agreements. See the NOTICE file distributed with
 * this work for additional information regarding copyright
 * ownership. Elasticsearch licenses this file to you under
 * the Apache License, Version 2.0 (the "License"); you may
 * not use this file except in compliance with the License.
 * You may obtain a copy of the License at
 *
 *    http://www.apache.org/licenses/LICENSE-2.0
 *
 * Unless required by applicable law or agreed to in writing,
 * software distributed under the License is distributed on an
 * "AS IS" BASIS, WITHOUT WARRANTIES OR CONDITIONS OF ANY
 * KIND, either express or implied.  See the License for the
 * specific language governing permissions and limitations
 * under the License.
 */

package org.elasticsearch.search.aggregations.bucket.nested;

import org.elasticsearch.index.mapper.ObjectMapper;
import org.elasticsearch.search.aggregations.Aggregator;
import org.elasticsearch.search.aggregations.AggregatorFactories;
import org.elasticsearch.search.aggregations.AggregatorFactory;
import org.elasticsearch.search.aggregations.InternalAggregation;
<<<<<<< HEAD
import org.elasticsearch.search.aggregations.InternalAggregation.Type;
=======
>>>>>>> c0b0a287
import org.elasticsearch.search.aggregations.NonCollectingAggregator;
import org.elasticsearch.search.aggregations.pipeline.PipelineAggregator;
import org.elasticsearch.search.internal.SearchContext;

import java.io.IOException;
import java.util.List;
import java.util.Map;

public class NestedAggregatorFactory extends AggregatorFactory<NestedAggregatorFactory> {

    private final ObjectMapper parentObjectMapper;
    private final ObjectMapper childObjectMapper;

<<<<<<< HEAD
    public NestedAggregatorFactory(String name, Type type, ObjectMapper parentObjectMapper, ObjectMapper childObjectMapper,
=======
    public NestedAggregatorFactory(String name, ObjectMapper parentObjectMapper, ObjectMapper childObjectMapper,
>>>>>>> c0b0a287
            SearchContext context, AggregatorFactory<?> parent, AggregatorFactories.Builder subFactories,
                                   Map<String, Object> metaData) throws IOException {
        super(name, context, parent, subFactories, metaData);
        this.parentObjectMapper = parentObjectMapper;
        this.childObjectMapper = childObjectMapper;
    }

    @Override
    public Aggregator createInternal(Aggregator parent, boolean collectsFromSingleBucket, List<PipelineAggregator> pipelineAggregators,
            Map<String, Object> metaData) throws IOException {
        if (collectsFromSingleBucket == false) {
            return asMultiBucketAggregator(this, context, parent);
        }
        if (childObjectMapper == null) {
            return new Unmapped(name, context, parent, pipelineAggregators, metaData);
        }
        return new NestedAggregator(name, factories, parentObjectMapper, childObjectMapper, context, parent, pipelineAggregators, metaData);
    }

    private static final class Unmapped extends NonCollectingAggregator {

        public Unmapped(String name, SearchContext context, Aggregator parent, List<PipelineAggregator> pipelineAggregators,
                Map<String, Object> metaData) throws IOException {
            super(name, context, parent, pipelineAggregators, metaData);
        }

        @Override
        public InternalAggregation buildEmptyAggregation() {
            return new InternalNested(name, 0, buildEmptySubAggregations(), pipelineAggregators(), metaData());
        }
    }

}<|MERGE_RESOLUTION|>--- conflicted
+++ resolved
@@ -24,10 +24,6 @@
 import org.elasticsearch.search.aggregations.AggregatorFactories;
 import org.elasticsearch.search.aggregations.AggregatorFactory;
 import org.elasticsearch.search.aggregations.InternalAggregation;
-<<<<<<< HEAD
-import org.elasticsearch.search.aggregations.InternalAggregation.Type;
-=======
->>>>>>> c0b0a287
 import org.elasticsearch.search.aggregations.NonCollectingAggregator;
 import org.elasticsearch.search.aggregations.pipeline.PipelineAggregator;
 import org.elasticsearch.search.internal.SearchContext;
@@ -41,11 +37,7 @@
     private final ObjectMapper parentObjectMapper;
     private final ObjectMapper childObjectMapper;
 
-<<<<<<< HEAD
-    public NestedAggregatorFactory(String name, Type type, ObjectMapper parentObjectMapper, ObjectMapper childObjectMapper,
-=======
     public NestedAggregatorFactory(String name, ObjectMapper parentObjectMapper, ObjectMapper childObjectMapper,
->>>>>>> c0b0a287
             SearchContext context, AggregatorFactory<?> parent, AggregatorFactories.Builder subFactories,
                                    Map<String, Object> metaData) throws IOException {
         super(name, context, parent, subFactories, metaData);
