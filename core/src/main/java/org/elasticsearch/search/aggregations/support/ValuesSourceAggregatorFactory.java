/*
 * Licensed to Elasticsearch under one or more contributor
 * license agreements. See the NOTICE file distributed with
 * this work for additional information regarding copyright
 * ownership. Elasticsearch licenses this file to you under
 * the Apache License, Version 2.0 (the "License"); you may
 * not use this file except in compliance with the License.
 * You may obtain a copy of the License at
 *
 *    http://www.apache.org/licenses/LICENSE-2.0
 *
 * Unless required by applicable law or agreed to in writing,
 * software distributed under the License is distributed on an
 * "AS IS" BASIS, WITHOUT WARRANTIES OR CONDITIONS OF ANY
 * KIND, either express or implied.  See the License for the
 * specific language governing permissions and limitations
 * under the License.
 */

package org.elasticsearch.search.aggregations.support;

import org.elasticsearch.search.aggregations.Aggregator;
import org.elasticsearch.search.aggregations.AggregatorFactories;
import org.elasticsearch.search.aggregations.AggregatorFactory;
import org.elasticsearch.search.aggregations.pipeline.PipelineAggregator;
import org.elasticsearch.search.internal.SearchContext;
import org.joda.time.DateTimeZone;

import java.io.IOException;
import java.util.List;
import java.util.Map;

public abstract class ValuesSourceAggregatorFactory<VS extends ValuesSource, AF extends ValuesSourceAggregatorFactory<VS, AF>>
        extends AggregatorFactory<AF> {

    protected ValuesSourceConfig<VS> config;

<<<<<<< HEAD
    public ValuesSourceAggregatorFactory(String name, Type type, ValuesSourceConfig<VS> config, SearchContext context,
=======
    public ValuesSourceAggregatorFactory(String name, ValuesSourceConfig<VS> config, SearchContext context,
>>>>>>> c0b0a287
            AggregatorFactory<?> parent, AggregatorFactories.Builder subFactoriesBuilder, Map<String, Object> metaData) throws IOException {
        super(name, context, parent, subFactoriesBuilder, metaData);
        this.config = config;
    }

    public DateTimeZone timeZone() {
        return config.timezone();
        }

    @Override
    public Aggregator createInternal(Aggregator parent, boolean collectsFromSingleBucket,
            List<PipelineAggregator> pipelineAggregators, Map<String, Object> metaData) throws IOException {
        VS vs = config.toValuesSource(context.getQueryShardContext());
        if (vs == null) {
            return createUnmapped(parent, pipelineAggregators, metaData);
        }
        return doCreateInternal(vs, parent, collectsFromSingleBucket, pipelineAggregators, metaData);
    }

    protected abstract Aggregator createUnmapped(Aggregator parent,
            List<PipelineAggregator> pipelineAggregators, Map<String, Object> metaData) throws IOException;

    protected abstract Aggregator doCreateInternal(VS valuesSource, Aggregator parent,
            boolean collectsFromSingleBucket, List<PipelineAggregator> pipelineAggregators, Map<String, Object> metaData)
            throws IOException;

}<|MERGE_RESOLUTION|>--- conflicted
+++ resolved
@@ -35,11 +35,7 @@
 
     protected ValuesSourceConfig<VS> config;
 
-<<<<<<< HEAD
-    public ValuesSourceAggregatorFactory(String name, Type type, ValuesSourceConfig<VS> config, SearchContext context,
-=======
     public ValuesSourceAggregatorFactory(String name, ValuesSourceConfig<VS> config, SearchContext context,
->>>>>>> c0b0a287
             AggregatorFactory<?> parent, AggregatorFactories.Builder subFactoriesBuilder, Map<String, Object> metaData) throws IOException {
         super(name, context, parent, subFactoriesBuilder, metaData);
         this.config = config;
