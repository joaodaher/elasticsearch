/*
 * Licensed to Elasticsearch under one or more contributor
 * license agreements. See the NOTICE file distributed with
 * this work for additional information regarding copyright
 * ownership. Elasticsearch licenses this file to you under
 * the Apache License, Version 2.0 (the "License"); you may
 * not use this file except in compliance with the License.
 * You may obtain a copy of the License at
 *
 *    http://www.apache.org/licenses/LICENSE-2.0
 *
 * Unless required by applicable law or agreed to in writing,
 * software distributed under the License is distributed on an
 * "AS IS" BASIS, WITHOUT WARRANTIES OR CONDITIONS OF ANY
 * KIND, either express or implied.  See the License for the
 * specific language governing permissions and limitations
 * under the License.
 */

package org.elasticsearch.search;

import org.apache.lucene.search.BooleanQuery;
import org.elasticsearch.action.search.SearchRequest;
import org.elasticsearch.action.search.SearchResponse;
import org.elasticsearch.client.Client;
import org.elasticsearch.common.NamedRegistry;
import org.elasticsearch.common.geo.ShapesAvailability;
import org.elasticsearch.common.geo.builders.ShapeBuilders;
import org.elasticsearch.common.io.stream.NamedWriteableRegistry;
import org.elasticsearch.common.io.stream.NamedWriteableRegistry.Entry;
import org.elasticsearch.common.io.stream.Writeable;
import org.elasticsearch.common.settings.Setting;
import org.elasticsearch.common.settings.Settings;
import org.elasticsearch.common.xcontent.NamedXContentRegistry;
import org.elasticsearch.common.xcontent.ParseFieldRegistry;
import org.elasticsearch.common.xcontent.XContentParser;
import org.elasticsearch.index.query.BoolQueryBuilder;
import org.elasticsearch.index.query.BoostingQueryBuilder;
import org.elasticsearch.index.query.CommonTermsQueryBuilder;
import org.elasticsearch.index.query.ConstantScoreQueryBuilder;
import org.elasticsearch.index.query.DisMaxQueryBuilder;
import org.elasticsearch.index.query.ExistsQueryBuilder;
import org.elasticsearch.index.query.FieldMaskingSpanQueryBuilder;
import org.elasticsearch.index.query.FuzzyQueryBuilder;
import org.elasticsearch.index.query.GeoBoundingBoxQueryBuilder;
import org.elasticsearch.index.query.GeoDistanceQueryBuilder;
import org.elasticsearch.index.query.GeoDistanceRangeQueryBuilder;
import org.elasticsearch.index.query.GeoPolygonQueryBuilder;
import org.elasticsearch.index.query.GeoShapeQueryBuilder;
import org.elasticsearch.index.query.GeohashCellQuery;
import org.elasticsearch.index.query.HasChildQueryBuilder;
import org.elasticsearch.index.query.HasParentQueryBuilder;
import org.elasticsearch.index.query.IdsQueryBuilder;
import org.elasticsearch.index.query.IndicesQueryBuilder;
import org.elasticsearch.index.query.MatchAllQueryBuilder;
import org.elasticsearch.index.query.MatchNoneQueryBuilder;
import org.elasticsearch.index.query.MatchPhrasePrefixQueryBuilder;
import org.elasticsearch.index.query.MatchPhraseQueryBuilder;
import org.elasticsearch.index.query.MatchQueryBuilder;
import org.elasticsearch.index.query.MoreLikeThisQueryBuilder;
import org.elasticsearch.index.query.MultiMatchQueryBuilder;
import org.elasticsearch.index.query.NestedQueryBuilder;
import org.elasticsearch.index.query.ParentIdQueryBuilder;
import org.elasticsearch.index.query.PrefixQueryBuilder;
import org.elasticsearch.index.query.QueryBuilder;
import org.elasticsearch.index.query.QueryParseContext;
import org.elasticsearch.index.query.QueryStringQueryBuilder;
import org.elasticsearch.index.query.RangeQueryBuilder;
import org.elasticsearch.index.query.RegexpQueryBuilder;
import org.elasticsearch.index.query.ScriptQueryBuilder;
import org.elasticsearch.index.query.SimpleQueryStringBuilder;
import org.elasticsearch.index.query.SpanContainingQueryBuilder;
import org.elasticsearch.index.query.SpanFirstQueryBuilder;
import org.elasticsearch.index.query.SpanMultiTermQueryBuilder;
import org.elasticsearch.index.query.SpanNearQueryBuilder;
import org.elasticsearch.index.query.SpanNotQueryBuilder;
import org.elasticsearch.index.query.SpanOrQueryBuilder;
import org.elasticsearch.index.query.SpanTermQueryBuilder;
import org.elasticsearch.index.query.SpanWithinQueryBuilder;
import org.elasticsearch.index.query.TermQueryBuilder;
import org.elasticsearch.index.query.TermsQueryBuilder;
import org.elasticsearch.index.query.TypeQueryBuilder;
import org.elasticsearch.index.query.WildcardQueryBuilder;
import org.elasticsearch.index.query.WrapperQueryBuilder;
import org.elasticsearch.index.query.functionscore.ExponentialDecayFunctionBuilder;
import org.elasticsearch.index.query.functionscore.FieldValueFactorFunctionBuilder;
import org.elasticsearch.index.query.functionscore.FunctionScoreQueryBuilder;
import org.elasticsearch.index.query.functionscore.GaussDecayFunctionBuilder;
import org.elasticsearch.index.query.functionscore.LinearDecayFunctionBuilder;
import org.elasticsearch.index.query.functionscore.RandomScoreFunctionBuilder;
import org.elasticsearch.index.query.functionscore.ScoreFunctionBuilder;
import org.elasticsearch.index.query.functionscore.ScriptScoreFunctionBuilder;
import org.elasticsearch.index.query.functionscore.WeightBuilder;
import org.elasticsearch.plugins.SearchPlugin;
import org.elasticsearch.plugins.SearchPlugin.AggregationSpec;
import org.elasticsearch.plugins.SearchPlugin.FetchPhaseConstructionContext;
import org.elasticsearch.plugins.SearchPlugin.PipelineAggregationSpec;
import org.elasticsearch.plugins.SearchPlugin.QuerySpec;
import org.elasticsearch.plugins.SearchPlugin.ScoreFunctionSpec;
import org.elasticsearch.plugins.SearchPlugin.SearchExtSpec;
import org.elasticsearch.plugins.SearchPlugin.SearchExtensionSpec;
import org.elasticsearch.plugins.SearchPlugin.SuggesterSpec;
import org.elasticsearch.search.aggregations.AggregationBuilder;
import org.elasticsearch.search.aggregations.AggregatorFactories;
import org.elasticsearch.search.aggregations.BaseAggregationBuilder;
import org.elasticsearch.search.aggregations.InternalAggregation;
import org.elasticsearch.search.aggregations.PipelineAggregationBuilder;
import org.elasticsearch.search.aggregations.bucket.adjacency.AdjacencyMatrixAggregationBuilder;
import org.elasticsearch.search.aggregations.bucket.adjacency.InternalAdjacencyMatrix;
import org.elasticsearch.search.aggregations.bucket.children.ChildrenAggregationBuilder;
import org.elasticsearch.search.aggregations.bucket.children.InternalChildren;
import org.elasticsearch.search.aggregations.bucket.filter.FilterAggregationBuilder;
import org.elasticsearch.search.aggregations.bucket.filter.InternalFilter;
import org.elasticsearch.search.aggregations.bucket.filters.FiltersAggregationBuilder;
import org.elasticsearch.search.aggregations.bucket.filters.InternalFilters;
import org.elasticsearch.search.aggregations.bucket.geogrid.GeoGridAggregationBuilder;
import org.elasticsearch.search.aggregations.bucket.geogrid.InternalGeoHashGrid;
import org.elasticsearch.search.aggregations.bucket.global.GlobalAggregationBuilder;
import org.elasticsearch.search.aggregations.bucket.global.InternalGlobal;
import org.elasticsearch.search.aggregations.bucket.histogram.DateHistogramAggregationBuilder;
import org.elasticsearch.search.aggregations.bucket.histogram.HistogramAggregationBuilder;
import org.elasticsearch.search.aggregations.bucket.histogram.InternalDateHistogram;
import org.elasticsearch.search.aggregations.bucket.histogram.InternalHistogram;
import org.elasticsearch.search.aggregations.bucket.missing.InternalMissing;
import org.elasticsearch.search.aggregations.bucket.missing.MissingAggregationBuilder;
import org.elasticsearch.search.aggregations.bucket.nested.InternalNested;
import org.elasticsearch.search.aggregations.bucket.nested.InternalReverseNested;
import org.elasticsearch.search.aggregations.bucket.nested.NestedAggregationBuilder;
import org.elasticsearch.search.aggregations.bucket.nested.ReverseNestedAggregationBuilder;
import org.elasticsearch.search.aggregations.bucket.range.InternalBinaryRange;
import org.elasticsearch.search.aggregations.bucket.range.InternalRange;
import org.elasticsearch.search.aggregations.bucket.range.RangeAggregationBuilder;
import org.elasticsearch.search.aggregations.bucket.range.date.DateRangeAggregationBuilder;
import org.elasticsearch.search.aggregations.bucket.range.date.InternalDateRange;
import org.elasticsearch.search.aggregations.bucket.range.geodistance.GeoDistanceAggregationBuilder;
import org.elasticsearch.search.aggregations.bucket.range.geodistance.InternalGeoDistance;
import org.elasticsearch.search.aggregations.bucket.range.ip.IpRangeAggregationBuilder;
import org.elasticsearch.search.aggregations.bucket.sampler.DiversifiedAggregationBuilder;
import org.elasticsearch.search.aggregations.bucket.sampler.InternalSampler;
import org.elasticsearch.search.aggregations.bucket.sampler.SamplerAggregationBuilder;
import org.elasticsearch.search.aggregations.bucket.sampler.UnmappedSampler;
import org.elasticsearch.search.aggregations.bucket.significant.SignificantLongTerms;
import org.elasticsearch.search.aggregations.bucket.significant.SignificantStringTerms;
import org.elasticsearch.search.aggregations.bucket.significant.SignificantTermsAggregationBuilder;
import org.elasticsearch.search.aggregations.bucket.significant.UnmappedSignificantTerms;
import org.elasticsearch.search.aggregations.bucket.significant.heuristics.ChiSquare;
import org.elasticsearch.search.aggregations.bucket.significant.heuristics.GND;
import org.elasticsearch.search.aggregations.bucket.significant.heuristics.JLHScore;
import org.elasticsearch.search.aggregations.bucket.significant.heuristics.MutualInformation;
import org.elasticsearch.search.aggregations.bucket.significant.heuristics.PercentageScore;
import org.elasticsearch.search.aggregations.bucket.significant.heuristics.ScriptHeuristic;
import org.elasticsearch.search.aggregations.bucket.significant.heuristics.SignificanceHeuristic;
import org.elasticsearch.search.aggregations.bucket.significant.heuristics.SignificanceHeuristicParser;
import org.elasticsearch.search.aggregations.bucket.terms.DoubleTerms;
import org.elasticsearch.search.aggregations.bucket.terms.LongTerms;
import org.elasticsearch.search.aggregations.bucket.terms.StringTerms;
import org.elasticsearch.search.aggregations.bucket.terms.TermsAggregationBuilder;
import org.elasticsearch.search.aggregations.bucket.terms.UnmappedTerms;
import org.elasticsearch.search.aggregations.metrics.avg.AvgAggregationBuilder;
import org.elasticsearch.search.aggregations.metrics.avg.InternalAvg;
import org.elasticsearch.search.aggregations.metrics.cardinality.CardinalityAggregationBuilder;
import org.elasticsearch.search.aggregations.metrics.cardinality.InternalCardinality;
import org.elasticsearch.search.aggregations.metrics.geobounds.GeoBoundsAggregationBuilder;
import org.elasticsearch.search.aggregations.metrics.geobounds.InternalGeoBounds;
import org.elasticsearch.search.aggregations.metrics.geocentroid.GeoCentroidAggregationBuilder;
import org.elasticsearch.search.aggregations.metrics.geocentroid.InternalGeoCentroid;
import org.elasticsearch.search.aggregations.metrics.max.InternalMax;
import org.elasticsearch.search.aggregations.metrics.max.MaxAggregationBuilder;
import org.elasticsearch.search.aggregations.metrics.min.InternalMin;
import org.elasticsearch.search.aggregations.metrics.min.MinAggregationBuilder;
import org.elasticsearch.search.aggregations.metrics.percentiles.PercentileRanksAggregationBuilder;
import org.elasticsearch.search.aggregations.metrics.percentiles.PercentilesAggregationBuilder;
import org.elasticsearch.search.aggregations.metrics.percentiles.hdr.InternalHDRPercentileRanks;
import org.elasticsearch.search.aggregations.metrics.percentiles.hdr.InternalHDRPercentiles;
import org.elasticsearch.search.aggregations.metrics.percentiles.tdigest.InternalTDigestPercentileRanks;
import org.elasticsearch.search.aggregations.metrics.percentiles.tdigest.InternalTDigestPercentiles;
import org.elasticsearch.search.aggregations.metrics.scripted.InternalScriptedMetric;
import org.elasticsearch.search.aggregations.metrics.scripted.ScriptedMetricAggregationBuilder;
import org.elasticsearch.search.aggregations.metrics.stats.InternalStats;
import org.elasticsearch.search.aggregations.metrics.stats.StatsAggregationBuilder;
import org.elasticsearch.search.aggregations.metrics.stats.extended.ExtendedStatsAggregationBuilder;
import org.elasticsearch.search.aggregations.metrics.stats.extended.InternalExtendedStats;
import org.elasticsearch.search.aggregations.metrics.sum.InternalSum;
import org.elasticsearch.search.aggregations.metrics.sum.SumAggregationBuilder;
import org.elasticsearch.search.aggregations.metrics.tophits.InternalTopHits;
import org.elasticsearch.search.aggregations.metrics.tophits.TopHitsAggregationBuilder;
import org.elasticsearch.search.aggregations.metrics.valuecount.InternalValueCount;
import org.elasticsearch.search.aggregations.metrics.valuecount.ValueCountAggregationBuilder;
import org.elasticsearch.search.aggregations.pipeline.InternalSimpleValue;
import org.elasticsearch.search.aggregations.pipeline.PipelineAggregator;
import org.elasticsearch.search.aggregations.pipeline.bucketmetrics.InternalBucketMetricValue;
import org.elasticsearch.search.aggregations.pipeline.bucketmetrics.avg.AvgBucketPipelineAggregationBuilder;
import org.elasticsearch.search.aggregations.pipeline.bucketmetrics.avg.AvgBucketPipelineAggregator;
import org.elasticsearch.search.aggregations.pipeline.bucketmetrics.max.MaxBucketPipelineAggregationBuilder;
import org.elasticsearch.search.aggregations.pipeline.bucketmetrics.max.MaxBucketPipelineAggregator;
import org.elasticsearch.search.aggregations.pipeline.bucketmetrics.min.MinBucketPipelineAggregationBuilder;
import org.elasticsearch.search.aggregations.pipeline.bucketmetrics.min.MinBucketPipelineAggregator;
import org.elasticsearch.search.aggregations.pipeline.bucketmetrics.percentile.InternalPercentilesBucket;
import org.elasticsearch.search.aggregations.pipeline.bucketmetrics.percentile.PercentilesBucketPipelineAggregationBuilder;
import org.elasticsearch.search.aggregations.pipeline.bucketmetrics.percentile.PercentilesBucketPipelineAggregator;
import org.elasticsearch.search.aggregations.pipeline.bucketmetrics.stats.InternalStatsBucket;
import org.elasticsearch.search.aggregations.pipeline.bucketmetrics.stats.StatsBucketPipelineAggregationBuilder;
import org.elasticsearch.search.aggregations.pipeline.bucketmetrics.stats.StatsBucketPipelineAggregator;
import org.elasticsearch.search.aggregations.pipeline.bucketmetrics.stats.extended.ExtendedStatsBucketParser;
import org.elasticsearch.search.aggregations.pipeline.bucketmetrics.stats.extended.ExtendedStatsBucketPipelineAggregationBuilder;
import org.elasticsearch.search.aggregations.pipeline.bucketmetrics.stats.extended.ExtendedStatsBucketPipelineAggregator;
import org.elasticsearch.search.aggregations.pipeline.bucketmetrics.stats.extended.InternalExtendedStatsBucket;
import org.elasticsearch.search.aggregations.pipeline.bucketmetrics.sum.SumBucketPipelineAggregationBuilder;
import org.elasticsearch.search.aggregations.pipeline.bucketmetrics.sum.SumBucketPipelineAggregator;
import org.elasticsearch.search.aggregations.pipeline.bucketscript.BucketScriptPipelineAggregationBuilder;
import org.elasticsearch.search.aggregations.pipeline.bucketscript.BucketScriptPipelineAggregator;
import org.elasticsearch.search.aggregations.pipeline.bucketselector.BucketSelectorPipelineAggregationBuilder;
import org.elasticsearch.search.aggregations.pipeline.bucketselector.BucketSelectorPipelineAggregator;
import org.elasticsearch.search.aggregations.pipeline.cumulativesum.CumulativeSumPipelineAggregationBuilder;
import org.elasticsearch.search.aggregations.pipeline.cumulativesum.CumulativeSumPipelineAggregator;
import org.elasticsearch.search.aggregations.pipeline.derivative.DerivativePipelineAggregationBuilder;
import org.elasticsearch.search.aggregations.pipeline.derivative.DerivativePipelineAggregator;
import org.elasticsearch.search.aggregations.pipeline.derivative.InternalDerivative;
import org.elasticsearch.search.aggregations.pipeline.movavg.MovAvgPipelineAggregationBuilder;
import org.elasticsearch.search.aggregations.pipeline.movavg.MovAvgPipelineAggregator;
import org.elasticsearch.search.aggregations.pipeline.movavg.models.EwmaModel;
import org.elasticsearch.search.aggregations.pipeline.movavg.models.HoltLinearModel;
import org.elasticsearch.search.aggregations.pipeline.movavg.models.HoltWintersModel;
import org.elasticsearch.search.aggregations.pipeline.movavg.models.LinearModel;
import org.elasticsearch.search.aggregations.pipeline.movavg.models.MovAvgModel;
import org.elasticsearch.search.aggregations.pipeline.movavg.models.SimpleModel;
import org.elasticsearch.search.aggregations.pipeline.serialdiff.SerialDiffPipelineAggregationBuilder;
import org.elasticsearch.search.aggregations.pipeline.serialdiff.SerialDiffPipelineAggregator;
import org.elasticsearch.search.collapse.ExpandCollapseSearchResponseListener;
import org.elasticsearch.search.fetch.FetchPhase;
import org.elasticsearch.search.fetch.FetchSubPhase;
import org.elasticsearch.search.fetch.subphase.DocValueFieldsFetchSubPhase;
import org.elasticsearch.search.fetch.subphase.ExplainFetchSubPhase;
import org.elasticsearch.search.fetch.subphase.FetchSourceSubPhase;
import org.elasticsearch.search.fetch.subphase.MatchedQueriesFetchSubPhase;
import org.elasticsearch.search.fetch.subphase.ParentFieldSubFetchPhase;
import org.elasticsearch.search.fetch.subphase.ScriptFieldsFetchSubPhase;
import org.elasticsearch.search.fetch.subphase.VersionFetchSubPhase;
import org.elasticsearch.search.fetch.subphase.highlight.FastVectorHighlighter;
import org.elasticsearch.search.fetch.subphase.highlight.HighlightPhase;
import org.elasticsearch.search.fetch.subphase.highlight.Highlighter;
import org.elasticsearch.search.fetch.subphase.highlight.PlainHighlighter;
import org.elasticsearch.search.fetch.subphase.highlight.PostingsHighlighter;
import org.elasticsearch.search.rescore.QueryRescorerBuilder;
import org.elasticsearch.search.rescore.RescoreBuilder;
import org.elasticsearch.search.sort.FieldSortBuilder;
import org.elasticsearch.search.sort.GeoDistanceSortBuilder;
import org.elasticsearch.search.sort.ScoreSortBuilder;
import org.elasticsearch.search.sort.ScriptSortBuilder;
import org.elasticsearch.search.sort.SortBuilder;
import org.elasticsearch.search.suggest.SuggestionBuilder;
import org.elasticsearch.search.suggest.completion.CompletionSuggestionBuilder;
import org.elasticsearch.search.suggest.phrase.Laplace;
import org.elasticsearch.search.suggest.phrase.LinearInterpolation;
import org.elasticsearch.search.suggest.phrase.PhraseSuggestionBuilder;
import org.elasticsearch.search.suggest.phrase.SmoothingModel;
import org.elasticsearch.search.suggest.phrase.StupidBackoff;
import org.elasticsearch.search.suggest.term.TermSuggestionBuilder;

import java.util.ArrayList;
import java.util.List;
import java.util.Map;
import java.util.Optional;
<<<<<<< HEAD
=======
import java.util.function.BiConsumer;
>>>>>>> c0b0a287
import java.util.function.Consumer;
import java.util.function.Function;

import static java.util.Collections.unmodifiableMap;
import static java.util.Objects.requireNonNull;

/**
 * Sets up things that can be done at search time like queries, aggregations, and suggesters.
 */
public class SearchModule {
    public static final Setting<Integer> INDICES_MAX_CLAUSE_COUNT_SETTING = Setting.intSetting("indices.query.bool.max_clause_count",
            1024, 1, Integer.MAX_VALUE, Setting.Property.NodeScope);

    private final boolean transportClient;
    private final Map<String, Highlighter> highlighters;
<<<<<<< HEAD
    private final Map<String, Suggester<?>> suggesters;
    private final ParseFieldRegistry<Aggregator.Parser> aggregationParserRegistry = new ParseFieldRegistry<>("aggregation");
    private final ParseFieldRegistry<PipelineAggregator.Parser> pipelineAggregationParserRegistry = new ParseFieldRegistry<>(
            "pipline_aggregation");
    private final AggregatorParsers aggregatorParsers = new AggregatorParsers(aggregationParserRegistry, pipelineAggregationParserRegistry);
=======
>>>>>>> c0b0a287
    private final ParseFieldRegistry<SignificanceHeuristicParser> significanceHeuristicParserRegistry = new ParseFieldRegistry<>(
            "significance_heuristic");
    private final ParseFieldRegistry<MovAvgModel.AbstractModelParser> movingAverageModelParserRegistry = new ParseFieldRegistry<>(
            "moving_avg_model");

    private final List<FetchSubPhase> fetchSubPhases = new ArrayList<>();
    private final List<BiConsumer<SearchRequest, SearchResponse> > searchResponseListeners = new ArrayList<> ();

    private final Settings settings;
    private final List<NamedWriteableRegistry.Entry> namedWriteables = new ArrayList<>();
    private final List<NamedXContentRegistry.Entry> namedXContents = new ArrayList<>();
<<<<<<< HEAD
    private final SearchRequestParsers searchRequestParsers;
=======
>>>>>>> c0b0a287

    public SearchModule(Settings settings, boolean transportClient, List<SearchPlugin> plugins) {
        this(settings, transportClient, plugins, null);
    }

    public SearchModule(Settings settings, boolean transportClient, List<SearchPlugin> plugins, Client client) {
        this.settings = settings;
        this.transportClient = transportClient;
        registerSuggesters(plugins);
        highlighters = setupHighlighters(settings, plugins);
        registerScoreFunctions(plugins);
        registerQueryParsers(plugins);
        registerRescorers();
        registerSorts();
        registerValueFormats();
        registerSignificanceHeuristics(plugins);
        registerMovingAverageModels(plugins);
        registerAggregations(plugins);
        registerPipelineAggregations(plugins);
        registerFetchSubPhases(plugins);
        registerSearchExts(plugins);
        if (false == transportClient) {
            registerSearchResponseListeners(client, plugins);
        }
        registerShapes();
<<<<<<< HEAD
        searchRequestParsers = new SearchRequestParsers(aggregatorParsers, getSuggesters(), searchExtParserRegistry);
=======
>>>>>>> c0b0a287
    }

    public List<NamedWriteableRegistry.Entry> getNamedWriteables() {
        return namedWriteables;
    }

    public List<NamedXContentRegistry.Entry> getNamedXContents() {
        return namedXContents;
<<<<<<< HEAD
    }

    public Suggesters getSuggesters() {
        return new Suggesters(suggesters);
    }

    public SearchRequestParsers getSearchRequestParsers() {
        return searchRequestParsers;
=======
>>>>>>> c0b0a287
    }

    /**
     * Returns the {@link Highlighter} registry
     */
    public Map<String, Highlighter> getHighlighters() {
        return highlighters;
    }

    /**
     * The registry of {@link SignificanceHeuristic}s.
     */
    public ParseFieldRegistry<SignificanceHeuristicParser> getSignificanceHeuristicParserRegistry() {
        return significanceHeuristicParserRegistry;
    }

    /**
     * The registry of {@link MovAvgModel}s.
     */
    public ParseFieldRegistry<MovAvgModel.AbstractModelParser> getMovingAverageModelParserRegistry() {
        return movingAverageModelParserRegistry;
    }

    /**
     * Returns the search response listeners registry
     */
    public List<BiConsumer<SearchRequest, SearchResponse> > getSearchResponseListeners() {
        return searchResponseListeners;
    }

    private void registerAggregations(List<SearchPlugin> plugins) {
        registerAggregation(new AggregationSpec(AvgAggregationBuilder.NAME, AvgAggregationBuilder::new, AvgAggregationBuilder::parse)
                .addResultReader(InternalAvg::new));
        registerAggregation(new AggregationSpec(SumAggregationBuilder.NAME, SumAggregationBuilder::new, SumAggregationBuilder::parse)
                .addResultReader(InternalSum::new));
        registerAggregation(new AggregationSpec(MinAggregationBuilder.NAME, MinAggregationBuilder::new, MinAggregationBuilder::parse)
                .addResultReader(InternalMin::new));
        registerAggregation(new AggregationSpec(MaxAggregationBuilder.NAME, MaxAggregationBuilder::new, MaxAggregationBuilder::parse)
                .addResultReader(InternalMax::new));
        registerAggregation(new AggregationSpec(StatsAggregationBuilder.NAME, StatsAggregationBuilder::new, StatsAggregationBuilder::parse)
                .addResultReader(InternalStats::new));
        registerAggregation(new AggregationSpec(ExtendedStatsAggregationBuilder.NAME, ExtendedStatsAggregationBuilder::new,
                ExtendedStatsAggregationBuilder::parse).addResultReader(InternalExtendedStats::new));
        registerAggregation(new AggregationSpec(ValueCountAggregationBuilder.NAME, ValueCountAggregationBuilder::new,
                ValueCountAggregationBuilder::parse).addResultReader(InternalValueCount::new));
        registerAggregation(new AggregationSpec(PercentilesAggregationBuilder.NAME, PercentilesAggregationBuilder::new,
                PercentilesAggregationBuilder::parse)
                    .addResultReader(InternalTDigestPercentiles.NAME, InternalTDigestPercentiles::new)
                    .addResultReader(InternalHDRPercentiles.NAME, InternalHDRPercentiles::new));
        registerAggregation(new AggregationSpec(PercentileRanksAggregationBuilder.NAME, PercentileRanksAggregationBuilder::new,
                PercentileRanksAggregationBuilder::parse)
                        .addResultReader(InternalTDigestPercentileRanks.NAME, InternalTDigestPercentileRanks::new)
                        .addResultReader(InternalHDRPercentileRanks.NAME, InternalHDRPercentileRanks::new));
        registerAggregation(new AggregationSpec(CardinalityAggregationBuilder.NAME, CardinalityAggregationBuilder::new,
                CardinalityAggregationBuilder::parse).addResultReader(InternalCardinality::new));
        registerAggregation(new AggregationSpec(GlobalAggregationBuilder.NAME, GlobalAggregationBuilder::new,
                GlobalAggregationBuilder::parse).addResultReader(InternalGlobal::new));
        registerAggregation(new AggregationSpec(MissingAggregationBuilder.NAME, MissingAggregationBuilder::new,
                MissingAggregationBuilder::parse).addResultReader(InternalMissing::new));
        registerAggregation(new AggregationSpec(FilterAggregationBuilder.NAME, FilterAggregationBuilder::new,
                FilterAggregationBuilder::parse).addResultReader(InternalFilter::new));
        registerAggregation(new AggregationSpec(FiltersAggregationBuilder.NAME, FiltersAggregationBuilder::new,
                FiltersAggregationBuilder::parse).addResultReader(InternalFilters::new));
        registerAggregation(new AggregationSpec(AdjacencyMatrixAggregationBuilder.NAME, AdjacencyMatrixAggregationBuilder::new,
                AdjacencyMatrixAggregationBuilder.getParser()).addResultReader(InternalAdjacencyMatrix::new));
        registerAggregation(new AggregationSpec(SamplerAggregationBuilder.NAME, SamplerAggregationBuilder::new,
                SamplerAggregationBuilder::parse)
                    .addResultReader(InternalSampler.NAME, InternalSampler::new)
                    .addResultReader(UnmappedSampler.NAME, UnmappedSampler::new));
        registerAggregation(new AggregationSpec(DiversifiedAggregationBuilder.NAME, DiversifiedAggregationBuilder::new,
                DiversifiedAggregationBuilder::parse)
                    /* Reuses result readers from SamplerAggregator*/);
        registerAggregation(new AggregationSpec(TermsAggregationBuilder.NAME, TermsAggregationBuilder::new,
                TermsAggregationBuilder::parse)
                    .addResultReader(StringTerms.NAME, StringTerms::new)
                    .addResultReader(UnmappedTerms.NAME, UnmappedTerms::new)
                    .addResultReader(LongTerms.NAME, LongTerms::new)
                    .addResultReader(DoubleTerms.NAME, DoubleTerms::new));
        registerAggregation(new AggregationSpec(SignificantTermsAggregationBuilder.NAME, SignificantTermsAggregationBuilder::new,
                SignificantTermsAggregationBuilder.getParser(significanceHeuristicParserRegistry))
                    .addResultReader(SignificantStringTerms.NAME, SignificantStringTerms::new)
                    .addResultReader(SignificantLongTerms.NAME, SignificantLongTerms::new)
                    .addResultReader(UnmappedSignificantTerms.NAME, UnmappedSignificantTerms::new));
        registerAggregation(new AggregationSpec(RangeAggregationBuilder.NAME, RangeAggregationBuilder::new,
                RangeAggregationBuilder::parse).addResultReader(InternalRange::new));
        registerAggregation(new AggregationSpec(DateRangeAggregationBuilder.NAME, DateRangeAggregationBuilder::new,
                DateRangeAggregationBuilder::parse).addResultReader(InternalDateRange::new));
        registerAggregation(new AggregationSpec(IpRangeAggregationBuilder.NAME, IpRangeAggregationBuilder::new,
                IpRangeAggregationBuilder::parse).addResultReader(InternalBinaryRange::new));
        registerAggregation(new AggregationSpec(HistogramAggregationBuilder.NAME, HistogramAggregationBuilder::new,
                HistogramAggregationBuilder::parse).addResultReader(InternalHistogram::new));
        registerAggregation(new AggregationSpec(DateHistogramAggregationBuilder.NAME, DateHistogramAggregationBuilder::new,
                DateHistogramAggregationBuilder::parse).addResultReader(InternalDateHistogram::new));
        registerAggregation(new AggregationSpec(GeoDistanceAggregationBuilder.NAME, GeoDistanceAggregationBuilder::new,
                GeoDistanceAggregationBuilder::parse).addResultReader(InternalGeoDistance::new));
        registerAggregation(new AggregationSpec(GeoGridAggregationBuilder.NAME, GeoGridAggregationBuilder::new,
                GeoGridAggregationBuilder::parse).addResultReader(InternalGeoHashGrid::new));
        registerAggregation(new AggregationSpec(NestedAggregationBuilder.NAME, NestedAggregationBuilder::new,
                NestedAggregationBuilder::parse).addResultReader(InternalNested::new));
        registerAggregation(new AggregationSpec(ReverseNestedAggregationBuilder.NAME, ReverseNestedAggregationBuilder::new,
                ReverseNestedAggregationBuilder::parse).addResultReader(InternalReverseNested::new));
        registerAggregation(new AggregationSpec(TopHitsAggregationBuilder.NAME, TopHitsAggregationBuilder::new,
                TopHitsAggregationBuilder::parse).addResultReader(InternalTopHits::new));
        registerAggregation(new AggregationSpec(GeoBoundsAggregationBuilder.NAME, GeoBoundsAggregationBuilder::new,
                GeoBoundsAggregationBuilder::parse).addResultReader(InternalGeoBounds::new));
        registerAggregation(new AggregationSpec(GeoCentroidAggregationBuilder.NAME, GeoCentroidAggregationBuilder::new,
                GeoCentroidAggregationBuilder::parse).addResultReader(InternalGeoCentroid::new));
        registerAggregation(new AggregationSpec(ScriptedMetricAggregationBuilder.NAME, ScriptedMetricAggregationBuilder::new,
                ScriptedMetricAggregationBuilder::parse).addResultReader(InternalScriptedMetric::new));
        registerAggregation(new AggregationSpec(ChildrenAggregationBuilder.NAME, ChildrenAggregationBuilder::new,
                ChildrenAggregationBuilder::parse).addResultReader(InternalChildren::new));

        registerFromPlugin(plugins, SearchPlugin::getAggregations, this::registerAggregation);
    }

    private void registerAggregation(AggregationSpec spec) {
        if (false == transportClient) {
            namedXContents.add(new NamedXContentRegistry.Entry(BaseAggregationBuilder.class, spec.getName(), (p, c) -> {
                AggregatorFactories.AggParseContext context = (AggregatorFactories.AggParseContext) c;
                return spec.getParser().parse(context.name, context.queryParseContext);
            }));
        }
        namedWriteables.add(
                new NamedWriteableRegistry.Entry(AggregationBuilder.class, spec.getName().getPreferredName(), spec.getReader()));
        for (Map.Entry<String, Writeable.Reader<? extends InternalAggregation>> t : spec.getResultReaders().entrySet()) {
            String writeableName = t.getKey();
            Writeable.Reader<? extends InternalAggregation> internalReader = t.getValue();
            namedWriteables.add(new NamedWriteableRegistry.Entry(InternalAggregation.class, writeableName, internalReader));
        }
    }

    private void registerPipelineAggregations(List<SearchPlugin> plugins) {
        registerPipelineAggregation(new PipelineAggregationSpec(
                DerivativePipelineAggregationBuilder.NAME,
                DerivativePipelineAggregationBuilder::new,
                DerivativePipelineAggregator::new,
                DerivativePipelineAggregationBuilder::parse)
                    .addResultReader(InternalDerivative::new));
        registerPipelineAggregation(new PipelineAggregationSpec(
                MaxBucketPipelineAggregationBuilder.NAME,
                MaxBucketPipelineAggregationBuilder::new,
                MaxBucketPipelineAggregator::new,
                MaxBucketPipelineAggregationBuilder.PARSER)
                    // This bucket is used by many pipeline aggreations.
                    .addResultReader(InternalBucketMetricValue.NAME, InternalBucketMetricValue::new));
        registerPipelineAggregation(new PipelineAggregationSpec(
                MinBucketPipelineAggregationBuilder.NAME,
                MinBucketPipelineAggregationBuilder::new,
                MinBucketPipelineAggregator::new,
                MinBucketPipelineAggregationBuilder.PARSER)
                    /* Uses InternalBucketMetricValue */);
        registerPipelineAggregation(new PipelineAggregationSpec(
                AvgBucketPipelineAggregationBuilder.NAME,
                AvgBucketPipelineAggregationBuilder::new,
                AvgBucketPipelineAggregator::new,
                AvgBucketPipelineAggregationBuilder.PARSER)
                    // This bucket is used by many pipeline aggreations.
                    .addResultReader(InternalSimpleValue.NAME, InternalSimpleValue::new));
        registerPipelineAggregation(new PipelineAggregationSpec(
                SumBucketPipelineAggregationBuilder.NAME,
                SumBucketPipelineAggregationBuilder::new,
                SumBucketPipelineAggregator::new,
                SumBucketPipelineAggregationBuilder.PARSER)
                    /* Uses InternalSimpleValue */);
        registerPipelineAggregation(new PipelineAggregationSpec(
                StatsBucketPipelineAggregationBuilder.NAME,
                StatsBucketPipelineAggregationBuilder::new,
                StatsBucketPipelineAggregator::new,
                StatsBucketPipelineAggregationBuilder.PARSER)
                    .addResultReader(InternalStatsBucket::new));
        registerPipelineAggregation(new PipelineAggregationSpec(
                ExtendedStatsBucketPipelineAggregationBuilder.NAME,
                ExtendedStatsBucketPipelineAggregationBuilder::new,
                ExtendedStatsBucketPipelineAggregator::new,
                new ExtendedStatsBucketParser())
                    .addResultReader(InternalExtendedStatsBucket::new));
        registerPipelineAggregation(new PipelineAggregationSpec(
                PercentilesBucketPipelineAggregationBuilder.NAME,
                PercentilesBucketPipelineAggregationBuilder::new,
                PercentilesBucketPipelineAggregator::new,
                PercentilesBucketPipelineAggregationBuilder.PARSER)
                    .addResultReader(InternalPercentilesBucket::new));
        registerPipelineAggregation(new PipelineAggregationSpec(
                MovAvgPipelineAggregationBuilder.NAME,
                MovAvgPipelineAggregationBuilder::new,
                MovAvgPipelineAggregator::new,
                (n, c) -> MovAvgPipelineAggregationBuilder.parse(movingAverageModelParserRegistry, n, c))
                    /* Uses InternalHistogram for buckets */);
        registerPipelineAggregation(new PipelineAggregationSpec(
                CumulativeSumPipelineAggregationBuilder.NAME,
                CumulativeSumPipelineAggregationBuilder::new,
                CumulativeSumPipelineAggregator::new,
                CumulativeSumPipelineAggregationBuilder::parse));
        registerPipelineAggregation(new PipelineAggregationSpec(
                BucketScriptPipelineAggregationBuilder.NAME,
                BucketScriptPipelineAggregationBuilder::new,
                BucketScriptPipelineAggregator::new,
                BucketScriptPipelineAggregationBuilder::parse));
        registerPipelineAggregation(new PipelineAggregationSpec(
                BucketSelectorPipelineAggregationBuilder.NAME,
                BucketSelectorPipelineAggregationBuilder::new,
                BucketSelectorPipelineAggregator::new,
                BucketSelectorPipelineAggregationBuilder::parse));
        registerPipelineAggregation(new PipelineAggregationSpec(
                SerialDiffPipelineAggregationBuilder.NAME,
                SerialDiffPipelineAggregationBuilder::new,
                SerialDiffPipelineAggregator::new,
                SerialDiffPipelineAggregationBuilder::parse));

        registerFromPlugin(plugins, SearchPlugin::getPipelineAggregations, this::registerPipelineAggregation);
    }

    private void registerPipelineAggregation(PipelineAggregationSpec spec) {
        if (false == transportClient) {
            namedXContents.add(new NamedXContentRegistry.Entry(BaseAggregationBuilder.class, spec.getName(), (p, c) -> {
                AggregatorFactories.AggParseContext context = (AggregatorFactories.AggParseContext) c;
                return spec.getParser().parse(context.name, context.queryParseContext);
            }));
        }
        namedWriteables.add(
                new NamedWriteableRegistry.Entry(PipelineAggregationBuilder.class, spec.getName().getPreferredName(), spec.getReader()));
        namedWriteables.add(
                new NamedWriteableRegistry.Entry(PipelineAggregator.class, spec.getName().getPreferredName(), spec.getAggregatorReader()));
        for (Map.Entry<String, Writeable.Reader<? extends InternalAggregation>> resultReader : spec.getResultReaders().entrySet()) {
            namedWriteables
                    .add(new NamedWriteableRegistry.Entry(InternalAggregation.class, resultReader.getKey(), resultReader.getValue()));
        }
    }

    private void registerShapes() {
        if (ShapesAvailability.JTS_AVAILABLE && ShapesAvailability.SPATIAL4J_AVAILABLE) {
            ShapeBuilders.register(namedWriteables);
        }
    }

    private void registerRescorers() {
        namedWriteables.add(new NamedWriteableRegistry.Entry(RescoreBuilder.class, QueryRescorerBuilder.NAME, QueryRescorerBuilder::new));
    }

    private void registerSorts() {
        namedWriteables.add(new NamedWriteableRegistry.Entry(SortBuilder.class, GeoDistanceSortBuilder.NAME, GeoDistanceSortBuilder::new));
        namedWriteables.add(new NamedWriteableRegistry.Entry(SortBuilder.class, ScoreSortBuilder.NAME, ScoreSortBuilder::new));
        namedWriteables.add(new NamedWriteableRegistry.Entry(SortBuilder.class, ScriptSortBuilder.NAME, ScriptSortBuilder::new));
        namedWriteables.add(new NamedWriteableRegistry.Entry(SortBuilder.class, FieldSortBuilder.NAME, FieldSortBuilder::new));
    }

    private <T> void registerFromPlugin(List<SearchPlugin> plugins, Function<SearchPlugin, List<T>> producer, Consumer<T> consumer) {
        for (SearchPlugin plugin : plugins) {
            for (T t : producer.apply(plugin)) {
                consumer.accept(t);
            }
        }
    }

    public static void registerSmoothingModels(List<Entry> namedWriteables) {
        namedWriteables.add(new NamedWriteableRegistry.Entry(SmoothingModel.class, Laplace.NAME, Laplace::new));
        namedWriteables.add(new NamedWriteableRegistry.Entry(SmoothingModel.class, LinearInterpolation.NAME, LinearInterpolation::new));
        namedWriteables.add(new NamedWriteableRegistry.Entry(SmoothingModel.class, StupidBackoff.NAME, StupidBackoff::new));
    }

    private void registerSuggesters(List<SearchPlugin> plugins) {
        registerSmoothingModels(namedWriteables);

<<<<<<< HEAD
        // Suggester<?> is weird - it is both a Parser and a reader....
        NamedRegistry<Suggester<?>> suggesters = new NamedRegistry<Suggester<?>>("suggester") {
            @Override
            public void register(String name, Suggester<?> t) {
                super.register(name, t);
                namedWriteables.add(new NamedWriteableRegistry.Entry(SuggestionBuilder.class, name, t));
            }
        };
        suggesters.register("phrase", PhraseSuggester.INSTANCE);
        suggesters.register("term", TermSuggester.INSTANCE);
        suggesters.register("completion", CompletionSuggester.INSTANCE);
=======
        registerSuggester(new SuggesterSpec<>("term", TermSuggestionBuilder::new, TermSuggestionBuilder::fromXContent));
        registerSuggester(new SuggesterSpec<>("phrase", PhraseSuggestionBuilder::new, PhraseSuggestionBuilder::fromXContent));
        registerSuggester(new SuggesterSpec<>("completion", CompletionSuggestionBuilder::new, CompletionSuggestionBuilder::fromXContent));
>>>>>>> c0b0a287

        registerFromPlugin(plugins, SearchPlugin::getSuggesters, this::registerSuggester);
    }

    private void registerSuggester(SuggesterSpec<?> suggester) {
        namedWriteables.add(new NamedWriteableRegistry.Entry(
                SuggestionBuilder.class, suggester.getName().getPreferredName(), suggester.getReader()));
        namedXContents.add(new NamedXContentRegistry.Entry(SuggestionBuilder.class, suggester.getName(),
                suggester.getParser()));
    }

    private Map<String, Highlighter> setupHighlighters(Settings settings, List<SearchPlugin> plugins) {
        NamedRegistry<Highlighter> highlighters = new NamedRegistry<>("highlighter");
        highlighters.register("fvh",  new FastVectorHighlighter(settings));
        highlighters.register("plain", new PlainHighlighter());
        highlighters.register("postings", new PostingsHighlighter());

        highlighters.extractAndRegister(plugins, SearchPlugin::getHighlighters);

        return unmodifiableMap(highlighters.getRegistry());
    }

    private void registerScoreFunctions(List<SearchPlugin> plugins) {
        registerScoreFunction(new ScoreFunctionSpec<>(ScriptScoreFunctionBuilder.NAME, ScriptScoreFunctionBuilder::new,
                ScriptScoreFunctionBuilder::fromXContent));
        registerScoreFunction(
                new ScoreFunctionSpec<>(GaussDecayFunctionBuilder.NAME, GaussDecayFunctionBuilder::new, GaussDecayFunctionBuilder.PARSER));
        registerScoreFunction(new ScoreFunctionSpec<>(LinearDecayFunctionBuilder.NAME, LinearDecayFunctionBuilder::new,
                LinearDecayFunctionBuilder.PARSER));
        registerScoreFunction(new ScoreFunctionSpec<>(ExponentialDecayFunctionBuilder.NAME, ExponentialDecayFunctionBuilder::new,
                ExponentialDecayFunctionBuilder.PARSER));
        registerScoreFunction(new ScoreFunctionSpec<>(RandomScoreFunctionBuilder.NAME, RandomScoreFunctionBuilder::new,
                RandomScoreFunctionBuilder::fromXContent));
        registerScoreFunction(new ScoreFunctionSpec<>(FieldValueFactorFunctionBuilder.NAME, FieldValueFactorFunctionBuilder::new,
                FieldValueFactorFunctionBuilder::fromXContent));

        //weight doesn't have its own parser, so every function supports it out of the box.
        //Can be a single function too when not associated to any other function, which is why it needs to be registered manually here.
        namedWriteables.add(new NamedWriteableRegistry.Entry(ScoreFunctionBuilder.class, WeightBuilder.NAME, WeightBuilder::new));

        registerFromPlugin(plugins, SearchPlugin::getScoreFunctions, this::registerScoreFunction);
    }

    private void registerScoreFunction(ScoreFunctionSpec<?> scoreFunction) {
        namedWriteables.add(new NamedWriteableRegistry.Entry(
                ScoreFunctionBuilder.class, scoreFunction.getName().getPreferredName(), scoreFunction.getReader()));
        // TODO remove funky contexts
        namedXContents.add(new NamedXContentRegistry.Entry(
                ScoreFunctionBuilder.class, scoreFunction.getName(),
                (XContentParser p, Object c) -> scoreFunction.getParser().fromXContent((QueryParseContext) c)));
    }

    private void registerValueFormats() {
        registerValueFormat(DocValueFormat.BOOLEAN.getWriteableName(), in -> DocValueFormat.BOOLEAN);
        registerValueFormat(DocValueFormat.DateTime.NAME, DocValueFormat.DateTime::new);
        registerValueFormat(DocValueFormat.Decimal.NAME, DocValueFormat.Decimal::new);
        registerValueFormat(DocValueFormat.GEOHASH.getWriteableName(), in -> DocValueFormat.GEOHASH);
        registerValueFormat(DocValueFormat.IP.getWriteableName(), in -> DocValueFormat.IP);
        registerValueFormat(DocValueFormat.RAW.getWriteableName(), in -> DocValueFormat.RAW);
    }

    /**
     * Register a new ValueFormat.
     */
    private void registerValueFormat(String name, Writeable.Reader<? extends DocValueFormat> reader) {
        namedWriteables.add(new NamedWriteableRegistry.Entry(DocValueFormat.class, name, reader));
    }

    private void registerSignificanceHeuristics(List<SearchPlugin> plugins) {
        registerSignificanceHeuristic(new SearchExtensionSpec<>(ChiSquare.NAME, ChiSquare::new, ChiSquare.PARSER));
        registerSignificanceHeuristic(new SearchExtensionSpec<>(GND.NAME, GND::new, GND.PARSER));
        registerSignificanceHeuristic(new SearchExtensionSpec<>(JLHScore.NAME, JLHScore::new, JLHScore::parse));
        registerSignificanceHeuristic(new SearchExtensionSpec<>(MutualInformation.NAME, MutualInformation::new, MutualInformation.PARSER));
        registerSignificanceHeuristic(new SearchExtensionSpec<>(PercentageScore.NAME, PercentageScore::new, PercentageScore::parse));
        registerSignificanceHeuristic(new SearchExtensionSpec<>(ScriptHeuristic.NAME, ScriptHeuristic::new, ScriptHeuristic::parse));

        registerFromPlugin(plugins, SearchPlugin::getSignificanceHeuristics, this::registerSignificanceHeuristic);
    }

    private void registerSignificanceHeuristic(SearchExtensionSpec<SignificanceHeuristic, SignificanceHeuristicParser> heuristic) {
        significanceHeuristicParserRegistry.register(heuristic.getParser(), heuristic.getName());
        namedWriteables.add(new NamedWriteableRegistry.Entry(SignificanceHeuristic.class, heuristic.getName().getPreferredName(),
                heuristic.getReader()));
    }

    private void registerMovingAverageModels(List<SearchPlugin> plugins) {
        registerMovingAverageModel(new SearchExtensionSpec<>(SimpleModel.NAME, SimpleModel::new, SimpleModel.PARSER));
        registerMovingAverageModel(new SearchExtensionSpec<>(LinearModel.NAME, LinearModel::new, LinearModel.PARSER));
        registerMovingAverageModel(new SearchExtensionSpec<>(EwmaModel.NAME, EwmaModel::new, EwmaModel.PARSER));
        registerMovingAverageModel(new SearchExtensionSpec<>(HoltLinearModel.NAME, HoltLinearModel::new, HoltLinearModel.PARSER));
        registerMovingAverageModel(new SearchExtensionSpec<>(HoltWintersModel.NAME, HoltWintersModel::new, HoltWintersModel.PARSER));

        registerFromPlugin(plugins, SearchPlugin::getMovingAverageModels, this::registerMovingAverageModel);
    }

    private void registerMovingAverageModel(SearchExtensionSpec<MovAvgModel, MovAvgModel.AbstractModelParser> movAvgModel) {
        movingAverageModelParserRegistry.register(movAvgModel.getParser(), movAvgModel.getName());
        namedWriteables.add(
                new NamedWriteableRegistry.Entry(MovAvgModel.class, movAvgModel.getName().getPreferredName(), movAvgModel.getReader()));
    }

    private void registerFetchSubPhases(List<SearchPlugin> plugins) {
        registerFetchSubPhase(new ExplainFetchSubPhase());
        registerFetchSubPhase(new DocValueFieldsFetchSubPhase());
        registerFetchSubPhase(new ScriptFieldsFetchSubPhase());
        registerFetchSubPhase(new FetchSourceSubPhase());
        registerFetchSubPhase(new VersionFetchSubPhase());
        registerFetchSubPhase(new MatchedQueriesFetchSubPhase());
        registerFetchSubPhase(new HighlightPhase(settings, highlighters));
        registerFetchSubPhase(new ParentFieldSubFetchPhase());

        FetchPhaseConstructionContext context = new FetchPhaseConstructionContext(highlighters);
        registerFromPlugin(plugins, p -> p.getFetchSubPhases(context), this::registerFetchSubPhase);
    }

    private void registerSearchResponseListeners(Client client, List<SearchPlugin> plugins) {
        if (client != null) {
            registerSearchResponseListener(new ExpandCollapseSearchResponseListener(client));
        }
        registerFromPlugin(plugins, p -> p.getSearchResponseListeners(), this::registerSearchResponseListener);
    }

    private void registerSearchExts(List<SearchPlugin> plugins) {
        registerFromPlugin(plugins, SearchPlugin::getSearchExts, this::registerSearchExt);
    }

    private void registerSearchExt(SearchExtSpec<?> spec) {
<<<<<<< HEAD
        searchExtParserRegistry.register(spec.getParser(), spec.getName());
=======
        namedXContents.add(new NamedXContentRegistry.Entry(SearchExtBuilder.class, spec.getName(), spec.getParser()));
>>>>>>> c0b0a287
        namedWriteables.add(new NamedWriteableRegistry.Entry(SearchExtBuilder.class, spec.getName().getPreferredName(), spec.getReader()));
    }

    private void registerFetchSubPhase(FetchSubPhase subPhase) {
        Class<?> subPhaseClass = subPhase.getClass();
        if (fetchSubPhases.stream().anyMatch(p -> p.getClass().equals(subPhaseClass))) {
            throw new IllegalArgumentException("FetchSubPhase [" + subPhaseClass + "] already registered");
        }
        fetchSubPhases.add(requireNonNull(subPhase, "FetchSubPhase must not be null"));
    }

    private void registerQueryParsers(List<SearchPlugin> plugins) {
        registerQuery(new QuerySpec<>(MatchQueryBuilder.QUERY_NAME_FIELD, MatchQueryBuilder::new, MatchQueryBuilder::fromXContent));
        registerQuery(new QuerySpec<>(MatchPhraseQueryBuilder.NAME, MatchPhraseQueryBuilder::new, MatchPhraseQueryBuilder::fromXContent));
        registerQuery(new QuerySpec<>(MatchPhrasePrefixQueryBuilder.NAME, MatchPhrasePrefixQueryBuilder::new,
                MatchPhrasePrefixQueryBuilder::fromXContent));
        registerQuery(new QuerySpec<>(MultiMatchQueryBuilder.NAME, MultiMatchQueryBuilder::new, MultiMatchQueryBuilder::fromXContent));
        registerQuery(new QuerySpec<>(NestedQueryBuilder.NAME, NestedQueryBuilder::new, NestedQueryBuilder::fromXContent));
        registerQuery(new QuerySpec<>(HasChildQueryBuilder.NAME, HasChildQueryBuilder::new, HasChildQueryBuilder::fromXContent));
        registerQuery(new QuerySpec<>(HasParentQueryBuilder.NAME, HasParentQueryBuilder::new, HasParentQueryBuilder::fromXContent));
        registerQuery(new QuerySpec<>(DisMaxQueryBuilder.NAME, DisMaxQueryBuilder::new, DisMaxQueryBuilder::fromXContent));
        registerQuery(new QuerySpec<>(IdsQueryBuilder.NAME, IdsQueryBuilder::new, IdsQueryBuilder::fromXContent));
        registerQuery(new QuerySpec<>(MatchAllQueryBuilder.NAME, MatchAllQueryBuilder::new, MatchAllQueryBuilder::fromXContent));
        registerQuery(new QuerySpec<>(QueryStringQueryBuilder.NAME, QueryStringQueryBuilder::new, QueryStringQueryBuilder::fromXContent));
        registerQuery(new QuerySpec<>(BoostingQueryBuilder.NAME, BoostingQueryBuilder::new, BoostingQueryBuilder::fromXContent));
        BooleanQuery.setMaxClauseCount(INDICES_MAX_CLAUSE_COUNT_SETTING.get(settings));
        registerQuery(new QuerySpec<>(BoolQueryBuilder.NAME, BoolQueryBuilder::new, BoolQueryBuilder::fromXContent));
        registerQuery(new QuerySpec<>(TermQueryBuilder.NAME, TermQueryBuilder::new, TermQueryBuilder::fromXContent));
        registerQuery(new QuerySpec<>(TermsQueryBuilder.QUERY_NAME_FIELD, TermsQueryBuilder::new, TermsQueryBuilder::fromXContent));
        registerQuery(new QuerySpec<>(FuzzyQueryBuilder.NAME, FuzzyQueryBuilder::new, FuzzyQueryBuilder::fromXContent));
        registerQuery(new QuerySpec<>(RegexpQueryBuilder.NAME, RegexpQueryBuilder::new, RegexpQueryBuilder::fromXContent));
        registerQuery(new QuerySpec<>(RangeQueryBuilder.NAME, RangeQueryBuilder::new, RangeQueryBuilder::fromXContent));
        registerQuery(new QuerySpec<>(PrefixQueryBuilder.NAME, PrefixQueryBuilder::new, PrefixQueryBuilder::fromXContent));
        registerQuery(new QuerySpec<>(WildcardQueryBuilder.NAME, WildcardQueryBuilder::new, WildcardQueryBuilder::fromXContent));
        registerQuery(
                new QuerySpec<>(ConstantScoreQueryBuilder.NAME, ConstantScoreQueryBuilder::new, ConstantScoreQueryBuilder::fromXContent));
        registerQuery(new QuerySpec<>(SpanTermQueryBuilder.NAME, SpanTermQueryBuilder::new, SpanTermQueryBuilder::fromXContent));
        registerQuery(new QuerySpec<>(SpanNotQueryBuilder.NAME, SpanNotQueryBuilder::new, SpanNotQueryBuilder::fromXContent));
        registerQuery(new QuerySpec<>(SpanWithinQueryBuilder.NAME, SpanWithinQueryBuilder::new, SpanWithinQueryBuilder::fromXContent));
        registerQuery(new QuerySpec<>(SpanContainingQueryBuilder.NAME, SpanContainingQueryBuilder::new,
                SpanContainingQueryBuilder::fromXContent));
        registerQuery(new QuerySpec<>(FieldMaskingSpanQueryBuilder.NAME, FieldMaskingSpanQueryBuilder::new,
                FieldMaskingSpanQueryBuilder::fromXContent));
        registerQuery(new QuerySpec<>(SpanFirstQueryBuilder.NAME, SpanFirstQueryBuilder::new, SpanFirstQueryBuilder::fromXContent));
        registerQuery(new QuerySpec<>(SpanNearQueryBuilder.NAME, SpanNearQueryBuilder::new, SpanNearQueryBuilder::fromXContent));
        registerQuery(new QuerySpec<>(SpanOrQueryBuilder.NAME, SpanOrQueryBuilder::new, SpanOrQueryBuilder::fromXContent));
        registerQuery(new QuerySpec<>(MoreLikeThisQueryBuilder.QUERY_NAME_FIELD, MoreLikeThisQueryBuilder::new,
                MoreLikeThisQueryBuilder::fromXContent));
        registerQuery(new QuerySpec<>(WrapperQueryBuilder.NAME, WrapperQueryBuilder::new, WrapperQueryBuilder::fromXContent));
        // TODO Remove IndicesQuery in 6.0
        registerQuery(new QuerySpec<>(IndicesQueryBuilder.NAME, IndicesQueryBuilder::new, IndicesQueryBuilder::fromXContent));
        registerQuery(new QuerySpec<>(CommonTermsQueryBuilder.NAME, CommonTermsQueryBuilder::new, CommonTermsQueryBuilder::fromXContent));
        registerQuery(
                new QuerySpec<>(SpanMultiTermQueryBuilder.NAME, SpanMultiTermQueryBuilder::new, SpanMultiTermQueryBuilder::fromXContent));
        registerQuery(new QuerySpec<>(FunctionScoreQueryBuilder.NAME, FunctionScoreQueryBuilder::new,
                FunctionScoreQueryBuilder::fromXContent));
        registerQuery(
                new QuerySpec<>(SimpleQueryStringBuilder.NAME, SimpleQueryStringBuilder::new, SimpleQueryStringBuilder::fromXContent));
        registerQuery(new QuerySpec<>(TypeQueryBuilder.NAME, TypeQueryBuilder::new, TypeQueryBuilder::fromXContent));
        registerQuery(new QuerySpec<>(ScriptQueryBuilder.NAME, ScriptQueryBuilder::new, ScriptQueryBuilder::fromXContent));
        registerQuery(new QuerySpec<>(GeoDistanceQueryBuilder.NAME, GeoDistanceQueryBuilder::new, GeoDistanceQueryBuilder::fromXContent));
        registerQuery(new QuerySpec<>(GeoDistanceRangeQueryBuilder.NAME, GeoDistanceRangeQueryBuilder::new,
                GeoDistanceRangeQueryBuilder::fromXContent));
        registerQuery(new QuerySpec<>(GeoBoundingBoxQueryBuilder.QUERY_NAME_FIELD, GeoBoundingBoxQueryBuilder::new,
                GeoBoundingBoxQueryBuilder::fromXContent));
        registerQuery(new QuerySpec<>(GeohashCellQuery.NAME, GeohashCellQuery.Builder::new, GeohashCellQuery.Builder::fromXContent));
        registerQuery(new QuerySpec<>(GeoPolygonQueryBuilder.NAME, GeoPolygonQueryBuilder::new, GeoPolygonQueryBuilder::fromXContent));
        registerQuery(new QuerySpec<>(ExistsQueryBuilder.NAME, ExistsQueryBuilder::new, ExistsQueryBuilder::fromXContent));
        registerQuery(new QuerySpec<>(MatchNoneQueryBuilder.NAME, MatchNoneQueryBuilder::new, MatchNoneQueryBuilder::fromXContent));
        registerQuery(new QuerySpec<>(ParentIdQueryBuilder.NAME, ParentIdQueryBuilder::new, ParentIdQueryBuilder::fromXContent));

        if (ShapesAvailability.JTS_AVAILABLE && ShapesAvailability.SPATIAL4J_AVAILABLE) {
            registerQuery(new QuerySpec<>(GeoShapeQueryBuilder.NAME, GeoShapeQueryBuilder::new, GeoShapeQueryBuilder::fromXContent));
        }

        registerFromPlugin(plugins, SearchPlugin::getQueries, this::registerQuery);
    }

    private void registerQuery(QuerySpec<?> spec) {
        namedWriteables.add(new NamedWriteableRegistry.Entry(QueryBuilder.class, spec.getName().getPreferredName(), spec.getReader()));
        // Using Optional here is fairly horrible, but in master we don't have to because the builders return QueryBuilder.
        namedXContents.add(new NamedXContentRegistry.Entry(Optional.class, spec.getName(),
                (XContentParser p, Object c) -> (Optional) spec.getParser().fromXContent((QueryParseContext) c)));
    }

    private void registerSearchResponseListener(BiConsumer<SearchRequest, SearchResponse> listener) {
        searchResponseListeners.add(requireNonNull(listener, "SearchResponseListener must not be null"));
    }

    public FetchPhase getFetchPhase() {
        return new FetchPhase(fetchSubPhases);
    }
}<|MERGE_RESOLUTION|>--- conflicted
+++ resolved
@@ -261,10 +261,7 @@
 import java.util.List;
 import java.util.Map;
 import java.util.Optional;
-<<<<<<< HEAD
-=======
 import java.util.function.BiConsumer;
->>>>>>> c0b0a287
 import java.util.function.Consumer;
 import java.util.function.Function;
 
@@ -280,14 +277,6 @@
 
     private final boolean transportClient;
     private final Map<String, Highlighter> highlighters;
-<<<<<<< HEAD
-    private final Map<String, Suggester<?>> suggesters;
-    private final ParseFieldRegistry<Aggregator.Parser> aggregationParserRegistry = new ParseFieldRegistry<>("aggregation");
-    private final ParseFieldRegistry<PipelineAggregator.Parser> pipelineAggregationParserRegistry = new ParseFieldRegistry<>(
-            "pipline_aggregation");
-    private final AggregatorParsers aggregatorParsers = new AggregatorParsers(aggregationParserRegistry, pipelineAggregationParserRegistry);
-=======
->>>>>>> c0b0a287
     private final ParseFieldRegistry<SignificanceHeuristicParser> significanceHeuristicParserRegistry = new ParseFieldRegistry<>(
             "significance_heuristic");
     private final ParseFieldRegistry<MovAvgModel.AbstractModelParser> movingAverageModelParserRegistry = new ParseFieldRegistry<>(
@@ -299,10 +288,6 @@
     private final Settings settings;
     private final List<NamedWriteableRegistry.Entry> namedWriteables = new ArrayList<>();
     private final List<NamedXContentRegistry.Entry> namedXContents = new ArrayList<>();
-<<<<<<< HEAD
-    private final SearchRequestParsers searchRequestParsers;
-=======
->>>>>>> c0b0a287
 
     public SearchModule(Settings settings, boolean transportClient, List<SearchPlugin> plugins) {
         this(settings, transportClient, plugins, null);
@@ -328,10 +313,6 @@
             registerSearchResponseListeners(client, plugins);
         }
         registerShapes();
-<<<<<<< HEAD
-        searchRequestParsers = new SearchRequestParsers(aggregatorParsers, getSuggesters(), searchExtParserRegistry);
-=======
->>>>>>> c0b0a287
     }
 
     public List<NamedWriteableRegistry.Entry> getNamedWriteables() {
@@ -340,17 +321,6 @@
 
     public List<NamedXContentRegistry.Entry> getNamedXContents() {
         return namedXContents;
-<<<<<<< HEAD
-    }
-
-    public Suggesters getSuggesters() {
-        return new Suggesters(suggesters);
-    }
-
-    public SearchRequestParsers getSearchRequestParsers() {
-        return searchRequestParsers;
-=======
->>>>>>> c0b0a287
     }
 
     /**
@@ -614,23 +584,9 @@
     private void registerSuggesters(List<SearchPlugin> plugins) {
         registerSmoothingModels(namedWriteables);
 
-<<<<<<< HEAD
-        // Suggester<?> is weird - it is both a Parser and a reader....
-        NamedRegistry<Suggester<?>> suggesters = new NamedRegistry<Suggester<?>>("suggester") {
-            @Override
-            public void register(String name, Suggester<?> t) {
-                super.register(name, t);
-                namedWriteables.add(new NamedWriteableRegistry.Entry(SuggestionBuilder.class, name, t));
-            }
-        };
-        suggesters.register("phrase", PhraseSuggester.INSTANCE);
-        suggesters.register("term", TermSuggester.INSTANCE);
-        suggesters.register("completion", CompletionSuggester.INSTANCE);
-=======
         registerSuggester(new SuggesterSpec<>("term", TermSuggestionBuilder::new, TermSuggestionBuilder::fromXContent));
         registerSuggester(new SuggesterSpec<>("phrase", PhraseSuggestionBuilder::new, PhraseSuggestionBuilder::fromXContent));
         registerSuggester(new SuggesterSpec<>("completion", CompletionSuggestionBuilder::new, CompletionSuggestionBuilder::fromXContent));
->>>>>>> c0b0a287
 
         registerFromPlugin(plugins, SearchPlugin::getSuggesters, this::registerSuggester);
     }
@@ -758,11 +714,7 @@
     }
 
     private void registerSearchExt(SearchExtSpec<?> spec) {
-<<<<<<< HEAD
-        searchExtParserRegistry.register(spec.getParser(), spec.getName());
-=======
         namedXContents.add(new NamedXContentRegistry.Entry(SearchExtBuilder.class, spec.getName(), spec.getParser()));
->>>>>>> c0b0a287
         namedWriteables.add(new NamedWriteableRegistry.Entry(SearchExtBuilder.class, spec.getName().getPreferredName(), spec.getReader()));
     }
 
