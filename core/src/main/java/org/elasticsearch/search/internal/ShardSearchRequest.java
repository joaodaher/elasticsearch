--- conflicted
+++ resolved
@@ -90,21 +90,13 @@
      */
     void rewrite(QueryShardContext context) throws IOException;
 
-    @FunctionalInterface
-    public interface FilterParser {
-        Optional<QueryBuilder> parse(byte[] bytes) throws IOException;
-    }
     /**
      * Returns the filter associated with listed filtering aliases.
      * <p>
      * The list of filtering aliases should be obtained by calling MetaData.filteringAliases.
      * Returns <tt>null</tt> if no filtering is required.</p>
      */
-<<<<<<< HEAD
-    static QueryBuilder parseAliasFilter(FilterParser filterParser,
-=======
     static QueryBuilder parseAliasFilter(CheckedFunction<byte[], Optional<QueryBuilder>, IOException> filterParser,
->>>>>>> c0b0a287
                                          IndexMetaData metaData, String... aliasNames) {
         if (aliasNames == null || aliasNames.length == 0) {
             return null;
@@ -116,11 +108,7 @@
                 return null;
             }
             try {
-<<<<<<< HEAD
-                return filterParser.parse(alias.filter().uncompressed()).orElse(null);
-=======
                 return filterParser.apply(alias.filter().uncompressed()).orElse(null);
->>>>>>> c0b0a287
             } catch (IOException ex) {
                 throw new AliasFilterParsingException(index, alias.getAlias(), "Invalid alias filter", ex);
             }
