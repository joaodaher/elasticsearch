--- conflicted
+++ resolved
@@ -248,7 +248,6 @@
         public HandshakeResponseHandler(Channel channel) {
             this.channel = channel;
         }
-<<<<<<< HEAD
 
         @Override
         public VersionHandshakeResponse newInstance() {
@@ -263,22 +262,6 @@
         }
 
         @Override
-=======
-
-        @Override
-        public VersionHandshakeResponse newInstance() {
-            return new VersionHandshakeResponse();
-        }
-
-        @Override
-        public void handleResponse(VersionHandshakeResponse response) {
-            final boolean success = versionRef.compareAndSet(null, response.version);
-            assert success;
-            latch.countDown();
-        }
-
-        @Override
->>>>>>> c0b0a287
         public void handleException(TransportException exp) {
             Throwable cause = exp.getCause();
             if (cause != null
@@ -394,17 +377,6 @@
                 typeMapping.put(type, handle);
             }
             version = node.getVersion();
-<<<<<<< HEAD
-        }
-
-        NodeChannels(NodeChannels channels, Version handshakeVersion) {
-            this.node = channels.node;
-            this.channels = channels.channels;
-            this.typeMapping = channels.typeMapping;
-            this.version = handshakeVersion;
-        }
-
-=======
         }
 
         NodeChannels(NodeChannels channels, Version handshakeVersion) {
@@ -415,7 +387,6 @@
             assert handshakeVersion != null : "handshakeVersion must not be null";
         }
 
->>>>>>> c0b0a287
         @Override
         public Version getVersion() {
             return version;
@@ -473,12 +444,6 @@
     @Override
     public void connectToNode(DiscoveryNode node, ConnectionProfile connectionProfile) {
         connectionProfile = connectionProfile == null ? defaultConnectionProfile : connectionProfile;
-<<<<<<< HEAD
-        if (!lifecycle.started()) {
-            throw new IllegalStateException("can't add nodes to a stopped transport");
-        }
-=======
->>>>>>> c0b0a287
         if (node == null) {
             throw new ConnectTransportException(null, "can't connect to a null node");
         }
@@ -499,13 +464,6 @@
                                 "failed to connect to [{}], cleaning dangling connections", node), e);
                         throw e;
                     }
-                    Channel channel = nodeChannels.channel(TransportRequestOptions.Type.PING);
-                    final TimeValue connectTimeout = connectionProfile.getConnectTimeout() == null ?
-                        defaultConnectionProfile.getConnectTimeout() :
-                        connectionProfile.getConnectTimeout();
-                    final TimeValue handshakeTimeout = connectionProfile.getHandshakeTimeout() == null ?
-                        connectTimeout : connectionProfile.getHandshakeTimeout();
-                    Version version = executeHandshake(node, channel, handshakeTimeout);
                     // we acquire a connection lock, so no way there is an existing connection
                     connectedNodes.put(node, nodeChannels);
                     if (logger.isDebugEnabled()) {
@@ -524,19 +482,6 @@
     }
 
     @Override
-<<<<<<< HEAD
-    public final NodeChannels openConnection(DiscoveryNode node, ConnectionProfile profile) throws IOException {
-        try {
-            NodeChannels nodeChannels = connectToChannels(node, profile);
-            transportServiceAdapter.onConnectionOpened(node);
-            return nodeChannels;
-        } catch (ConnectTransportException e) {
-            throw e;
-        } catch (Exception e) {
-            // ConnectTransportExceptions are handled specifically on the caller end - we wrap the actual exception to ensure
-            // only relevant exceptions are logged on the caller end.. this is the same as in connectToNode
-            throw new ConnectTransportException(node, "general node connection failure", e);
-=======
     public final NodeChannels openConnection(DiscoveryNode node, ConnectionProfile connectionProfile) throws IOException {
         if (node == null) {
             throw new ConnectTransportException(null, "can't open connection to a null node");
@@ -579,7 +524,6 @@
             }
         } finally {
             globalLock.readLock().unlock();
->>>>>>> c0b0a287
         }
     }
 
@@ -1667,8 +1611,6 @@
             }
         }
     }
-<<<<<<< HEAD
-=======
 
     /**
      * Ensures this transport is still started / open
@@ -1679,5 +1621,4 @@
             throw new IllegalStateException("transport has been stopped");
         }
     }
->>>>>>> c0b0a287
 }