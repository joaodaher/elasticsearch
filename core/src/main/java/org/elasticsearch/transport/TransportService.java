--- conflicted
+++ resolved
@@ -308,26 +308,6 @@
      * @param connectionProfile the connection profile to use when connecting to this node
      */
     public void connectToNode(final DiscoveryNode node, ConnectionProfile connectionProfile) {
-<<<<<<< HEAD
-        if (node.equals(localNode)) {
-            return;
-        }
-        transport.connectToNode(node, connectionProfile);
-    }
-
-    /**
-     * Establishes and returns a new connection to the given node. The connection is NOT maintained by this service, it's the callers
-     * responsibility to close the connection once it goes out of scope.
-     * @param node the node to connect to
-     * @param profile the connection profile to use
-     */
-    public Transport.Connection openConnection(final DiscoveryNode node, ConnectionProfile profile) throws IOException {
-        if (node.equals(localNode)) {
-            return localNodeConnection;
-        } else {
-            return transport.openConnection(node, profile);
-        }
-=======
         if (isLocalNode(node)) {
             return;
         }
@@ -364,37 +344,24 @@
             final Transport.Connection connection,
             final long handshakeTimeout) throws ConnectTransportException {
         return handshake(connection, handshakeTimeout, clusterName::equals);
->>>>>>> c0b0a287
     }
 
     /**
      * Executes a high-level handshake using the given connection
      * and returns the discovery node of the node the connection
      * was established with. The handshake will fail if the cluster
-<<<<<<< HEAD
-     * name on the target node mismatches the local cluster name.
-     *
-     * @param connection       the connection to a specific node
-     * @param handshakeTimeout handshake timeout
-=======
      * name on the target node doesn't match the local cluster name.
      *
      * @param connection       the connection to a specific node
      * @param handshakeTimeout handshake timeout
      * @param clusterNamePredicate cluster name validation predicate
->>>>>>> c0b0a287
      * @return the connected node
      * @throws ConnectTransportException if the connection failed
      * @throws IllegalStateException if the handshake failed
      */
     public DiscoveryNode handshake(
-<<<<<<< HEAD
-            final Transport.Connection connection,
-            final long handshakeTimeout) throws ConnectTransportException {
-=======
         final Transport.Connection connection,
         final long handshakeTimeout, Predicate<ClusterName> clusterNamePredicate) throws ConnectTransportException {
->>>>>>> c0b0a287
         final HandshakeResponse response;
         final DiscoveryNode node = connection.getNode();
         try {
@@ -412,11 +379,7 @@
             throw new IllegalStateException("handshake failed with " + node, e);
         }
 
-<<<<<<< HEAD
-        if (!Objects.equals(clusterName, response.clusterName)) {
-=======
         if (!clusterNamePredicate.test(response.clusterName)) {
->>>>>>> c0b0a287
             throw new IllegalStateException("handshake failed, mismatched cluster name [" + response.clusterName + "] - " + node);
         } else if (response.version.isCompatible(localNode.getVersion()) == false) {
             throw new IllegalStateException("handshake failed, incompatible version [" + response.version + "] - " + node);
@@ -530,21 +493,6 @@
                                                                 TransportResponseHandler<T> handler) {
 
         asyncSender.sendRequest(connection, action, request, options, handler);
-<<<<<<< HEAD
-    }
-
-    /**
-     * Returns either a real transport connection or a local node connection if we are using the local node optimization.
-     * @throws NodeNotConnectedException if the given node is not connected
-     */
-    public Transport.Connection getConnection(DiscoveryNode node) {
-        if (Objects.requireNonNull(node, "node must be non-null").equals(localNode)) {
-            return localNodeConnection;
-        } else {
-            return transport.getConnection(node);
-        }
-=======
->>>>>>> c0b0a287
     }
 
     /**
@@ -571,11 +519,6 @@
                                                                final TransportResponseHandler<T> handler) {
         request.setParentTask(localNode.getId(), parentTask.getId());
         try {
-<<<<<<< HEAD
-            taskManager.registerChildTask(parentTask, node.getId());
-            final Transport.Connection connection = getConnection(node);
-=======
->>>>>>> c0b0a287
             sendRequest(connection, action, request, options, handler);
         } catch (TaskCancelledException ex) {
             // The parent task is already cancelled - just fail the request
@@ -604,13 +547,8 @@
             } else {
                 timeoutHandler = new TimeoutHandler(requestId);
             }
-<<<<<<< HEAD
-            TransportResponseHandler<T> responseHandler =
-                new ContextRestoreResponseHandler<>(threadPool.getThreadContext().newStoredContext(), handler);
-=======
             Supplier<ThreadContext.StoredContext> storedContextSupplier = threadPool.getThreadContext().newRestorableContext(true);
             TransportResponseHandler<T> responseHandler = new ContextRestoreResponseHandler<>(storedContextSupplier, handler);
->>>>>>> c0b0a287
             clientHandlers.put(requestId, new RequestHolder<>(responseHandler, connection.getNode(), action, timeoutHandler));
             if (lifecycle.stoppedOrClosed()) {
                 // if we are not started the exception handling will remove the RequestHolder again and calls the handler to notify
