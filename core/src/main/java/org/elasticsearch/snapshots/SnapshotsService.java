/*
 * Licensed to Elasticsearch under one or more contributor
 * license agreements. See the NOTICE file distributed with
 * this work for additional information regarding copyright
 * ownership. Elasticsearch licenses this file to you under
 * the Apache License, Version 2.0 (the "License"); you may
 * not use this file except in compliance with the License.
 * You may obtain a copy of the License at
 *
 *    http://www.apache.org/licenses/LICENSE-2.0
 *
 * Unless required by applicable law or agreed to in writing,
 * software distributed under the License is distributed on an
 * "AS IS" BASIS, WITHOUT WARRANTIES OR CONDITIONS OF ANY
 * KIND, either express or implied.  See the License for the
 * specific language governing permissions and limitations
 * under the License.
 */

package org.elasticsearch.snapshots;

import com.carrotsearch.hppc.cursors.ObjectCursor;
import com.carrotsearch.hppc.cursors.ObjectObjectCursor;
import org.apache.logging.log4j.message.ParameterizedMessage;
import org.apache.logging.log4j.util.Supplier;
import org.apache.lucene.util.CollectionUtil;
import org.elasticsearch.ExceptionsHelper;
import org.elasticsearch.action.ActionListener;
import org.elasticsearch.action.search.ShardSearchFailure;
import org.elasticsearch.action.support.IndicesOptions;
import org.elasticsearch.cluster.ClusterChangedEvent;
import org.elasticsearch.cluster.ClusterState;
import org.elasticsearch.cluster.ClusterStateApplier;
import org.elasticsearch.cluster.ClusterStateUpdateTask;
import org.elasticsearch.cluster.RestoreInProgress;
import org.elasticsearch.cluster.SnapshotDeletionsInProgress;
import org.elasticsearch.cluster.SnapshotsInProgress;
import org.elasticsearch.cluster.SnapshotsInProgress.ShardSnapshotStatus;
import org.elasticsearch.cluster.SnapshotsInProgress.State;
import org.elasticsearch.cluster.metadata.IndexMetaData;
import org.elasticsearch.cluster.metadata.IndexNameExpressionResolver;
import org.elasticsearch.cluster.metadata.MetaData;
import org.elasticsearch.cluster.metadata.RepositoriesMetaData;
import org.elasticsearch.cluster.node.DiscoveryNode;
import org.elasticsearch.cluster.node.DiscoveryNodes;
import org.elasticsearch.cluster.routing.IndexRoutingTable;
import org.elasticsearch.cluster.routing.IndexShardRoutingTable;
import org.elasticsearch.cluster.routing.RoutingTable;
import org.elasticsearch.cluster.routing.ShardRouting;
import org.elasticsearch.cluster.service.ClusterService;
import org.elasticsearch.common.Nullable;
import org.elasticsearch.common.Priority;
import org.elasticsearch.common.Strings;
import org.elasticsearch.common.UUIDs;
import org.elasticsearch.common.collect.ImmutableOpenMap;
import org.elasticsearch.common.collect.Tuple;
import org.elasticsearch.common.component.AbstractLifecycleComponent;
import org.elasticsearch.common.inject.Inject;
import org.elasticsearch.common.settings.Settings;
import org.elasticsearch.common.unit.TimeValue;
import org.elasticsearch.index.Index;
import org.elasticsearch.index.shard.ShardId;
import org.elasticsearch.index.snapshots.IndexShardSnapshotStatus;
import org.elasticsearch.repositories.IndexId;
import org.elasticsearch.repositories.RepositoriesService;
import org.elasticsearch.repositories.Repository;
import org.elasticsearch.repositories.RepositoryData;
import org.elasticsearch.repositories.RepositoryMissingException;
import org.elasticsearch.search.SearchShardTarget;
import org.elasticsearch.threadpool.ThreadPool;

import java.io.IOException;
import java.util.ArrayList;
import java.util.Arrays;
import java.util.Collections;
import java.util.HashMap;
import java.util.HashSet;
import java.util.List;
import java.util.Locale;
import java.util.Map;
import java.util.Objects;
import java.util.Optional;
import java.util.Set;
import java.util.concurrent.CopyOnWriteArrayList;
import java.util.stream.Collectors;

import static java.util.Collections.unmodifiableMap;
import static org.elasticsearch.cluster.SnapshotsInProgress.completed;

/**
 * Service responsible for creating snapshots
 * <p>
 * A typical snapshot creating process looks like this:
 * <ul>
 * <li>On the master node the {@link #createSnapshot(SnapshotRequest, CreateSnapshotListener)} is called and makes sure that no snapshots is currently running
 * and registers the new snapshot in cluster state</li>
 * <li>When cluster state is updated the {@link #beginSnapshot(ClusterState, SnapshotsInProgress.Entry, boolean, CreateSnapshotListener)} method
 * kicks in and initializes the snapshot in the repository and then populates list of shards that needs to be snapshotted in cluster state</li>
 * <li>Each data node is watching for these shards and when new shards scheduled for snapshotting appear in the cluster state, data nodes
 * start processing them through {@link SnapshotShardsService#processIndexShardSnapshots(ClusterChangedEvent)} method</li>
 * <li>Once shard snapshot is created data node updates state of the shard in the cluster state using the {@link SnapshotShardsService#updateIndexShardSnapshotStatus} method</li>
 * <li>When last shard is completed master node in {@link SnapshotShardsService#innerUpdateSnapshotState} method marks the snapshot as completed</li>
 * <li>After cluster state is updated, the {@link #endSnapshot(SnapshotsInProgress.Entry)} finalizes snapshot in the repository,
 * notifies all {@link #snapshotCompletionListeners} that snapshot is completed, and finally calls {@link #removeSnapshotFromClusterState(Snapshot, SnapshotInfo, Exception)} to remove snapshot from cluster state</li>
 * </ul>
 */
public class SnapshotsService extends AbstractLifecycleComponent implements ClusterStateApplier {

    private final ClusterService clusterService;

    private final IndexNameExpressionResolver indexNameExpressionResolver;

    private final RepositoriesService repositoriesService;

    private final ThreadPool threadPool;

    private final CopyOnWriteArrayList<SnapshotCompletionListener> snapshotCompletionListeners = new CopyOnWriteArrayList<>();

    @Inject
    public SnapshotsService(Settings settings, ClusterService clusterService, IndexNameExpressionResolver indexNameExpressionResolver, RepositoriesService repositoriesService, ThreadPool threadPool) {
        super(settings);
        this.clusterService = clusterService;
        this.indexNameExpressionResolver = indexNameExpressionResolver;
        this.repositoriesService = repositoriesService;
        this.threadPool = threadPool;

        if (DiscoveryNode.isMasterNode(settings)) {
            // addLowPriorityApplier to make sure that Repository will be created before snapshot
            clusterService.addLowPriorityApplier(this);
        }
    }

    /**
     * Gets the {@link RepositoryData} for the given repository.
     *
     * @param repositoryName repository name
     * @return repository data
     */
    public RepositoryData getRepositoryData(final String repositoryName) {
        Repository repository = repositoriesService.repository(repositoryName);
        assert repository != null; // should only be called once we've validated the repository exists
        return repository.getRepositoryData();
    }

    /**
     * Retrieves snapshot from repository
     *
     * @param repositoryName  repository name
     * @param snapshotId      snapshot id
     * @return snapshot
     * @throws SnapshotMissingException if snapshot is not found
     */
    public SnapshotInfo snapshot(final String repositoryName, final SnapshotId snapshotId) {
        List<SnapshotsInProgress.Entry> entries = currentSnapshots(repositoryName, Arrays.asList(snapshotId.getName()));
        if (!entries.isEmpty()) {
            return inProgressSnapshot(entries.iterator().next());
        }
        return repositoriesService.repository(repositoryName).getSnapshotInfo(snapshotId);
    }

    /**
     * Returns a list of snapshots from repository sorted by snapshot creation date
     *
     * @param repositoryName repository name
     * @param snapshotIds       snapshots for which to fetch snapshot information
     * @param ignoreUnavailable if true, snapshots that could not be read will only be logged with a warning,
     *                          if false, they will throw an error
     * @return list of snapshots
     */
    public List<SnapshotInfo> snapshots(final String repositoryName, List<SnapshotId> snapshotIds, final boolean ignoreUnavailable) {
        final Set<SnapshotInfo> snapshotSet = new HashSet<>();
        final Set<SnapshotId> snapshotIdsToIterate = new HashSet<>(snapshotIds);
        // first, look at the snapshots in progress
        final List<SnapshotsInProgress.Entry> entries =
            currentSnapshots(repositoryName, snapshotIdsToIterate.stream().map(SnapshotId::getName).collect(Collectors.toList()));
        for (SnapshotsInProgress.Entry entry : entries) {
            snapshotSet.add(inProgressSnapshot(entry));
            snapshotIdsToIterate.remove(entry.snapshot().getSnapshotId());
        }
        // then, look in the repository
        final Repository repository = repositoriesService.repository(repositoryName);
        for (SnapshotId snapshotId : snapshotIdsToIterate) {
            try {
                snapshotSet.add(repository.getSnapshotInfo(snapshotId));
            } catch (Exception ex) {
                if (ignoreUnavailable) {
                    logger.warn((Supplier<?>) () -> new ParameterizedMessage("failed to get snapshot [{}]", snapshotId), ex);
                } else {
                    throw new SnapshotException(repositoryName, snapshotId, "Snapshot could not be read", ex);
                }
            }
        }
        final ArrayList<SnapshotInfo> snapshotList = new ArrayList<>(snapshotSet);
        CollectionUtil.timSort(snapshotList);
        return Collections.unmodifiableList(snapshotList);
    }

    /**
     * Returns a list of currently running snapshots from repository sorted by snapshot creation date
     *
     * @param repositoryName repository name
     * @return list of snapshots
     */
    public List<SnapshotInfo> currentSnapshots(final String repositoryName) {
        List<SnapshotInfo> snapshotList = new ArrayList<>();
        List<SnapshotsInProgress.Entry> entries = currentSnapshots(repositoryName, Collections.emptyList());
        for (SnapshotsInProgress.Entry entry : entries) {
            snapshotList.add(inProgressSnapshot(entry));
        }
        CollectionUtil.timSort(snapshotList);
        return Collections.unmodifiableList(snapshotList);
    }

    /**
     * Initializes the snapshotting process.
     * <p>
     * This method is used by clients to start snapshot. It makes sure that there is no snapshots are currently running and
     * creates a snapshot record in cluster state metadata.
     *
     * @param request  snapshot request
     * @param listener snapshot creation listener
     */
    public void createSnapshot(final SnapshotRequest request, final CreateSnapshotListener listener) {
        final String repositoryName = request.repositoryName;
        final String snapshotName = request.snapshotName;
        validate(repositoryName, snapshotName);
        final SnapshotId snapshotId = new SnapshotId(snapshotName, UUIDs.randomBase64UUID()); // new UUID for the snapshot
        final RepositoryData repositoryData = repositoriesService.repository(repositoryName).getRepositoryData();

        clusterService.submitStateUpdateTask(request.cause(), new ClusterStateUpdateTask() {

            private SnapshotsInProgress.Entry newSnapshot = null;

            @Override
            public ClusterState execute(ClusterState currentState) {
                validate(request, currentState);
                SnapshotDeletionsInProgress deletionsInProgress = currentState.custom(SnapshotDeletionsInProgress.TYPE);
                if (deletionsInProgress != null && deletionsInProgress.hasDeletionsInProgress()) {
                    throw new ConcurrentSnapshotExecutionException(repositoryName, snapshotName,
                        "cannot snapshot while a snapshot deletion is in-progress");
                }
                SnapshotsInProgress snapshots = currentState.custom(SnapshotsInProgress.TYPE);
                if (snapshots == null || snapshots.entries().isEmpty()) {
                    // Store newSnapshot here to be processed in clusterStateProcessed
                    List<String> indices = Arrays.asList(indexNameExpressionResolver.concreteIndexNames(currentState, request.indicesOptions(), request.indices()));
                    logger.trace("[{}][{}] creating snapshot for indices [{}]", repositoryName, snapshotName, indices);
                    List<IndexId> snapshotIndices = repositoryData.resolveNewIndices(indices);
                    newSnapshot = new SnapshotsInProgress.Entry(new Snapshot(repositoryName, snapshotId),
                                                                request.includeGlobalState(),
                                                                request.partial(),
                                                                State.INIT,
                                                                snapshotIndices,
                                                                System.currentTimeMillis(),
                                                                repositoryData.getGenId(),
                                                                null);
                    snapshots = new SnapshotsInProgress(newSnapshot);
                } else {
                    throw new ConcurrentSnapshotExecutionException(repositoryName, snapshotName, "a snapshot is already running");
                }
                return ClusterState.builder(currentState).putCustom(SnapshotsInProgress.TYPE, snapshots).build();
            }

            @Override
            public void onFailure(String source, Exception e) {
                logger.warn((Supplier<?>) () -> new ParameterizedMessage("[{}][{}] failed to create snapshot", repositoryName, snapshotName), e);
                newSnapshot = null;
                listener.onFailure(e);
            }

            @Override
            public void clusterStateProcessed(String source, ClusterState oldState, final ClusterState newState) {
                if (newSnapshot != null) {
                    threadPool.executor(ThreadPool.Names.SNAPSHOT).execute(() ->
                        beginSnapshot(newState, newSnapshot, request.partial(), listener)
                    );
                }
            }

            @Override
            public TimeValue timeout() {
                return request.masterNodeTimeout();
            }

        });
    }

    /**
     * Validates snapshot request
     *
     * @param request snapshot request
     * @param state   current cluster state
     */
    private void validate(SnapshotRequest request, ClusterState state) {
        RepositoriesMetaData repositoriesMetaData = state.getMetaData().custom(RepositoriesMetaData.TYPE);
        final String repository = request.repositoryName;
        if (repositoriesMetaData == null || repositoriesMetaData.repository(repository) == null) {
            throw new RepositoryMissingException(repository);
        }
        validate(repository, request.snapshotName);
    }

    private static void validate(final String repositoryName, final String snapshotName) {
        if (Strings.hasLength(snapshotName) == false) {
            throw new InvalidSnapshotNameException(repositoryName, snapshotName, "cannot be empty");
        }
        if (snapshotName.contains(" ")) {
            throw new InvalidSnapshotNameException(repositoryName, snapshotName, "must not contain whitespace");
        }
        if (snapshotName.contains(",")) {
            throw new InvalidSnapshotNameException(repositoryName, snapshotName, "must not contain ','");
        }
        if (snapshotName.contains("#")) {
            throw new InvalidSnapshotNameException(repositoryName, snapshotName, "must not contain '#'");
        }
        if (snapshotName.charAt(0) == '_') {
            throw new InvalidSnapshotNameException(repositoryName, snapshotName, "must not start with '_'");
        }
        if (snapshotName.toLowerCase(Locale.ROOT).equals(snapshotName) == false) {
            throw new InvalidSnapshotNameException(repositoryName, snapshotName, "must be lowercase");
        }
        if (Strings.validFileName(snapshotName) == false) {
            throw new InvalidSnapshotNameException(repositoryName,
                                                   snapshotName,
                                                   "must not contain the following characters " + Strings.INVALID_FILENAME_CHARS);
        }
    }

    /**
     * Starts snapshot.
     * <p>
     * Creates snapshot in repository and updates snapshot metadata record with list of shards that needs to be processed.
     *
     * @param clusterState               cluster state
     * @param snapshot                   snapshot meta data
     * @param partial                    allow partial snapshots
     * @param userCreateSnapshotListener listener
     */
    private void beginSnapshot(final ClusterState clusterState,
                               final SnapshotsInProgress.Entry snapshot,
                               final boolean partial,
                               final CreateSnapshotListener userCreateSnapshotListener) {
        boolean snapshotCreated = false;
        try {
            Repository repository = repositoriesService.repository(snapshot.snapshot().getRepository());

            MetaData metaData = clusterState.metaData();
            if (!snapshot.includeGlobalState()) {
                // Remove global state from the cluster state
                MetaData.Builder builder = MetaData.builder();
                for (IndexId index : snapshot.indices()) {
                    builder.put(metaData.index(index.getName()), false);
                }
                metaData = builder.build();
            }

            repository.initializeSnapshot(snapshot.snapshot().getSnapshotId(), snapshot.indices(), metaData);
            snapshotCreated = true;
            if (snapshot.indices().isEmpty()) {
                // No indices in this snapshot - we are done
                userCreateSnapshotListener.onResponse();
                endSnapshot(snapshot);
                return;
            }
            clusterService.submitStateUpdateTask("update_snapshot [" + snapshot.snapshot() + "]", new ClusterStateUpdateTask() {
                boolean accepted = false;
                SnapshotsInProgress.Entry updatedSnapshot;
                String failure = null;

                @Override
                public ClusterState execute(ClusterState currentState) {
                    SnapshotsInProgress snapshots = currentState.custom(SnapshotsInProgress.TYPE);
                    List<SnapshotsInProgress.Entry> entries = new ArrayList<>();
                    for (SnapshotsInProgress.Entry entry : snapshots.entries()) {
                        if (entry.snapshot().equals(snapshot.snapshot())) {
                            // Replace the snapshot that was just created
                            ImmutableOpenMap<ShardId, SnapshotsInProgress.ShardSnapshotStatus> shards = shards(currentState, entry.indices());
                            if (!partial) {
                                Tuple<Set<String>, Set<String>> indicesWithMissingShards = indicesWithMissingShards(shards, currentState.metaData());
                                Set<String> missing = indicesWithMissingShards.v1();
                                Set<String> closed = indicesWithMissingShards.v2();
                                if (missing.isEmpty() == false || closed.isEmpty() == false) {
                                    StringBuilder failureMessage = new StringBuilder();
                                    updatedSnapshot = new SnapshotsInProgress.Entry(entry, State.FAILED, shards);
                                    entries.add(updatedSnapshot);
                                    if (missing.isEmpty() == false ) {
                                        failureMessage.append("Indices don't have primary shards ");
                                        failureMessage.append(missing);
                                    }
                                    if (closed.isEmpty() == false ) {
                                        if (failureMessage.length() > 0) {
                                            failureMessage.append("; ");
                                        }
                                        failureMessage.append("Indices are closed ");
                                        failureMessage.append(closed);
                                    }
                                    failure = failureMessage.toString();
                                    continue;
                                }
                            }
                            updatedSnapshot = new SnapshotsInProgress.Entry(entry, State.STARTED, shards);
                            entries.add(updatedSnapshot);
                            if (!completed(shards.values())) {
                                accepted = true;
                            }
                        } else {
                            entries.add(entry);
                        }
                    }
                    return ClusterState.builder(currentState)
                                       .putCustom(SnapshotsInProgress.TYPE, new SnapshotsInProgress(Collections.unmodifiableList(entries)))
                                       .build();
                }

                @Override
                public void onFailure(String source, Exception e) {
                    logger.warn((Supplier<?>) () -> new ParameterizedMessage("[{}] failed to create snapshot", snapshot.snapshot().getSnapshotId()), e);
                    removeSnapshotFromClusterState(snapshot.snapshot(), null, e, new CleanupAfterErrorListener(snapshot, true, userCreateSnapshotListener, e));
                }

                @Override
                public void clusterStateProcessed(String source, ClusterState oldState, ClusterState newState) {
                    // The userCreateSnapshotListener.onResponse() notifies caller that the snapshot was accepted
                    // for processing. If client wants to wait for the snapshot completion, it can register snapshot
                    // completion listener in this method. For the snapshot completion to work properly, the snapshot
                    // should still exist when listener is registered.
                    userCreateSnapshotListener.onResponse();

                    // Now that snapshot completion listener is registered we can end the snapshot if needed
                    // We should end snapshot only if 1) we didn't accept it for processing (which happens when there
                    // is nothing to do) and 2) there was a snapshot in metadata that we should end. Otherwise we should
                    // go ahead and continue working on this snapshot rather then end here.
                    if (!accepted && updatedSnapshot != null) {
                        endSnapshot(updatedSnapshot, failure);
                    }
                }
            });
        } catch (Exception e) {
            logger.warn((Supplier<?>) () -> new ParameterizedMessage("failed to create snapshot [{}]", snapshot.snapshot().getSnapshotId()), e);
            removeSnapshotFromClusterState(snapshot.snapshot(), null, e, new CleanupAfterErrorListener(snapshot, snapshotCreated, userCreateSnapshotListener, e));
        }
    }

    private class CleanupAfterErrorListener implements ActionListener<SnapshotInfo> {

        private final SnapshotsInProgress.Entry snapshot;
        private final boolean snapshotCreated;
        private final CreateSnapshotListener userCreateSnapshotListener;
        private final Exception e;

        public CleanupAfterErrorListener(SnapshotsInProgress.Entry snapshot, boolean snapshotCreated, CreateSnapshotListener userCreateSnapshotListener, Exception e) {
            this.snapshot = snapshot;
            this.snapshotCreated = snapshotCreated;
            this.userCreateSnapshotListener = userCreateSnapshotListener;
            this.e = e;
        }

        @Override
        public void onResponse(SnapshotInfo snapshotInfo) {
            cleanupAfterError(this.e);
        }

        @Override
        public void onFailure(Exception e) {
            e.addSuppressed(this.e);
            cleanupAfterError(e);
        }

        private void cleanupAfterError(Exception exception) {
            if(snapshotCreated) {
                try {
                    repositoriesService.repository(snapshot.snapshot().getRepository())
                                       .finalizeSnapshot(snapshot.snapshot().getSnapshotId(),
                                                         snapshot.indices(),
                                                         snapshot.startTime(),
                                                         ExceptionsHelper.detailedMessage(exception),
                                                         0,
                                                         Collections.emptyList(),
                                                         snapshot.getRepositoryStateId());
                } catch (Exception inner) {
                    inner.addSuppressed(exception);
                    logger.warn((Supplier<?>) () -> new ParameterizedMessage("[{}] failed to close snapshot in repository", snapshot.snapshot()), inner);
                }
            }
            userCreateSnapshotListener.onFailure(e);
        }

    }

    private SnapshotInfo inProgressSnapshot(SnapshotsInProgress.Entry entry) {
        return new SnapshotInfo(entry.snapshot().getSnapshotId(),
                                   entry.indices().stream().map(IndexId::getName).collect(Collectors.toList()),
                                   entry.startTime());
    }

    /**
     * Returns status of the currently running snapshots
     * <p>
     * This method is executed on master node
     * </p>
     *
     * @param repository repository id
     * @param snapshots  list of snapshots that will be used as a filter, empty list means no snapshots are filtered
     * @return list of metadata for currently running snapshots
     */
    public List<SnapshotsInProgress.Entry> currentSnapshots(final String repository, final List<String> snapshots) {
        SnapshotsInProgress snapshotsInProgress = clusterService.state().custom(SnapshotsInProgress.TYPE);
        if (snapshotsInProgress == null || snapshotsInProgress.entries().isEmpty()) {
            return Collections.emptyList();
        }
        if ("_all".equals(repository)) {
            return snapshotsInProgress.entries();
        }
        if (snapshotsInProgress.entries().size() == 1) {
            // Most likely scenario - one snapshot is currently running
            // Check this snapshot against the query
            SnapshotsInProgress.Entry entry = snapshotsInProgress.entries().get(0);
            if (entry.snapshot().getRepository().equals(repository) == false) {
                return Collections.emptyList();
            }
            if (snapshots.isEmpty() == false) {
                for (String snapshot : snapshots) {
                    if (entry.snapshot().getSnapshotId().getName().equals(snapshot)) {
                        return snapshotsInProgress.entries();
                    }
                }
                return Collections.emptyList();
            } else {
                return snapshotsInProgress.entries();
            }
        }
        List<SnapshotsInProgress.Entry> builder = new ArrayList<>();
        for (SnapshotsInProgress.Entry entry : snapshotsInProgress.entries()) {
            if (entry.snapshot().getRepository().equals(repository) == false) {
                continue;
            }
            if (snapshots.isEmpty() == false) {
                for (String snapshot : snapshots) {
                    if (entry.snapshot().getSnapshotId().getName().equals(snapshot)) {
                        builder.add(entry);
                        break;
                    }
                }
            } else {
                builder.add(entry);
            }
        }
        return Collections.unmodifiableList(builder);
    }

    /**
     * Returns status of shards  currently finished snapshots
     * <p>
     * This method is executed on master node and it's complimentary to the {@link SnapshotShardsService#currentSnapshotShards(Snapshot)} because it
     * returns similar information but for already finished snapshots.
     * </p>
     *
     * @param repositoryName  repository name
     * @param snapshotInfo    snapshot info
     * @return map of shard id to snapshot status
     */
    public Map<ShardId, IndexShardSnapshotStatus> snapshotShards(final String repositoryName,
                                                                 final SnapshotInfo snapshotInfo) throws IOException {
        Map<ShardId, IndexShardSnapshotStatus> shardStatus = new HashMap<>();
        Repository repository = repositoriesService.repository(repositoryName);
        RepositoryData repositoryData = repository.getRepositoryData();
        MetaData metaData = repository.getSnapshotMetaData(snapshotInfo, repositoryData.resolveIndices(snapshotInfo.indices()));
        for (String index : snapshotInfo.indices()) {
            IndexId indexId = repositoryData.resolveIndexId(index);
            IndexMetaData indexMetaData = metaData.indices().get(index);
            if (indexMetaData != null) {
                int numberOfShards = indexMetaData.getNumberOfShards();
                for (int i = 0; i < numberOfShards; i++) {
                    ShardId shardId = new ShardId(indexMetaData.getIndex(), i);
                    SnapshotShardFailure shardFailure = findShardFailure(snapshotInfo.shardFailures(), shardId);
                    if (shardFailure != null) {
                        IndexShardSnapshotStatus shardSnapshotStatus = new IndexShardSnapshotStatus();
                        shardSnapshotStatus.updateStage(IndexShardSnapshotStatus.Stage.FAILURE);
                        shardSnapshotStatus.failure(shardFailure.reason());
                        shardStatus.put(shardId, shardSnapshotStatus);
                    } else {
                        IndexShardSnapshotStatus shardSnapshotStatus =
                            repository.getShardSnapshotStatus(snapshotInfo.snapshotId(), snapshotInfo.version(), indexId, shardId);
                        shardStatus.put(shardId, shardSnapshotStatus);
                    }
                }
            }
        }
        return unmodifiableMap(shardStatus);
    }


    private SnapshotShardFailure findShardFailure(List<SnapshotShardFailure> shardFailures, ShardId shardId) {
        for (SnapshotShardFailure shardFailure : shardFailures) {
            if (shardId.getIndexName().equals(shardFailure.index()) && shardId.getId() == shardFailure.shardId()) {
                return shardFailure;
            }
        }
        return null;
    }

    @Override
    public void applyClusterState(ClusterChangedEvent event) {
        try {
            if (event.localNodeMaster()) {
                if (event.nodesRemoved()) {
                    processSnapshotsOnRemovedNodes(event);
                }
                if (event.routingTableChanged()) {
                    processStartedShards(event);
                }
                finalizeSnapshotDeletionFromPreviousMaster(event);
            }
        } catch (Exception e) {
            logger.warn("Failed to update snapshot state ", e);
        }
    }

    /**
     * Finalizes a snapshot deletion in progress if the current node is the master but it
     * was not master in the previous cluster state and there is still a lingering snapshot
     * deletion in progress in the cluster state.  This means that the old master failed
     * before it could clean up an in-progress snapshot deletion.  We attempt to delete the
     * snapshot files and remove the deletion from the cluster state.  It is possible that the
     * old master was in a state of long GC and then it resumes and tries to delete the snapshot
     * that has already been deleted by the current master.  This is acceptable however, since
     * the old master's snapshot deletion will just respond with an error but in actuality, the
     * snapshot was deleted and a call to GET snapshots would reveal that the snapshot no longer exists.
     */
    private void finalizeSnapshotDeletionFromPreviousMaster(ClusterChangedEvent event) {
        if (event.localNodeMaster() && event.previousState().nodes().isLocalNodeElectedMaster() == false) {
            SnapshotDeletionsInProgress deletionsInProgress = event.state().custom(SnapshotDeletionsInProgress.TYPE);
            if (deletionsInProgress != null && deletionsInProgress.hasDeletionsInProgress()) {
                assert deletionsInProgress.getEntries().size() == 1 : "only one in-progress deletion allowed per cluster";
                SnapshotDeletionsInProgress.Entry entry = deletionsInProgress.getEntries().get(0);
                deleteSnapshotFromRepository(entry.getSnapshot(), null, entry.getRepositoryStateId());
            }
        }
    }

    /**
     * Cleans up shard snapshots that were running on removed nodes
     *
     * @param event cluster changed event
     */
    private void processSnapshotsOnRemovedNodes(ClusterChangedEvent event) {
        if (removedNodesCleanupNeeded(event)) {
            // Check if we just became the master
            final boolean newMaster = !event.previousState().nodes().isLocalNodeElectedMaster();
            clusterService.submitStateUpdateTask("update snapshot state after node removal", new ClusterStateUpdateTask() {
                @Override
                public ClusterState execute(ClusterState currentState) throws Exception {
                    DiscoveryNodes nodes = currentState.nodes();
                    SnapshotsInProgress snapshots = currentState.custom(SnapshotsInProgress.TYPE);
                    if (snapshots == null) {
                        return currentState;
                    }
                    boolean changed = false;
                    ArrayList<SnapshotsInProgress.Entry> entries = new ArrayList<>();
                    for (final SnapshotsInProgress.Entry snapshot : snapshots.entries()) {
                        SnapshotsInProgress.Entry updatedSnapshot = snapshot;
                        boolean snapshotChanged = false;
                        if (snapshot.state() == State.STARTED || snapshot.state() == State.ABORTED) {
                            ImmutableOpenMap.Builder<ShardId, ShardSnapshotStatus> shards = ImmutableOpenMap.builder();
                            for (ObjectObjectCursor<ShardId, ShardSnapshotStatus> shardEntry : snapshot.shards()) {
                                ShardSnapshotStatus shardStatus = shardEntry.value;
                                if (!shardStatus.state().completed() && shardStatus.nodeId() != null) {
                                    if (nodes.nodeExists(shardStatus.nodeId())) {
                                        shards.put(shardEntry.key, shardEntry.value);
                                    } else {
                                        // TODO: Restart snapshot on another node?
                                        snapshotChanged = true;
                                        logger.warn("failing snapshot of shard [{}] on closed node [{}]", shardEntry.key, shardStatus.nodeId());
                                        shards.put(shardEntry.key, new ShardSnapshotStatus(shardStatus.nodeId(), State.FAILED, "node shutdown"));
                                    }
                                }
                            }
                            if (snapshotChanged) {
                                changed = true;
                                ImmutableOpenMap<ShardId, ShardSnapshotStatus> shardsMap = shards.build();
                                if (!snapshot.state().completed() && completed(shardsMap.values())) {
                                    updatedSnapshot = new SnapshotsInProgress.Entry(snapshot, State.SUCCESS, shardsMap);
                                    endSnapshot(updatedSnapshot);
                                } else {
                                    updatedSnapshot = new SnapshotsInProgress.Entry(snapshot, snapshot.state(), shardsMap);
                                }
                            }
                            entries.add(updatedSnapshot);
                        } else if (snapshot.state() == State.INIT && newMaster) {
                            // Clean up the snapshot that failed to start from the old master
                            deleteSnapshot(snapshot.snapshot(), new DeleteSnapshotListener() {
                                @Override
                                public void onResponse() {
                                    logger.debug("cleaned up abandoned snapshot {} in INIT state", snapshot.snapshot());
                                }

                                @Override
                                public void onFailure(Exception e) {
                                    logger.warn("failed to clean up abandoned snapshot {} in INIT state", snapshot.snapshot());
                                }
                            }, updatedSnapshot.getRepositoryStateId(), false);
                        } else if (snapshot.state() == State.SUCCESS && newMaster) {
                            // Finalize the snapshot
                            endSnapshot(snapshot);
                        }
                    }
                    if (changed) {
                        snapshots = new SnapshotsInProgress(entries.toArray(new SnapshotsInProgress.Entry[entries.size()]));
                        return ClusterState.builder(currentState).putCustom(SnapshotsInProgress.TYPE, snapshots).build();
                    }
                    return currentState;
                }

                @Override
                public void onFailure(String source, Exception e) {
                    logger.warn("failed to update snapshot state after node removal");
                }
            });
        }
    }

    private void processStartedShards(ClusterChangedEvent event) {
        if (waitingShardsStartedOrUnassigned(event)) {
            clusterService.submitStateUpdateTask("update snapshot state after shards started", new ClusterStateUpdateTask() {
                @Override
                public ClusterState execute(ClusterState currentState) throws Exception {
                    RoutingTable routingTable = currentState.routingTable();
                    SnapshotsInProgress snapshots = currentState.custom(SnapshotsInProgress.TYPE);
                    if (snapshots != null) {
                        boolean changed = false;
                        ArrayList<SnapshotsInProgress.Entry> entries = new ArrayList<>();
                        for (final SnapshotsInProgress.Entry snapshot : snapshots.entries()) {
                            SnapshotsInProgress.Entry updatedSnapshot = snapshot;
                            if (snapshot.state() == State.STARTED) {
                                ImmutableOpenMap<ShardId, ShardSnapshotStatus> shards = processWaitingShards(snapshot.shards(), routingTable);
                                if (shards != null) {
                                    changed = true;
                                    if (!snapshot.state().completed() && completed(shards.values())) {
                                        updatedSnapshot = new SnapshotsInProgress.Entry(snapshot, State.SUCCESS, shards);
                                        endSnapshot(updatedSnapshot);
                                    } else {
                                        updatedSnapshot = new SnapshotsInProgress.Entry(snapshot, shards);
                                    }
                                }
                                entries.add(updatedSnapshot);
                            }
                        }
                        if (changed) {
                            snapshots = new SnapshotsInProgress(entries.toArray(new SnapshotsInProgress.Entry[entries.size()]));
                            return ClusterState.builder(currentState).putCustom(SnapshotsInProgress.TYPE, snapshots).build();
                        }
                    }
                    return currentState;
                }

                @Override
                public void onFailure(String source, Exception e) {
                    logger.warn((Supplier<?>) () -> new ParameterizedMessage("failed to update snapshot state after shards started from [{}] ", source), e);
                }
            });
        }
    }

    private ImmutableOpenMap<ShardId, ShardSnapshotStatus> processWaitingShards(
            ImmutableOpenMap<ShardId, ShardSnapshotStatus> snapshotShards, RoutingTable routingTable) {
        boolean snapshotChanged = false;
        ImmutableOpenMap.Builder<ShardId, ShardSnapshotStatus> shards = ImmutableOpenMap.builder();
        for (ObjectObjectCursor<ShardId, ShardSnapshotStatus> shardEntry : snapshotShards) {
            ShardSnapshotStatus shardStatus = shardEntry.value;
            ShardId shardId = shardEntry.key;
            if (shardStatus.state() == State.WAITING) {
                IndexRoutingTable indexShardRoutingTable = routingTable.index(shardId.getIndex());
                if (indexShardRoutingTable != null) {
                    IndexShardRoutingTable shardRouting = indexShardRoutingTable.shard(shardId.id());
                    if (shardRouting != null && shardRouting.primaryShard() != null) {
                        if (shardRouting.primaryShard().started()) {
                            // Shard that we were waiting for has started on a node, let's process it
                            snapshotChanged = true;
                            logger.trace("starting shard that we were waiting for [{}] on node [{}]", shardId, shardStatus.nodeId());
                            shards.put(shardId, new ShardSnapshotStatus(shardRouting.primaryShard().currentNodeId()));
                            continue;
                        } else if (shardRouting.primaryShard().initializing() || shardRouting.primaryShard().relocating()) {
                            // Shard that we were waiting for hasn't started yet or still relocating - will continue to wait
                            shards.put(shardId, shardStatus);
                            continue;
                        }
                    }
                }
                // Shard that we were waiting for went into unassigned state or disappeared - giving up
                snapshotChanged = true;
                logger.warn("failing snapshot of shard [{}] on unassigned shard [{}]", shardId, shardStatus.nodeId());
                shards.put(shardId, new ShardSnapshotStatus(shardStatus.nodeId(), State.FAILED, "shard is unassigned"));
            } else {
                shards.put(shardId, shardStatus);
            }
        }
        if (snapshotChanged) {
            return shards.build();
        } else {
            return null;
        }
    }

    private boolean waitingShardsStartedOrUnassigned(ClusterChangedEvent event) {
        SnapshotsInProgress curr = event.state().custom(SnapshotsInProgress.TYPE);
        if (curr != null) {
            for (SnapshotsInProgress.Entry entry : curr.entries()) {
                if (entry.state() == State.STARTED && !entry.waitingIndices().isEmpty()) {
                    for (ObjectCursor<String> index : entry.waitingIndices().keys()) {
                        if (event.indexRoutingTableChanged(index.value)) {
                            IndexRoutingTable indexShardRoutingTable = event.state().getRoutingTable().index(index.value);
                            for (ShardId shardId : entry.waitingIndices().get(index.value)) {
                                ShardRouting shardRouting = indexShardRoutingTable.shard(shardId.id()).primaryShard();
                                if (shardRouting != null && (shardRouting.started() || shardRouting.unassigned())) {
                                    return true;
                                }
                            }
                        }
                    }
                }
            }
        }
        return false;
    }

    private boolean removedNodesCleanupNeeded(ClusterChangedEvent event) {
        SnapshotsInProgress snapshotsInProgress = event.state().custom(SnapshotsInProgress.TYPE);
        if (snapshotsInProgress == null) {
            return false;
        }
        // Check if we just became the master
        boolean newMaster = !event.previousState().nodes().isLocalNodeElectedMaster();
        for (SnapshotsInProgress.Entry snapshot : snapshotsInProgress.entries()) {
            if (newMaster && (snapshot.state() == State.SUCCESS || snapshot.state() == State.INIT)) {
                // We just replaced old master and snapshots in intermediate states needs to be cleaned
                return true;
            }
            for (DiscoveryNode node : event.nodesDelta().removedNodes()) {
                for (ObjectCursor<ShardSnapshotStatus> shardStatus : snapshot.shards().values()) {
                    if (!shardStatus.value.state().completed() && node.getId().equals(shardStatus.value.nodeId())) {
                        // At least one shard was running on the removed node - we need to fail it
                        return true;
                    }
                }
            }
        }
        return false;
    }

    /**
     * Returns list of indices with missing shards, and list of indices that are closed
     *
     * @param shards list of shard statuses
     * @return list of failed and closed indices
     */
    private Tuple<Set<String>, Set<String>> indicesWithMissingShards(ImmutableOpenMap<ShardId, SnapshotsInProgress.ShardSnapshotStatus> shards, MetaData metaData) {
        Set<String> missing = new HashSet<>();
        Set<String> closed = new HashSet<>();
        for (ObjectObjectCursor<ShardId, SnapshotsInProgress.ShardSnapshotStatus> entry : shards) {
            if (entry.value.state() == State.MISSING) {
                if (metaData.hasIndex(entry.key.getIndex().getName()) && metaData.getIndexSafe(entry.key.getIndex()).getState() == IndexMetaData.State.CLOSE) {
                    closed.add(entry.key.getIndex().getName());
                } else {
                    missing.add(entry.key.getIndex().getName());
                }
            }
        }
        return new Tuple<>(missing, closed);
    }

    /**
     * Finalizes the shard in repository and then removes it from cluster state
     * <p>
     * This is non-blocking method that runs on a thread from SNAPSHOT thread pool
     *
     * @param entry snapshot
     */
    void endSnapshot(SnapshotsInProgress.Entry entry) {
        endSnapshot(entry, null);
    }


    /**
     * Finalizes the shard in repository and then removes it from cluster state
     * <p>
     * This is non-blocking method that runs on a thread from SNAPSHOT thread pool
     *
     * @param entry   snapshot
     * @param failure failure reason or null if snapshot was successful
     */
    private void endSnapshot(final SnapshotsInProgress.Entry entry, final String failure) {
        threadPool.executor(ThreadPool.Names.SNAPSHOT).execute(new Runnable() {
            @Override
            public void run() {
                final Snapshot snapshot = entry.snapshot();
                try {
                    final Repository repository = repositoriesService.repository(snapshot.getRepository());
                    logger.trace("[{}] finalizing snapshot in repository, state: [{}], failure[{}]", snapshot, entry.state(), failure);
                    ArrayList<ShardSearchFailure> failures = new ArrayList<>();
                    ArrayList<SnapshotShardFailure> shardFailures = new ArrayList<>();
                    for (ObjectObjectCursor<ShardId, ShardSnapshotStatus> shardStatus : entry.shards()) {
                        ShardId shardId = shardStatus.key;
                        ShardSnapshotStatus status = shardStatus.value;
                        if (status.state().failed()) {
                            failures.add(new ShardSearchFailure(status.reason(), new SearchShardTarget(status.nodeId(), shardId)));
                            shardFailures.add(new SnapshotShardFailure(status.nodeId(), shardId, status.reason()));
                        }
                    }
                    SnapshotInfo snapshotInfo = repository.finalizeSnapshot(
                        snapshot.getSnapshotId(),
                        entry.indices(),
                        entry.startTime(),
                        failure,
                        entry.shards().size(),
                        Collections.unmodifiableList(shardFailures),
                        entry.getRepositoryStateId());
                    removeSnapshotFromClusterState(snapshot, snapshotInfo, null);
                } catch (Exception e) {
                    logger.warn((Supplier<?>) () -> new ParameterizedMessage("[{}] failed to finalize snapshot", snapshot), e);
                    removeSnapshotFromClusterState(snapshot, null, e);
                }
            }
        });
    }

    /**
     * Removes record of running snapshot from cluster state
     *  @param snapshot       snapshot
     * @param snapshotInfo   snapshot info if snapshot was successful
     * @param e              exception if snapshot failed
     */
    private void removeSnapshotFromClusterState(final Snapshot snapshot, final SnapshotInfo snapshotInfo, final Exception e) {
        removeSnapshotFromClusterState(snapshot, snapshotInfo, e, null);
    }

    /**
     * Removes record of running snapshot from cluster state and notifies the listener when this action is complete
     *  @param snapshot   snapshot
     * @param failure          exception if snapshot failed
     * @param listener   listener to notify when snapshot information is removed from the cluster state
     */
    private void removeSnapshotFromClusterState(final Snapshot snapshot, final SnapshotInfo snapshotInfo, final Exception failure,
                                                @Nullable ActionListener<SnapshotInfo> listener) {
        clusterService.submitStateUpdateTask("remove snapshot metadata", new ClusterStateUpdateTask() {

            @Override
            public ClusterState execute(ClusterState currentState) {
                SnapshotsInProgress snapshots = currentState.custom(SnapshotsInProgress.TYPE);
                if (snapshots != null) {
                    boolean changed = false;
                    ArrayList<SnapshotsInProgress.Entry> entries = new ArrayList<>();
                    for (SnapshotsInProgress.Entry entry : snapshots.entries()) {
                        if (entry.snapshot().equals(snapshot)) {
                            changed = true;
                        } else {
                            entries.add(entry);
                        }
                    }
                    if (changed) {
                        snapshots = new SnapshotsInProgress(entries.toArray(new SnapshotsInProgress.Entry[entries.size()]));
                        return ClusterState.builder(currentState).putCustom(SnapshotsInProgress.TYPE, snapshots).build();
                    }
                }
                return currentState;
            }

            @Override
            public void onFailure(String source, Exception e) {
                logger.warn((Supplier<?>) () -> new ParameterizedMessage("[{}] failed to remove snapshot metadata", snapshot), e);
                if (listener != null) {
                    listener.onFailure(e);
                }
            }

            @Override
            public void clusterStateProcessed(String source, ClusterState oldState, ClusterState newState) {
                for (SnapshotCompletionListener listener : snapshotCompletionListeners) {
                    try {
                        if (snapshotInfo != null) {
                            listener.onSnapshotCompletion(snapshot, snapshotInfo);
                        } else {
                            listener.onSnapshotFailure(snapshot, failure);
                        }
                    } catch (Exception t) {
                        logger.warn((Supplier<?>) () -> new ParameterizedMessage("failed to notify listener [{}]", listener), t);
                    }
                }
                if (listener != null) {
                    listener.onResponse(snapshotInfo);
                }
            }
        });
    }

    /**
     * Deletes a snapshot from the repository, looking up the {@link Snapshot} reference before deleting.
     * If the snapshot is still running cancels the snapshot first and then deletes it from the repository.
     *
     * @param repositoryName  repositoryName
     * @param snapshotName    snapshotName
     * @param listener        listener
     */
    public void deleteSnapshot(final String repositoryName, final String snapshotName, final DeleteSnapshotListener listener,
                               final boolean immediatePriority) {
        // First, look for the snapshot in the repository
        final Repository repository = repositoriesService.repository(repositoryName);
        final RepositoryData repositoryData = repository.getRepositoryData();
<<<<<<< HEAD
=======
        final Optional<SnapshotId> incompatibleSnapshotId =
            repositoryData.getIncompatibleSnapshotIds().stream().filter(s -> snapshotName.equals(s.getName())).findFirst();
        if (incompatibleSnapshotId.isPresent()) {
            throw new SnapshotException(repositoryName, snapshotName, "cannot delete incompatible snapshot");
        }
>>>>>>> c0b0a287
        Optional<SnapshotId> matchedEntry = repositoryData.getSnapshotIds()
                                                .stream()
                                                .filter(s -> s.getName().equals(snapshotName))
                                                .findFirst();
        // if nothing found by the same name, then look in the cluster state for current in progress snapshots
        if (matchedEntry.isPresent() == false) {
            matchedEntry = currentSnapshots(repositoryName, Collections.emptyList()).stream()
                               .map(e -> e.snapshot().getSnapshotId()).filter(s -> s.getName().equals(snapshotName)).findFirst();
        }
        if (matchedEntry.isPresent() == false) {
            throw new SnapshotMissingException(repositoryName, snapshotName);
        }
        deleteSnapshot(new Snapshot(repositoryName, matchedEntry.get()), listener, repositoryData.getGenId(), immediatePriority);
    }

    /**
     * Deletes snapshot from repository.
     * <p>
     * If the snapshot is still running cancels the snapshot first and then deletes it from the repository.
     *
     * @param snapshot snapshot
     * @param listener listener
     * @param repositoryStateId the unique id for the state of the repository
     */
    private void deleteSnapshot(final Snapshot snapshot, final DeleteSnapshotListener listener, final long repositoryStateId,
                                final boolean immediatePriority) {
        Priority priority = immediatePriority ? Priority.IMMEDIATE : Priority.NORMAL;
        clusterService.submitStateUpdateTask("delete snapshot", new ClusterStateUpdateTask(priority) {

            boolean waitForSnapshot = false;

            @Override
            public ClusterState execute(ClusterState currentState) throws Exception {
                SnapshotDeletionsInProgress deletionsInProgress = currentState.custom(SnapshotDeletionsInProgress.TYPE);
                if (deletionsInProgress != null && deletionsInProgress.hasDeletionsInProgress()) {
                    throw new ConcurrentSnapshotExecutionException(snapshot, "cannot delete - another snapshot is currently being deleted");
                }
                RestoreInProgress restoreInProgress = currentState.custom(RestoreInProgress.TYPE);
                if (restoreInProgress != null) {
                    // don't allow snapshot deletions while a restore is taking place,
                    // otherwise we could end up deleting a snapshot that is being restored
                    // and the files the restore depends on would all be gone
                    if (restoreInProgress.entries().isEmpty() == false) {
                        throw new ConcurrentSnapshotExecutionException(snapshot, "cannot delete snapshot during a restore");
                    }
                }
                ClusterState.Builder clusterStateBuilder = ClusterState.builder(currentState);
                SnapshotsInProgress snapshots = currentState.custom(SnapshotsInProgress.TYPE);
                SnapshotsInProgress.Entry snapshotEntry = snapshots != null ? snapshots.snapshot(snapshot) : null;
                if (snapshotEntry == null) {
                    // This snapshot is not running - delete
                    if (snapshots != null && !snapshots.entries().isEmpty()) {
                        // However other snapshots are running - cannot continue
                        throw new ConcurrentSnapshotExecutionException(snapshot, "another snapshot is currently running cannot delete");
                    }
                    // add the snapshot deletion to the cluster state
                    SnapshotDeletionsInProgress.Entry entry = new SnapshotDeletionsInProgress.Entry(
                        snapshot,
                        System.currentTimeMillis(),
                        repositoryStateId
                    );
                    if (deletionsInProgress != null) {
                        deletionsInProgress = deletionsInProgress.withAddedEntry(entry);
                    } else {
                        deletionsInProgress = SnapshotDeletionsInProgress.newInstance(entry);
                    }
                    clusterStateBuilder.putCustom(SnapshotDeletionsInProgress.TYPE, deletionsInProgress);
                } else {
                    // This snapshot is currently running - stopping shards first
                    waitForSnapshot = true;
                    ImmutableOpenMap<ShardId, ShardSnapshotStatus> shards;
                    if (snapshotEntry.state() == State.STARTED && snapshotEntry.shards() != null) {
                        // snapshot is currently running - stop started shards
                        ImmutableOpenMap.Builder<ShardId, ShardSnapshotStatus> shardsBuilder = ImmutableOpenMap.builder();
                        for (ObjectObjectCursor<ShardId, ShardSnapshotStatus> shardEntry : snapshotEntry.shards()) {
                            ShardSnapshotStatus status = shardEntry.value;
                            if (!status.state().completed()) {
                                shardsBuilder.put(shardEntry.key, new ShardSnapshotStatus(status.nodeId(), State.ABORTED));
                            } else {
                                shardsBuilder.put(shardEntry.key, status);
                            }
                        }
                        shards = shardsBuilder.build();
                    } else if (snapshotEntry.state() == State.INIT) {
                        // snapshot hasn't started yet - end it
                        shards = snapshotEntry.shards();
                        endSnapshot(snapshotEntry);
                    } else {
                        boolean hasUncompletedShards = false;
                        // Cleanup in case a node gone missing and snapshot wasn't updated for some reason
                        for (ObjectCursor<ShardSnapshotStatus> shardStatus : snapshotEntry.shards().values()) {
                            // Check if we still have shard running on existing nodes
                            if (shardStatus.value.state().completed() == false && shardStatus.value.nodeId() != null
                                    && currentState.nodes().get(shardStatus.value.nodeId()) != null) {
                                hasUncompletedShards = true;
                                break;
                            }
                        }
                        if (hasUncompletedShards) {
                            // snapshot is being finalized - wait for shards to complete finalization process
                            logger.debug("trying to delete completed snapshot - should wait for shards to finalize on all nodes");
                            return currentState;
                        } else {
                            // no shards to wait for - finish the snapshot
                            logger.debug("trying to delete completed snapshot with no finalizing shards - can delete immediately");
                            shards = snapshotEntry.shards();
                            endSnapshot(snapshotEntry);
                        }
                    }
                    SnapshotsInProgress.Entry newSnapshot = new SnapshotsInProgress.Entry(snapshotEntry, State.ABORTED, shards);
                    snapshots = new SnapshotsInProgress(newSnapshot);
                    clusterStateBuilder.putCustom(SnapshotsInProgress.TYPE, snapshots);
                }
                return clusterStateBuilder.build();
            }

            @Override
            public void onFailure(String source, Exception e) {
                listener.onFailure(e);
            }

            @Override
            public void clusterStateProcessed(String source, ClusterState oldState, ClusterState newState) {
                if (waitForSnapshot) {
                    logger.trace("adding snapshot completion listener to wait for deleted snapshot to finish");
                    addListener(new SnapshotCompletionListener() {
                        @Override
                        public void onSnapshotCompletion(Snapshot completedSnapshot, SnapshotInfo snapshotInfo) {
                            if (completedSnapshot.equals(snapshot)) {
                                logger.trace("deleted snapshot completed - deleting files");
                                removeListener(this);
                                threadPool.executor(ThreadPool.Names.SNAPSHOT).execute(() ->
                                    deleteSnapshot(completedSnapshot.getRepository(), completedSnapshot.getSnapshotId().getName(),
                                        listener, true)
                                );
                            }
                        }

                        @Override
                        public void onSnapshotFailure(Snapshot failedSnapshot, Exception e) {
                            if (failedSnapshot.equals(snapshot)) {
                                logger.trace("deleted snapshot failed - deleting files", e);
                                removeListener(this);
                                threadPool.executor(ThreadPool.Names.SNAPSHOT).execute(() ->
                                    deleteSnapshot(failedSnapshot.getRepository(), failedSnapshot.getSnapshotId().getName(), listener, true)
                                );
                            }
                        }
                    });
                } else {
                    logger.trace("deleted snapshot is not running - deleting files");
                    deleteSnapshotFromRepository(snapshot, listener, repositoryStateId);
                }
            }
        });
    }

    /**
     * Checks if a repository is currently in use by one of the snapshots
     *
     * @param clusterState cluster state
     * @param repository   repository id
     * @return true if repository is currently in use by one of the running snapshots
     */
    public static boolean isRepositoryInUse(ClusterState clusterState, String repository) {
        SnapshotsInProgress snapshots = clusterState.custom(SnapshotsInProgress.TYPE);
        if (snapshots != null) {
            for (SnapshotsInProgress.Entry snapshot : snapshots.entries()) {
                if (repository.equals(snapshot.snapshot().getRepository())) {
                    return true;
                }
            }
        }
        SnapshotDeletionsInProgress deletionsInProgress = clusterState.custom(SnapshotDeletionsInProgress.TYPE);
        if (deletionsInProgress != null) {
            for (SnapshotDeletionsInProgress.Entry entry : deletionsInProgress.getEntries()) {
                if (entry.getSnapshot().getRepository().equals(repository)) {
                    return true;
                }
            }
        }
        return false;
    }

    /**
     * Deletes snapshot from repository
     *
     * @param snapshot   snapshot
     * @param listener   listener
     * @param repositoryStateId the unique id representing the state of the repository at the time the deletion began
     */
    private void deleteSnapshotFromRepository(final Snapshot snapshot, @Nullable final DeleteSnapshotListener listener,
                                              long repositoryStateId) {
        threadPool.executor(ThreadPool.Names.SNAPSHOT).execute(() -> {
            try {
                Repository repository = repositoriesService.repository(snapshot.getRepository());
                repository.deleteSnapshot(snapshot.getSnapshotId(), repositoryStateId);
                removeSnapshotDeletionFromClusterState(snapshot, null, listener);
            } catch (Exception ex) {
                removeSnapshotDeletionFromClusterState(snapshot, ex, listener);
            }
        });
    }

    /**
     * Removes the snapshot deletion from {@link SnapshotDeletionsInProgress} in the cluster state.
     */
    private void removeSnapshotDeletionFromClusterState(final Snapshot snapshot, @Nullable final Exception failure,
                                                        @Nullable final DeleteSnapshotListener listener) {
        clusterService.submitStateUpdateTask("remove snapshot deletion metadata", new ClusterStateUpdateTask() {
            @Override
            public ClusterState execute(ClusterState currentState) {
                SnapshotDeletionsInProgress deletions = currentState.custom(SnapshotDeletionsInProgress.TYPE);
                if (deletions != null) {
                    boolean changed = false;
                    if (deletions.hasDeletionsInProgress()) {
                        assert deletions.getEntries().size() == 1 : "should have exactly one deletion in progress";
                        SnapshotDeletionsInProgress.Entry entry = deletions.getEntries().get(0);
                        deletions = deletions.withRemovedEntry(entry);
                        changed = true;
                    }
                    if (changed) {
                        return ClusterState.builder(currentState).putCustom(SnapshotDeletionsInProgress.TYPE, deletions).build();
                    }
                }
                return currentState;
            }

            @Override
            public void onFailure(String source, Exception e) {
                logger.warn((Supplier<?>) () -> new ParameterizedMessage("[{}] failed to remove snapshot deletion metadata", snapshot), e);
                if (listener != null) {
                    listener.onFailure(e);
                }
            }

            @Override
            public void clusterStateProcessed(String source, ClusterState oldState, ClusterState newState) {
                if (listener != null) {
                    if (failure != null) {
                        listener.onFailure(failure);
                    } else {
                        listener.onResponse();
                    }
                }
            }
        });
    }

    /**
     * Calculates the list of shards that should be included into the current snapshot
     *
     * @param clusterState cluster state
     * @param indices      list of indices to be snapshotted
     * @return list of shard to be included into current snapshot
     */
    private ImmutableOpenMap<ShardId, SnapshotsInProgress.ShardSnapshotStatus> shards(ClusterState clusterState, List<IndexId> indices) {
        ImmutableOpenMap.Builder<ShardId, SnapshotsInProgress.ShardSnapshotStatus> builder = ImmutableOpenMap.builder();
        MetaData metaData = clusterState.metaData();
        for (IndexId index : indices) {
            final String indexName = index.getName();
            IndexMetaData indexMetaData = metaData.index(indexName);
            if (indexMetaData == null) {
                // The index was deleted before we managed to start the snapshot - mark it as missing.
                builder.put(new ShardId(indexName, IndexMetaData.INDEX_UUID_NA_VALUE, 0), new SnapshotsInProgress.ShardSnapshotStatus(null, State.MISSING, "missing index"));
            } else if (indexMetaData.getState() == IndexMetaData.State.CLOSE) {
                for (int i = 0; i < indexMetaData.getNumberOfShards(); i++) {
                    ShardId shardId = new ShardId(indexMetaData.getIndex(), i);
                    builder.put(shardId, new SnapshotsInProgress.ShardSnapshotStatus(null, State.MISSING, "index is closed"));
                }
            } else {
                IndexRoutingTable indexRoutingTable = clusterState.getRoutingTable().index(indexName);
                for (int i = 0; i < indexMetaData.getNumberOfShards(); i++) {
                    ShardId shardId = new ShardId(indexMetaData.getIndex(), i);
                    if (indexRoutingTable != null) {
                        ShardRouting primary = indexRoutingTable.shard(i).primaryShard();
                        if (primary == null || !primary.assignedToNode()) {
                            builder.put(shardId, new SnapshotsInProgress.ShardSnapshotStatus(null, State.MISSING, "primary shard is not allocated"));
                        } else if (primary.relocating() || primary.initializing()) {
                            // The WAITING state was introduced in V1.2.0 - don't use it if there are nodes with older version in the cluster
                            builder.put(shardId, new SnapshotsInProgress.ShardSnapshotStatus(primary.currentNodeId(), State.WAITING));
                        } else if (!primary.started()) {
                            builder.put(shardId, new SnapshotsInProgress.ShardSnapshotStatus(primary.currentNodeId(), State.MISSING, "primary shard hasn't been started yet"));
                        } else {
                            builder.put(shardId, new SnapshotsInProgress.ShardSnapshotStatus(primary.currentNodeId()));
                        }
                    } else {
                        builder.put(shardId, new SnapshotsInProgress.ShardSnapshotStatus(null, State.MISSING, "missing routing table"));
                    }
                }
            }
        }

        return builder.build();
    }

    /**
     * Check if any of the indices to be deleted are currently being snapshotted. Fail as deleting an index that is being
     * snapshotted (with partial == false) makes the snapshot fail.
     */
    public static void checkIndexDeletion(ClusterState currentState, Set<IndexMetaData> indices) {
        Set<Index> indicesToFail = indicesToFailForCloseOrDeletion(currentState, indices);
        if (indicesToFail != null) {
            throw new IllegalArgumentException("Cannot delete indices that are being snapshotted: " + indicesToFail +
                ". Try again after snapshot finishes or cancel the currently running snapshot.");
        }
    }

    /**
     * Check if any of the indices to be closed are currently being snapshotted. Fail as closing an index that is being
     * snapshotted (with partial == false) makes the snapshot fail.
     */
    public static void checkIndexClosing(ClusterState currentState, Set<IndexMetaData> indices) {
        Set<Index> indicesToFail = indicesToFailForCloseOrDeletion(currentState, indices);
        if (indicesToFail != null) {
            throw new IllegalArgumentException("Cannot close indices that are being snapshotted: " + indicesToFail +
                ". Try again after snapshot finishes or cancel the currently running snapshot.");
        }
    }

    private static Set<Index> indicesToFailForCloseOrDeletion(ClusterState currentState, Set<IndexMetaData> indices) {
        SnapshotsInProgress snapshots = currentState.custom(SnapshotsInProgress.TYPE);
        Set<Index> indicesToFail = null;
        if (snapshots != null) {
            for (final SnapshotsInProgress.Entry entry : snapshots.entries()) {
                if (entry.partial() == false) {
                    if (entry.state() == State.INIT) {
                        for (IndexId index : entry.indices()) {
                            IndexMetaData indexMetaData = currentState.metaData().index(index.getName());
                            if (indexMetaData != null && indices.contains(indexMetaData)) {
                                if (indicesToFail == null) {
                                    indicesToFail = new HashSet<>();
                                }
                                indicesToFail.add(indexMetaData.getIndex());
                            }
                        }
                    } else {
                        for (ObjectObjectCursor<ShardId, SnapshotsInProgress.ShardSnapshotStatus> shard : entry.shards()) {
                            if (!shard.value.state().completed()) {
                                IndexMetaData indexMetaData = currentState.metaData().index(shard.key.getIndex());
                                if (indexMetaData != null && indices.contains(indexMetaData)) {
                                    if (indicesToFail == null) {
                                        indicesToFail = new HashSet<>();
                                    }
                                    indicesToFail.add(shard.key.getIndex());
                                }
                            }
                        }
                    }
                }
            }
        }
        return indicesToFail;
    }

    /**
     * Adds snapshot completion listener
     *
     * @param listener listener
     */
    public void addListener(SnapshotCompletionListener listener) {
        this.snapshotCompletionListeners.add(listener);
    }

    /**
     * Removes snapshot completion listener
     *
     * @param listener listener
     */
    public void removeListener(SnapshotCompletionListener listener) {
        this.snapshotCompletionListeners.remove(listener);
    }

    @Override
    protected void doStart() {

    }

    @Override
    protected void doStop() {

    }

    @Override
    protected void doClose() {
        clusterService.removeApplier(this);
    }

    public RepositoriesService getRepositoriesService() {
        return repositoriesService;
    }

    /**
     * Listener for create snapshot operation
     */
    public interface CreateSnapshotListener {

        /**
         * Called when snapshot has successfully started
         */
        void onResponse();

        /**
         * Called if a snapshot operation couldn't start
         */
        void onFailure(Exception e);
    }

    /**
     * Listener for delete snapshot operation
     */
    public interface DeleteSnapshotListener {

        /**
         * Called if delete operation was successful
         */
        void onResponse();

        /**
         * Called if delete operation failed
         */
        void onFailure(Exception e);
    }

    public interface SnapshotCompletionListener {

        void onSnapshotCompletion(Snapshot snapshot, SnapshotInfo snapshotInfo);

        void onSnapshotFailure(Snapshot snapshot, Exception e);
    }

    /**
     * Snapshot creation request
     */
    public static class SnapshotRequest {

        private final String cause;

        private final String repositoryName;

        private final String snapshotName;

        private String[] indices;

        private IndicesOptions indicesOptions = IndicesOptions.strictExpandOpen();

        private boolean partial;

        private Settings settings;

        private boolean includeGlobalState;

        private TimeValue masterNodeTimeout;

        /**
         * Constructs new snapshot creation request
         *
         * @param repositoryName  repository name
         * @param snapshotName    snapshot name
         * @param cause           cause for snapshot operation
         */
        public SnapshotRequest(final String repositoryName, final String snapshotName, final String cause) {
            this.repositoryName = Objects.requireNonNull(repositoryName);
            this.snapshotName = Objects.requireNonNull(snapshotName);
            this.cause = Objects.requireNonNull(cause);
        }

        /**
         * Sets the list of indices to be snapshotted
         *
         * @param indices list of indices
         * @return this request
         */
        public SnapshotRequest indices(String[] indices) {
            this.indices = indices;
            return this;
        }

        /**
         * Sets repository-specific snapshot settings
         *
         * @param settings snapshot settings
         * @return this request
         */
        public SnapshotRequest settings(Settings settings) {
            this.settings = settings;
            return this;
        }

        /**
         * Set to true if global state should be stored as part of the snapshot
         *
         * @param includeGlobalState true if global state should be stored as part of the snapshot
         * @return this request
         */
        public SnapshotRequest includeGlobalState(boolean includeGlobalState) {
            this.includeGlobalState = includeGlobalState;
            return this;
        }

        /**
         * Sets master node timeout
         *
         * @param masterNodeTimeout master node timeout
         * @return this request
         */
        public SnapshotRequest masterNodeTimeout(TimeValue masterNodeTimeout) {
            this.masterNodeTimeout = masterNodeTimeout;
            return this;
        }

        /**
         * Sets the indices options
         *
         * @param indicesOptions indices options
         * @return this request
         */
        public SnapshotRequest indicesOptions(IndicesOptions indicesOptions) {
            this.indicesOptions = indicesOptions;
            return this;
        }

        /**
         * Set to true if partial snapshot should be allowed
         *
         * @param partial true if partial snapshots should be allowed
         * @return this request
         */
        public SnapshotRequest partial(boolean partial) {
            this.partial = partial;
            return this;
        }

        /**
         * Returns cause for snapshot operation
         *
         * @return cause for snapshot operation
         */
        public String cause() {
            return cause;
        }

        /**
         * Returns the repository name
         */
        public String repositoryName() {
            return repositoryName;
        }

        /**
         * Returns the snapshot name
         */
        public String snapshotName() {
            return snapshotName;
        }

        /**
         * Returns the list of indices to be snapshotted
         *
         * @return the list of indices
         */
        public String[] indices() {
            return indices;
        }

        /**
         * Returns indices options
         *
         * @return indices options
         */
        public IndicesOptions indicesOptions() {
            return indicesOptions;
        }

        /**
         * Returns repository-specific settings for the snapshot operation
         *
         * @return repository-specific settings
         */
        public Settings settings() {
            return settings;
        }

        /**
         * Returns true if global state should be stored as part of the snapshot
         *
         * @return true if global state should be stored as part of the snapshot
         */
        public boolean includeGlobalState() {
            return includeGlobalState;
        }

        /**
         * Returns true if partial snapshot should be allowed
         *
         * @return true if partial snapshot should be allowed
         */
        public boolean partial() {
            return partial;
        }

        /**
         * Returns master node timeout
         *
         * @return master node timeout
         */
        public TimeValue masterNodeTimeout() {
            return masterNodeTimeout;
        }

    }
}
<|MERGE_RESOLUTION|>--- conflicted
+++ resolved
@@ -1004,14 +1004,11 @@
         // First, look for the snapshot in the repository
         final Repository repository = repositoriesService.repository(repositoryName);
         final RepositoryData repositoryData = repository.getRepositoryData();
-<<<<<<< HEAD
-=======
         final Optional<SnapshotId> incompatibleSnapshotId =
             repositoryData.getIncompatibleSnapshotIds().stream().filter(s -> snapshotName.equals(s.getName())).findFirst();
         if (incompatibleSnapshotId.isPresent()) {
             throw new SnapshotException(repositoryName, snapshotName, "cannot delete incompatible snapshot");
         }
->>>>>>> c0b0a287
         Optional<SnapshotId> matchedEntry = repositoryData.getSnapshotIds()
                                                 .stream()
                                                 .filter(s -> s.getName().equals(snapshotName))
