--- conflicted
+++ resolved
@@ -328,11 +328,8 @@
                 writeMinMax(out);
             }
         } else {
-<<<<<<< HEAD
-=======
             assert hasMinMax : "cannot serialize null min/max fieldstats in a mixed-cluster " +
                     "with pre-" + Version.V_5_2_0_UNRELEASED + " nodes, remote version [" + out.getVersion() + "]";
->>>>>>> c0b0a287
             writeMinMax(out);
         }
     }
@@ -745,11 +742,7 @@
                         isSearchable, isAggregatable);
                 }
 
-<<<<<<< HEAD
-            case 4:
-=======
             case 4: {
->>>>>>> c0b0a287
                 if (hasMinMax == false) {
                     return new Ip(maxDoc, docCount, sumDocFreq, sumTotalTermFreq,
                         isSearchable, isAggregatable);
