/*
 * Licensed to Elasticsearch under one or more contributor
 * license agreements. See the NOTICE file distributed with
 * this work for additional information regarding copyright
 * ownership. Elasticsearch licenses this file to you under
 * the Apache License, Version 2.0 (the "License"); you may
 * not use this file except in compliance with the License.
 * You may obtain a copy of the License at
 *
 *    http://www.apache.org/licenses/LICENSE-2.0
 *
 * Unless required by applicable law or agreed to in writing,
 * software distributed under the License is distributed on an
 * "AS IS" BASIS, WITHOUT WARRANTIES OR CONDITIONS OF ANY
 * KIND, either express or implied.  See the License for the
 * specific language governing permissions and limitations
 * under the License.
 */

package org.elasticsearch.action.bulk;

import org.elasticsearch.ElasticsearchException;
import org.elasticsearch.ExceptionsHelper;
import org.elasticsearch.Version;
import org.elasticsearch.action.DocWriteRequest.OpType;
import org.elasticsearch.action.DocWriteResponse;
import org.elasticsearch.action.delete.DeleteResponse;
import org.elasticsearch.action.index.IndexResponse;
import org.elasticsearch.action.update.UpdateResponse;
import org.elasticsearch.common.Strings;
import org.elasticsearch.common.io.stream.StreamInput;
import org.elasticsearch.common.io.stream.StreamOutput;
import org.elasticsearch.common.io.stream.Streamable;
import org.elasticsearch.common.io.stream.Writeable;
import org.elasticsearch.common.xcontent.StatusToXContentObject;
import org.elasticsearch.common.xcontent.ToXContent;
import org.elasticsearch.common.xcontent.XContentBuilder;
import org.elasticsearch.rest.RestStatus;

import java.io.IOException;

/**
 * Represents a single item response for an action executed as part of the bulk API. Holds the index/type/id
 * of the relevant action, and if it has failed or not (with the failure message incase it failed).
 */
public class BulkItemResponse implements Streamable, StatusToXContentObject {

    @Override
    public RestStatus status() {
        return failure == null ? response.status() : failure.getStatus();
    }

    @Override
    public XContentBuilder toXContent(XContentBuilder builder, Params params) throws IOException {
        builder.startObject();
        builder.startObject(opType.getLowercase());
        if (failure == null) {
            response.innerToXContent(builder, params);
            builder.field(Fields.STATUS, response.status().getStatus());
        } else {
            builder.field(Fields._INDEX, failure.getIndex());
            builder.field(Fields._TYPE, failure.getType());
            builder.field(Fields._ID, failure.getId());
            builder.field(Fields.STATUS, failure.getStatus().getStatus());
            builder.startObject(Fields.ERROR);
            ElasticsearchException.generateThrowableXContent(builder, params, failure.getCause());
            builder.endObject();
        }
        builder.endObject();
        builder.endObject();
        return builder;
    }

    static final class Fields {
        static final String _INDEX = "_index";
        static final String _TYPE = "_type";
        static final String _ID = "_id";
        static final String STATUS = "status";
        static final String ERROR = "error";
    }

    /**
     * Represents a failure.
     */
    public static class Failure implements Writeable, ToXContent {
        static final String INDEX_FIELD = "index";
        static final String TYPE_FIELD = "type";
        static final String ID_FIELD = "id";
        static final String CAUSE_FIELD = "cause";
        static final String STATUS_FIELD = "status";

        private final String index;
        private final String type;
        private final String id;
        private final Exception cause;
        private final RestStatus status;

        public Failure(String index, String type, String id, Exception cause) {
            this.index = index;
            this.type = type;
            this.id = id;
            this.cause = cause;
            this.status = ExceptionsHelper.status(cause);
        }

        /**
         * Read from a stream.
         */
        public Failure(StreamInput in) throws IOException {
            index = in.readString();
            type = in.readString();
            id = in.readOptionalString();
            cause = in.readException();
            status = ExceptionsHelper.status(cause);
        }

        @Override
        public void writeTo(StreamOutput out) throws IOException {
            out.writeString(getIndex());
            out.writeString(getType());
            out.writeOptionalString(getId());
            out.writeException(getCause());
        }


        /**
         * The index name of the action.
         */
        public String getIndex() {
            return this.index;
        }

        /**
         * The type of the action.
         */
        public String getType() {
            return type;
        }

        /**
         * The id of the action.
         */
        public String getId() {
            return id;
        }

        /**
         * The failure message.
         */
        public String getMessage() {
            return this.cause.toString();
        }

        /**
         * The rest status.
         */
        public RestStatus getStatus() {
            return this.status;
        }

        /**
         * The actual cause of the failure.
         */
        public Exception getCause() {
            return cause;
        }

        @Override
        public XContentBuilder toXContent(XContentBuilder builder, Params params) throws IOException {
            builder.field(INDEX_FIELD, index);
            builder.field(TYPE_FIELD, type);
            if (id != null) {
                builder.field(ID_FIELD, id);
            }
            builder.startObject(CAUSE_FIELD);
            ElasticsearchException.generateThrowableXContent(builder, params, cause);
            builder.endObject();
            builder.field(STATUS_FIELD, status.getStatus());
            return builder;
        }

        @Override
        public String toString() {
            return Strings.toString(this);
        }
    }

    private int id;

    private OpType opType;

    private DocWriteResponse response;

    private Failure failure;

    BulkItemResponse() {

    }

    public BulkItemResponse(int id, OpType opType, DocWriteResponse response) {
        this.id = id;
        this.opType = opType;
        this.response = response;
    }

    public BulkItemResponse(int id, OpType opType, Failure failure) {
        this.id = id;
        this.opType = opType;
        this.failure = failure;
    }

    /**
     * The numeric order of the item matching the same request order in the bulk request.
     */
    public int getItemId() {
        return id;
    }

    /**
     * The operation type ("index", "create" or "delete").
     */
    public OpType getOpType() {
        return this.opType;
    }

    /**
     * The index name of the action.
     */
    public String getIndex() {
        if (failure != null) {
            return failure.getIndex();
        }
        return response.getIndex();
    }

    /**
     * The type of the action.
     */
    public String getType() {
        if (failure != null) {
            return failure.getType();
        }
        return response.getType();
    }

    /**
     * The id of the action.
     */
    public String getId() {
        if (failure != null) {
            return failure.getId();
        }
        return response.getId();
    }

    /**
     * The version of the action.
     */
    public long getVersion() {
        if (failure != null) {
            return -1;
        }
        return response.getVersion();
    }

    /**
     * The actual response ({@link IndexResponse} or {@link DeleteResponse}). <tt>null</tt> in
     * case of failure.
     */
    public <T extends DocWriteResponse> T getResponse() {
        return (T) response;
    }

    /**
     * Is this a failed execution of an operation.
     */
    public boolean isFailed() {
        return failure != null;
    }

    /**
     * The failure message, <tt>null</tt> if it did not fail.
     */
    public String getFailureMessage() {
        if (failure != null) {
            return failure.getMessage();
        }
        return null;
    }

    /**
     * The actual failure object if there was a failure.
     */
    public Failure getFailure() {
        return this.failure;
    }

    public static BulkItemResponse readBulkItem(StreamInput in) throws IOException {
        BulkItemResponse response = new BulkItemResponse();
        response.readFrom(in);
        return response;
    }

    @Override
    public void readFrom(StreamInput in) throws IOException {
        id = in.readVInt();
<<<<<<< HEAD
        opType = in.readString();
=======
        if (in.getVersion().onOrAfter(Version.V_5_3_0_UNRELEASED)) {
            opType = OpType.fromId(in.readByte());
        } else {
            opType = OpType.fromString(in.readString());
        }
>>>>>>> c0b0a287
        byte type = in.readByte();
        if (type == 0) {
            response = new IndexResponse();
            response.readFrom(in);
        } else if (type == 1) {
            response = new DeleteResponse();
            response.readFrom(in);
        } else if (type == 3) { // make 3 instead of 2, because 2 is already in use for 'no responses'
            response = new UpdateResponse();
            response.readFrom(in);
        }

        if (in.readBoolean()) {
            failure = new Failure(in);
        }
    }

    @Override
    public void writeTo(StreamOutput out) throws IOException {
        out.writeVInt(id);
<<<<<<< HEAD
        out.writeString(opType);
=======
        if (out.getVersion().onOrAfter(Version.V_5_3_0_UNRELEASED)) {
            out.writeByte(opType.getId());
        } else {
            out.writeString(opType.getLowercase());
        }
>>>>>>> c0b0a287
        if (response == null) {
            out.writeByte((byte) 2);
        } else {
            if (response instanceof IndexResponse) {
                out.writeByte((byte) 0);
            } else if (response instanceof DeleteResponse) {
                out.writeByte((byte) 1);
            } else if (response instanceof UpdateResponse) {
                out.writeByte((byte) 3); // make 3 instead of 2, because 2 is already in use for 'no responses'
            }
            response.writeTo(out);
        }
        if (failure == null) {
            out.writeBoolean(false);
        } else {
            out.writeBoolean(true);
            failure.writeTo(out);
        }
    }
}<|MERGE_RESOLUTION|>--- conflicted
+++ resolved
@@ -304,15 +304,11 @@
     @Override
     public void readFrom(StreamInput in) throws IOException {
         id = in.readVInt();
-<<<<<<< HEAD
-        opType = in.readString();
-=======
         if (in.getVersion().onOrAfter(Version.V_5_3_0_UNRELEASED)) {
             opType = OpType.fromId(in.readByte());
         } else {
             opType = OpType.fromString(in.readString());
         }
->>>>>>> c0b0a287
         byte type = in.readByte();
         if (type == 0) {
             response = new IndexResponse();
@@ -333,15 +329,11 @@
     @Override
     public void writeTo(StreamOutput out) throws IOException {
         out.writeVInt(id);
-<<<<<<< HEAD
-        out.writeString(opType);
-=======
         if (out.getVersion().onOrAfter(Version.V_5_3_0_UNRELEASED)) {
             out.writeByte(opType.getId());
         } else {
             out.writeString(opType.getLowercase());
         }
->>>>>>> c0b0a287
         if (response == null) {
             out.writeByte((byte) 2);
         } else {
