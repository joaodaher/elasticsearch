/*
 * Licensed to Elasticsearch under one or more contributor
 * license agreements. See the NOTICE file distributed with
 * this work for additional information regarding copyright
 * ownership. Elasticsearch licenses this file to you under
 * the Apache License, Version 2.0 (the "License"); you may
 * not use this file except in compliance with the License.
 * You may obtain a copy of the License at
 *
 *    http://www.apache.org/licenses/LICENSE-2.0
 *
 * Unless required by applicable law or agreed to in writing,
 * software distributed under the License is distributed on an
 * "AS IS" BASIS, WITHOUT WARRANTIES OR CONDITIONS OF ANY
 * KIND, either express or implied.  See the License for the
 * specific language governing permissions and limitations
 * under the License.
 */

package org.elasticsearch.action.index;

<<<<<<< HEAD
import org.apache.logging.log4j.message.ParameterizedMessage;
import org.apache.logging.log4j.util.Supplier;
import org.elasticsearch.ExceptionsHelper;
import org.elasticsearch.ResourceAlreadyExistsException;
import org.elasticsearch.action.ActionListener;
import org.elasticsearch.action.admin.indices.create.CreateIndexRequest;
import org.elasticsearch.action.admin.indices.create.CreateIndexResponse;
import org.elasticsearch.action.admin.indices.create.TransportCreateIndexAction;
import org.elasticsearch.action.ingest.IngestActionForwarder;
=======
import org.elasticsearch.action.bulk.TransportBulkAction;
import org.elasticsearch.action.bulk.TransportShardBulkAction;
import org.elasticsearch.action.bulk.TransportSingleItemBulkWriteAction;
>>>>>>> c0b0a287
import org.elasticsearch.action.support.ActionFilters;
import org.elasticsearch.cluster.action.shard.ShardStateAction;
import org.elasticsearch.cluster.metadata.IndexNameExpressionResolver;
import org.elasticsearch.cluster.service.ClusterService;
import org.elasticsearch.common.Strings;
import org.elasticsearch.common.inject.Inject;
import org.elasticsearch.common.settings.Settings;
import org.elasticsearch.indices.IndicesService;
<<<<<<< HEAD
import org.elasticsearch.ingest.IngestService;
import org.elasticsearch.tasks.Task;
=======
>>>>>>> c0b0a287
import org.elasticsearch.threadpool.ThreadPool;
import org.elasticsearch.transport.TransportService;

/**
 * Performs the index operation.
 *
 * Allows for the following settings:
 * <ul>
 * <li><b>autoCreateIndex</b>: When set to <tt>true</tt>, will automatically create an index if one does not exists.
 * Defaults to <tt>true</tt>.
 * <li><b>allowIdGeneration</b>: If the id is set not, should it be generated. Defaults to <tt>true</tt>.
 * </ul>
 *
 * Deprecated use TransportBulkAction with a single item instead
 */
<<<<<<< HEAD
public class TransportIndexAction extends TransportWriteAction<IndexRequest, IndexResponse> {

    private final AutoCreateIndex autoCreateIndex;
    private final boolean allowIdGeneration;
    private final TransportCreateIndexAction createIndexAction;

    private final ClusterService clusterService;
    private final IngestService ingestService;
    private final MappingUpdatedAction mappingUpdatedAction;
    private final IngestActionForwarder ingestForwarder;

    @Inject
    public TransportIndexAction(Settings settings, TransportService transportService, ClusterService clusterService,
                                IndicesService indicesService, IngestService ingestService, ThreadPool threadPool,
                                ShardStateAction shardStateAction, TransportCreateIndexAction createIndexAction,
                                MappingUpdatedAction mappingUpdatedAction, ActionFilters actionFilters,
                                IndexNameExpressionResolver indexNameExpressionResolver, AutoCreateIndex autoCreateIndex) {
        super(settings, IndexAction.NAME, transportService, clusterService, indicesService, threadPool, shardStateAction,
            actionFilters, indexNameExpressionResolver, IndexRequest::new, ThreadPool.Names.INDEX);
        this.mappingUpdatedAction = mappingUpdatedAction;
        this.createIndexAction = createIndexAction;
        this.autoCreateIndex = autoCreateIndex;
        this.allowIdGeneration = settings.getAsBoolean("action.allow_id_generation", true);
        this.clusterService = clusterService;
        this.ingestService = ingestService;
        this.ingestForwarder = new IngestActionForwarder(transportService);
        clusterService.addStateApplier(this.ingestForwarder);
    }

    @Override
    protected void doExecute(Task task, final IndexRequest request, final ActionListener<IndexResponse> listener) {
        if (Strings.hasText(request.getPipeline())) {
            if (clusterService.localNode().isIngestNode()) {
                processIngestIndexRequest(task, request, listener);
            } else {
                ingestForwarder.forwardIngestRequest(IndexAction.INSTANCE, request, listener);
            }
            return;
        }
        // if we don't have a master, we don't have metadata, that's fine, let it find a master using create index API
        ClusterState state = clusterService.state();
        if (shouldAutoCreate(request, state)) {
            CreateIndexRequest createIndexRequest = new CreateIndexRequest();
            createIndexRequest.index(request.index());
            createIndexRequest.cause("auto(index api)");
            createIndexRequest.masterNodeTimeout(request.timeout());
            createIndexAction.execute(task, createIndexRequest, new ActionListener<CreateIndexResponse>() {
                @Override
                public void onResponse(CreateIndexResponse result) {
                    innerExecute(task, request, listener);
                }

                @Override
                public void onFailure(Exception e) {
                    if (ExceptionsHelper.unwrapCause(e) instanceof ResourceAlreadyExistsException) {
                        // we have the index, do it
                        try {
                            innerExecute(task, request, listener);
                        } catch (Exception inner) {
                            inner.addSuppressed(e);
                            listener.onFailure(inner);
                        }
                    } else {
                        listener.onFailure(e);
                    }
                }
            });
        } else {
            innerExecute(task, request, listener);
        }
    }

    protected boolean shouldAutoCreate(IndexRequest request, ClusterState state) {
        return autoCreateIndex.shouldAutoCreate(request.index(), state);
    }

    @Override
    protected void resolveRequest(MetaData metaData, IndexMetaData indexMetaData, IndexRequest request) {
        super.resolveRequest(metaData, indexMetaData, request);
        MappingMetaData mappingMd =indexMetaData.mappingOrDefault(request.type());
        request.resolveRouting(metaData);
        request.process(mappingMd, allowIdGeneration, indexMetaData.getIndex().getName());
        ShardId shardId = clusterService.operationRouting().shardId(clusterService.state(),
            indexMetaData.getIndex().getName(), request.id(), request.routing());
        request.setShardId(shardId);
    }

    protected void innerExecute(Task task, final IndexRequest request, final ActionListener<IndexResponse> listener) {
        super.doExecute(task, request, listener);
=======
@Deprecated
public class TransportIndexAction extends TransportSingleItemBulkWriteAction<IndexRequest, IndexResponse> {

    @Inject
    public TransportIndexAction(Settings settings, TransportService transportService, ClusterService clusterService,
                                IndicesService indicesService,
                                ThreadPool threadPool, ShardStateAction shardStateAction,
                                ActionFilters actionFilters, IndexNameExpressionResolver indexNameExpressionResolver,
                                TransportBulkAction bulkAction, TransportShardBulkAction shardBulkAction) {
        super(settings, IndexAction.NAME, transportService, clusterService, indicesService, threadPool, shardStateAction,
            actionFilters, indexNameExpressionResolver, IndexRequest::new, IndexRequest::new, ThreadPool.Names.INDEX,
            bulkAction, shardBulkAction);
>>>>>>> c0b0a287
    }

    @Override
    protected IndexResponse newResponseInstance() {
        return new IndexResponse();
    }
<<<<<<< HEAD

    @Override
    protected WriteResult<IndexResponse> onPrimaryShard(IndexRequest request, IndexShard indexShard) throws Exception {
        return executeIndexRequestOnPrimary(request, indexShard, mappingUpdatedAction);
    }

    @Override
    protected Location onReplicaShard(IndexRequest request, IndexShard indexShard) {
        return executeIndexRequestOnReplica(request, indexShard).getTranslogLocation();
    }

    /**
     * Execute the given {@link IndexRequest} on a replica shard, throwing a
     * {@link RetryOnReplicaException} if the operation needs to be re-tried.
     */
    public static Engine.Index executeIndexRequestOnReplica(IndexRequest request, IndexShard indexShard) {
        final ShardId shardId = indexShard.shardId();
        SourceToParse sourceToParse = SourceToParse.source(SourceToParse.Origin.REPLICA, shardId.getIndexName(), request.type(), request.id(), request.source())
                .routing(request.routing()).parent(request.parent()).timestamp(request.timestamp()).ttl(request.ttl());

        final Engine.Index operation = indexShard.prepareIndexOnReplica(sourceToParse, request.version(), request.versionType(), request.getAutoGeneratedTimestamp(), request.isRetry());
        Mapping update = operation.parsedDoc().dynamicMappingsUpdate();
        if (update != null) {
            throw new RetryOnReplicaException(shardId, "Mappings are not available on the replica yet, triggered update: " + update);
        }
        indexShard.index(operation);
        return operation;
    }

    /** Utility method to prepare an index operation on primary shards */
    public static Engine.Index prepareIndexOperationOnPrimary(IndexRequest request, IndexShard indexShard) {
        SourceToParse sourceToParse = SourceToParse.source(SourceToParse.Origin.PRIMARY, request.index(), request.type(), request.id(), request.source())
            .routing(request.routing()).parent(request.parent()).timestamp(request.timestamp()).ttl(request.ttl());
        return indexShard.prepareIndexOnPrimary(sourceToParse, request.version(), request.versionType(), request.getAutoGeneratedTimestamp(), request.isRetry());
    }

    public static WriteResult<IndexResponse> executeIndexRequestOnPrimary(IndexRequest request, IndexShard indexShard,
            MappingUpdatedAction mappingUpdatedAction) throws Exception {
        Engine.Index operation = prepareIndexOperationOnPrimary(request, indexShard);
        Mapping update = operation.parsedDoc().dynamicMappingsUpdate();
        final ShardId shardId = indexShard.shardId();
        if (update != null) {
            mappingUpdatedAction.updateMappingOnMaster(shardId.getIndex(), request.type(), update);
            operation = prepareIndexOperationOnPrimary(request, indexShard);
            update = operation.parsedDoc().dynamicMappingsUpdate();
            if (update != null) {
                throw new ReplicationOperation.RetryOnPrimaryException(shardId,
                    "Dynamic mappings are not available on the node that holds the primary yet");
            }
        }
        indexShard.index(operation);

        // update the version on request so it will happen on the replicas
        final long version = operation.version();
        request.version(version);
        request.versionType(request.versionType().versionTypeForReplicationAndRecovery());

        assert request.versionType().validateVersionForWrites(request.version());

        IndexResponse response = new IndexResponse(shardId, request.type(), request.id(), request.version(), operation.isCreated());
        return new WriteResult<>(response, operation.getTranslogLocation());
    }

    private void processIngestIndexRequest(Task task, IndexRequest indexRequest, ActionListener listener) {
        ingestService.getPipelineExecutionService().executeIndexRequest(indexRequest, t -> {
            logger.error((Supplier<?>) () -> new ParameterizedMessage("failed to execute pipeline [{}]", indexRequest.getPipeline()), t);
            listener.onFailure(t);
        }, success -> {
            // TransportIndexAction uses IndexRequest and same action name on the node that receives the request and the node that
            // processes the primary action. This could lead to a pipeline being executed twice for the same
            // index request, hence we set the pipeline to null once its execution completed.
            indexRequest.setPipeline(null);
            doExecute(task, indexRequest, listener);
        });
    }
=======
>>>>>>> c0b0a287
}
<|MERGE_RESOLUTION|>--- conflicted
+++ resolved
@@ -19,34 +19,16 @@
 
 package org.elasticsearch.action.index;
 
-<<<<<<< HEAD
-import org.apache.logging.log4j.message.ParameterizedMessage;
-import org.apache.logging.log4j.util.Supplier;
-import org.elasticsearch.ExceptionsHelper;
-import org.elasticsearch.ResourceAlreadyExistsException;
-import org.elasticsearch.action.ActionListener;
-import org.elasticsearch.action.admin.indices.create.CreateIndexRequest;
-import org.elasticsearch.action.admin.indices.create.CreateIndexResponse;
-import org.elasticsearch.action.admin.indices.create.TransportCreateIndexAction;
-import org.elasticsearch.action.ingest.IngestActionForwarder;
-=======
 import org.elasticsearch.action.bulk.TransportBulkAction;
 import org.elasticsearch.action.bulk.TransportShardBulkAction;
 import org.elasticsearch.action.bulk.TransportSingleItemBulkWriteAction;
->>>>>>> c0b0a287
 import org.elasticsearch.action.support.ActionFilters;
 import org.elasticsearch.cluster.action.shard.ShardStateAction;
 import org.elasticsearch.cluster.metadata.IndexNameExpressionResolver;
 import org.elasticsearch.cluster.service.ClusterService;
-import org.elasticsearch.common.Strings;
 import org.elasticsearch.common.inject.Inject;
 import org.elasticsearch.common.settings.Settings;
 import org.elasticsearch.indices.IndicesService;
-<<<<<<< HEAD
-import org.elasticsearch.ingest.IngestService;
-import org.elasticsearch.tasks.Task;
-=======
->>>>>>> c0b0a287
 import org.elasticsearch.threadpool.ThreadPool;
 import org.elasticsearch.transport.TransportService;
 
@@ -62,97 +44,6 @@
  *
  * Deprecated use TransportBulkAction with a single item instead
  */
-<<<<<<< HEAD
-public class TransportIndexAction extends TransportWriteAction<IndexRequest, IndexResponse> {
-
-    private final AutoCreateIndex autoCreateIndex;
-    private final boolean allowIdGeneration;
-    private final TransportCreateIndexAction createIndexAction;
-
-    private final ClusterService clusterService;
-    private final IngestService ingestService;
-    private final MappingUpdatedAction mappingUpdatedAction;
-    private final IngestActionForwarder ingestForwarder;
-
-    @Inject
-    public TransportIndexAction(Settings settings, TransportService transportService, ClusterService clusterService,
-                                IndicesService indicesService, IngestService ingestService, ThreadPool threadPool,
-                                ShardStateAction shardStateAction, TransportCreateIndexAction createIndexAction,
-                                MappingUpdatedAction mappingUpdatedAction, ActionFilters actionFilters,
-                                IndexNameExpressionResolver indexNameExpressionResolver, AutoCreateIndex autoCreateIndex) {
-        super(settings, IndexAction.NAME, transportService, clusterService, indicesService, threadPool, shardStateAction,
-            actionFilters, indexNameExpressionResolver, IndexRequest::new, ThreadPool.Names.INDEX);
-        this.mappingUpdatedAction = mappingUpdatedAction;
-        this.createIndexAction = createIndexAction;
-        this.autoCreateIndex = autoCreateIndex;
-        this.allowIdGeneration = settings.getAsBoolean("action.allow_id_generation", true);
-        this.clusterService = clusterService;
-        this.ingestService = ingestService;
-        this.ingestForwarder = new IngestActionForwarder(transportService);
-        clusterService.addStateApplier(this.ingestForwarder);
-    }
-
-    @Override
-    protected void doExecute(Task task, final IndexRequest request, final ActionListener<IndexResponse> listener) {
-        if (Strings.hasText(request.getPipeline())) {
-            if (clusterService.localNode().isIngestNode()) {
-                processIngestIndexRequest(task, request, listener);
-            } else {
-                ingestForwarder.forwardIngestRequest(IndexAction.INSTANCE, request, listener);
-            }
-            return;
-        }
-        // if we don't have a master, we don't have metadata, that's fine, let it find a master using create index API
-        ClusterState state = clusterService.state();
-        if (shouldAutoCreate(request, state)) {
-            CreateIndexRequest createIndexRequest = new CreateIndexRequest();
-            createIndexRequest.index(request.index());
-            createIndexRequest.cause("auto(index api)");
-            createIndexRequest.masterNodeTimeout(request.timeout());
-            createIndexAction.execute(task, createIndexRequest, new ActionListener<CreateIndexResponse>() {
-                @Override
-                public void onResponse(CreateIndexResponse result) {
-                    innerExecute(task, request, listener);
-                }
-
-                @Override
-                public void onFailure(Exception e) {
-                    if (ExceptionsHelper.unwrapCause(e) instanceof ResourceAlreadyExistsException) {
-                        // we have the index, do it
-                        try {
-                            innerExecute(task, request, listener);
-                        } catch (Exception inner) {
-                            inner.addSuppressed(e);
-                            listener.onFailure(inner);
-                        }
-                    } else {
-                        listener.onFailure(e);
-                    }
-                }
-            });
-        } else {
-            innerExecute(task, request, listener);
-        }
-    }
-
-    protected boolean shouldAutoCreate(IndexRequest request, ClusterState state) {
-        return autoCreateIndex.shouldAutoCreate(request.index(), state);
-    }
-
-    @Override
-    protected void resolveRequest(MetaData metaData, IndexMetaData indexMetaData, IndexRequest request) {
-        super.resolveRequest(metaData, indexMetaData, request);
-        MappingMetaData mappingMd =indexMetaData.mappingOrDefault(request.type());
-        request.resolveRouting(metaData);
-        request.process(mappingMd, allowIdGeneration, indexMetaData.getIndex().getName());
-        ShardId shardId = clusterService.operationRouting().shardId(clusterService.state(),
-            indexMetaData.getIndex().getName(), request.id(), request.routing());
-        request.setShardId(shardId);
-    }
-
-    protected void innerExecute(Task task, final IndexRequest request, final ActionListener<IndexResponse> listener) {
-        super.doExecute(task, request, listener);
-=======
 @Deprecated
 public class TransportIndexAction extends TransportSingleItemBulkWriteAction<IndexRequest, IndexResponse> {
 
@@ -165,89 +56,10 @@
         super(settings, IndexAction.NAME, transportService, clusterService, indicesService, threadPool, shardStateAction,
             actionFilters, indexNameExpressionResolver, IndexRequest::new, IndexRequest::new, ThreadPool.Names.INDEX,
             bulkAction, shardBulkAction);
->>>>>>> c0b0a287
     }
 
     @Override
     protected IndexResponse newResponseInstance() {
         return new IndexResponse();
     }
-<<<<<<< HEAD
-
-    @Override
-    protected WriteResult<IndexResponse> onPrimaryShard(IndexRequest request, IndexShard indexShard) throws Exception {
-        return executeIndexRequestOnPrimary(request, indexShard, mappingUpdatedAction);
-    }
-
-    @Override
-    protected Location onReplicaShard(IndexRequest request, IndexShard indexShard) {
-        return executeIndexRequestOnReplica(request, indexShard).getTranslogLocation();
-    }
-
-    /**
-     * Execute the given {@link IndexRequest} on a replica shard, throwing a
-     * {@link RetryOnReplicaException} if the operation needs to be re-tried.
-     */
-    public static Engine.Index executeIndexRequestOnReplica(IndexRequest request, IndexShard indexShard) {
-        final ShardId shardId = indexShard.shardId();
-        SourceToParse sourceToParse = SourceToParse.source(SourceToParse.Origin.REPLICA, shardId.getIndexName(), request.type(), request.id(), request.source())
-                .routing(request.routing()).parent(request.parent()).timestamp(request.timestamp()).ttl(request.ttl());
-
-        final Engine.Index operation = indexShard.prepareIndexOnReplica(sourceToParse, request.version(), request.versionType(), request.getAutoGeneratedTimestamp(), request.isRetry());
-        Mapping update = operation.parsedDoc().dynamicMappingsUpdate();
-        if (update != null) {
-            throw new RetryOnReplicaException(shardId, "Mappings are not available on the replica yet, triggered update: " + update);
-        }
-        indexShard.index(operation);
-        return operation;
-    }
-
-    /** Utility method to prepare an index operation on primary shards */
-    public static Engine.Index prepareIndexOperationOnPrimary(IndexRequest request, IndexShard indexShard) {
-        SourceToParse sourceToParse = SourceToParse.source(SourceToParse.Origin.PRIMARY, request.index(), request.type(), request.id(), request.source())
-            .routing(request.routing()).parent(request.parent()).timestamp(request.timestamp()).ttl(request.ttl());
-        return indexShard.prepareIndexOnPrimary(sourceToParse, request.version(), request.versionType(), request.getAutoGeneratedTimestamp(), request.isRetry());
-    }
-
-    public static WriteResult<IndexResponse> executeIndexRequestOnPrimary(IndexRequest request, IndexShard indexShard,
-            MappingUpdatedAction mappingUpdatedAction) throws Exception {
-        Engine.Index operation = prepareIndexOperationOnPrimary(request, indexShard);
-        Mapping update = operation.parsedDoc().dynamicMappingsUpdate();
-        final ShardId shardId = indexShard.shardId();
-        if (update != null) {
-            mappingUpdatedAction.updateMappingOnMaster(shardId.getIndex(), request.type(), update);
-            operation = prepareIndexOperationOnPrimary(request, indexShard);
-            update = operation.parsedDoc().dynamicMappingsUpdate();
-            if (update != null) {
-                throw new ReplicationOperation.RetryOnPrimaryException(shardId,
-                    "Dynamic mappings are not available on the node that holds the primary yet");
-            }
-        }
-        indexShard.index(operation);
-
-        // update the version on request so it will happen on the replicas
-        final long version = operation.version();
-        request.version(version);
-        request.versionType(request.versionType().versionTypeForReplicationAndRecovery());
-
-        assert request.versionType().validateVersionForWrites(request.version());
-
-        IndexResponse response = new IndexResponse(shardId, request.type(), request.id(), request.version(), operation.isCreated());
-        return new WriteResult<>(response, operation.getTranslogLocation());
-    }
-
-    private void processIngestIndexRequest(Task task, IndexRequest indexRequest, ActionListener listener) {
-        ingestService.getPipelineExecutionService().executeIndexRequest(indexRequest, t -> {
-            logger.error((Supplier<?>) () -> new ParameterizedMessage("failed to execute pipeline [{}]", indexRequest.getPipeline()), t);
-            listener.onFailure(t);
-        }, success -> {
-            // TransportIndexAction uses IndexRequest and same action name on the node that receives the request and the node that
-            // processes the primary action. This could lead to a pipeline being executed twice for the same
-            // index request, hence we set the pipeline to null once its execution completed.
-            indexRequest.setPipeline(null);
-            doExecute(task, indexRequest, listener);
-        });
-    }
-=======
->>>>>>> c0b0a287
 }
