--- conflicted
+++ resolved
@@ -22,8 +22,7 @@
 import org.elasticsearch.ElasticsearchGenerationException;
 import org.elasticsearch.Version;
 import org.elasticsearch.action.ActionRequestValidationException;
-import org.elasticsearch.action.CompositeIndicesRequest;
-import org.elasticsearch.action.DocWriteRequest;
+import org.elasticsearch.action.DocumentRequest;
 import org.elasticsearch.action.RoutingMissingException;
 import org.elasticsearch.action.TimestampParsingException;
 import org.elasticsearch.action.support.replication.ReplicatedWriteRequest;
@@ -71,7 +70,68 @@
  * @see org.elasticsearch.client.Requests#indexRequest(String)
  * @see org.elasticsearch.client.Client#index(IndexRequest)
  */
-public class IndexRequest extends ReplicatedWriteRequest<IndexRequest> implements DocWriteRequest<IndexRequest>, CompositeIndicesRequest {
+public class IndexRequest extends ReplicatedWriteRequest<IndexRequest> implements DocumentRequest<IndexRequest> {
+
+    /**
+     * Operation type controls if the type of the index operation.
+     */
+    public enum OpType {
+        /**
+         * Index the source. If there an existing document with the id, it will
+         * be replaced.
+         */
+        INDEX((byte) 0),
+        /**
+         * Creates the resource. Simply adds it to the index, if there is an existing
+         * document with the id, then it won't be removed.
+         */
+        CREATE((byte) 1);
+
+        private final byte id;
+        private final String lowercase;
+
+        OpType(byte id) {
+            this.id = id;
+            this.lowercase = this.toString().toLowerCase(Locale.ENGLISH);
+        }
+
+        /**
+         * The internal representation of the operation type.
+         */
+        public byte id() {
+            return id;
+        }
+
+        public String lowercase() {
+            return this.lowercase;
+        }
+
+        /**
+         * Constructs the operation type from its internal representation.
+         */
+        public static OpType fromId(byte id) {
+            if (id == 0) {
+                return INDEX;
+            } else if (id == 1) {
+                return CREATE;
+            } else {
+                throw new IllegalArgumentException("No type match for [" + id + "]");
+            }
+        }
+
+        public static OpType fromString(String sOpType) {
+            String lowersOpType = sOpType.toLowerCase(Locale.ROOT);
+            switch (lowersOpType) {
+                case "create":
+                    return OpType.CREATE;
+                case "index":
+                    return OpType.INDEX;
+                default:
+                    throw new IllegalArgumentException("opType [" + sOpType + "] not allowed, either [index] or [create] are allowed");
+            }
+        }
+
+    }
 
     private String type;
     private String id;
@@ -393,14 +453,46 @@
         return this;
     }
 
-    /**
-     * Sets the content source to index.
-     * <p>
-     * <b>Note: the number of objects passed to this method must be an even
-     * number. Also the first argument in each pair (the field name) must have a
-     * valid String representation.</b>
-     * </p>
-     */
+    public IndexRequest source(String field1, Object value1) {
+        try {
+            XContentBuilder builder = XContentFactory.contentBuilder(contentType);
+            builder.startObject().field(field1, value1).endObject();
+            return source(builder);
+        } catch (IOException e) {
+            throw new ElasticsearchGenerationException("Failed to generate", e);
+        }
+    }
+
+    public IndexRequest source(String field1, Object value1, String field2, Object value2) {
+        try {
+            XContentBuilder builder = XContentFactory.contentBuilder(contentType);
+            builder.startObject().field(field1, value1).field(field2, value2).endObject();
+            return source(builder);
+        } catch (IOException e) {
+            throw new ElasticsearchGenerationException("Failed to generate", e);
+        }
+    }
+
+    public IndexRequest source(String field1, Object value1, String field2, Object value2, String field3, Object value3) {
+        try {
+            XContentBuilder builder = XContentFactory.contentBuilder(contentType);
+            builder.startObject().field(field1, value1).field(field2, value2).field(field3, value3).endObject();
+            return source(builder);
+        } catch (IOException e) {
+            throw new ElasticsearchGenerationException("Failed to generate", e);
+        }
+    }
+
+    public IndexRequest source(String field1, Object value1, String field2, Object value2, String field3, Object value3, String field4, Object value4) {
+        try {
+            XContentBuilder builder = XContentFactory.contentBuilder(contentType);
+            builder.startObject().field(field1, value1).field(field2, value2).field(field3, value3).field(field4, value4).endObject();
+            return source(builder);
+        } catch (IOException e) {
+            throw new ElasticsearchGenerationException("Failed to generate", e);
+        }
+    }
+
     public IndexRequest source(Object... source) {
         if (source.length % 2 != 0) {
             throw new IllegalArgumentException("The number of object passed must be even but was [" + source.length + "]");
@@ -453,30 +545,16 @@
      * Sets the type of operation to perform.
      */
     public IndexRequest opType(OpType opType) {
-<<<<<<< HEAD
-        if (opType != OpType.CREATE && opType != OpType.INDEX) {
-            throw new IllegalArgumentException("opType must be 'create' or 'index', found: [" + opType + "]");
-        }
-=======
->>>>>>> c8c4c16c
         this.opType = opType;
         return this;
     }
 
     /**
-     * Sets a string representation of the {@link #opType(OpType)}. Can
+     * Sets a string representation of the {@link #opType(org.elasticsearch.action.index.IndexRequest.OpType)}. Can
      * be either "index" or "create".
      */
     public IndexRequest opType(String opType) {
-        String op = opType.toLowerCase(Locale.ROOT);
-        if (op.equals("create")) {
-            opType(OpType.CREATE);
-        } else if (op.equals("index")) {
-            opType(OpType.INDEX);
-        } else {
-            throw new IllegalArgumentException("opType must be 'create' or 'index', found: [" + opType + "]");
-        }
-        return this;
+        return opType(OpType.fromString(opType));
     }
 
 
@@ -491,12 +569,17 @@
         }
     }
 
-    @Override
+    /**
+     * The type of operation to perform.
+     */
     public OpType opType() {
         return this.opType;
     }
 
-    @Override
+    /**
+     * Sets the version, which will cause the index operation to only be performed if a matching
+     * version exists and no changes happened on the doc since then.
+     */
     public IndexRequest version(long version) {
         this.version = version;
         return this;
@@ -506,11 +589,6 @@
      * Returns stored version. If currently stored version is {@link Versions#MATCH_ANY} and
      * opType is {@link OpType#CREATE}, returns {@link Versions#MATCH_DELETED}.
      */
-<<<<<<< HEAD
-    @Override
-    public long version() {
-        return resolveVersionDefaults();
-=======
     public long version() {
         return resolveVersionDefaults();
     }
@@ -524,27 +602,16 @@
         } else {
             return version;
         }
->>>>>>> c8c4c16c
-    }
-
-    /**
-     * Resolves the version based on operation type {@link #opType()}.
-     */
-    private long resolveVersionDefaults() {
-        if (opType == OpType.CREATE && version == Versions.MATCH_ANY) {
-            return Versions.MATCH_DELETED;
-        } else {
-            return version;
-        }
-    }
-
-    @Override
+    }
+
+    /**
+     * Sets the versioning type. Defaults to {@link VersionType#INTERNAL}.
+     */
     public IndexRequest versionType(VersionType versionType) {
         this.versionType = versionType;
         return this;
     }
 
-    @Override
     public VersionType versionType() {
         return this.versionType;
     }
@@ -636,15 +703,9 @@
         out.writeOptionalString(timestamp);
         out.writeOptionalWriteable(ttl);
         out.writeBytesReference(source);
-<<<<<<< HEAD
-        out.writeByte(opType.getId());
-        // ES versions below 5.1.2 don't know about resolveVersionDefaults but resolve the version eagerly (which messes with validation).
-        if (out.getVersion().before(Version.V_5_1_2_UNRELEASED)) {
-=======
         out.writeByte(opType.id());
         // ES versions below 5.1.2 don't know about resolveVersionDefaults but resolve the version eagerly (which messes with validation).
         if (out.getVersion().before(Version.V_5_1_2)) {
->>>>>>> c8c4c16c
             out.writeLong(resolveVersionDefaults());
         } else {
             out.writeLong(version);
