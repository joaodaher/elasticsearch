/*
 * Licensed to Elasticsearch under one or more contributor
 * license agreements. See the NOTICE file distributed with
 * this work for additional information regarding copyright
 * ownership. Elasticsearch licenses this file to you under
 * the Apache License, Version 2.0 (the "License"); you may
 * not use this file except in compliance with the License.
 * You may obtain a copy of the License at
 *
 *    http://www.apache.org/licenses/LICENSE-2.0
 *
 * Unless required by applicable law or agreed to in writing,
 * software distributed under the License is distributed on an
 * "AS IS" BASIS, WITHOUT WARRANTIES OR CONDITIONS OF ANY
 * KIND, either express or implied.  See the License for the
 * specific language governing permissions and limitations
 * under the License.
 */

package org.elasticsearch.action.search;

import com.carrotsearch.hppc.IntArrayList;
import com.carrotsearch.hppc.ObjectObjectHashMap;
import org.apache.lucene.index.Term;
import org.apache.lucene.search.CollectionStatistics;
import org.apache.lucene.search.FieldDoc;
import org.apache.lucene.search.ScoreDoc;
import org.apache.lucene.search.Sort;
import org.apache.lucene.search.SortField;
import org.apache.lucene.search.TermStatistics;
import org.apache.lucene.search.TopDocs;
import org.apache.lucene.search.TopFieldDocs;
import org.apache.lucene.search.grouping.CollapseTopFieldDocs;
import org.apache.lucene.util.ArrayUtil;
import org.apache.lucene.util.IntsRef;
import org.elasticsearch.common.collect.HppcMaps;
import org.elasticsearch.common.component.AbstractComponent;
import org.elasticsearch.common.lucene.Lucene;
import org.elasticsearch.common.settings.Settings;
import org.elasticsearch.common.util.ArrayUtils;
import org.elasticsearch.common.util.BigArrays;
import org.elasticsearch.common.util.IntArray;
import org.elasticsearch.common.util.concurrent.AtomicArray;
import org.elasticsearch.script.ScriptService;
import org.elasticsearch.search.aggregations.InternalAggregation;
import org.elasticsearch.search.aggregations.InternalAggregation.ReduceContext;
import org.elasticsearch.search.aggregations.InternalAggregations;
import org.elasticsearch.search.aggregations.pipeline.SiblingPipelineAggregator;
import org.elasticsearch.search.dfs.AggregatedDfs;
import org.elasticsearch.search.dfs.DfsSearchResult;
import org.elasticsearch.search.fetch.FetchSearchResult;
import org.elasticsearch.search.fetch.FetchSearchResultProvider;
import org.elasticsearch.search.internal.InternalSearchHit;
import org.elasticsearch.search.internal.InternalSearchHits;
import org.elasticsearch.search.internal.InternalSearchResponse;
import org.elasticsearch.search.profile.ProfileShardResult;
import org.elasticsearch.search.profile.SearchProfileShardResults;
import org.elasticsearch.search.query.QuerySearchResult;
import org.elasticsearch.search.query.QuerySearchResultProvider;
import org.elasticsearch.search.suggest.Suggest;
import org.elasticsearch.search.suggest.Suggest.Suggestion;
import org.elasticsearch.search.suggest.Suggest.Suggestion.Entry;
import org.elasticsearch.search.suggest.completion.CompletionSuggestion;

import java.io.IOException;
import java.util.ArrayList;
import java.util.Arrays;
import java.util.Collections;
import java.util.Comparator;
import java.util.HashMap;
import java.util.Iterator;
import java.util.List;
import java.util.Map;
import java.util.function.BiConsumer;
import java.util.stream.Collectors;
import java.util.stream.StreamSupport;

/**
 *
 */
public class SearchPhaseController extends AbstractComponent {

    private static final Comparator<AtomicArray.Entry<? extends QuerySearchResultProvider>> QUERY_RESULT_ORDERING = (o1, o2) -> {
        int i = o1.value.shardTarget().getIndex().compareTo(o2.value.shardTarget().getIndex());
        if (i == 0) {
            i = o1.value.shardTarget().getShardId().id() - o2.value.shardTarget().getShardId().id();
        }
        return i;
    };

    private static final ScoreDoc[] EMPTY_DOCS = new ScoreDoc[0];

    private final BigArrays bigArrays;
    private final ScriptService scriptService;
    private final List<BiConsumer<SearchRequest, SearchResponse> > searchResponseListener;

    public SearchPhaseController(Settings settings, BigArrays bigArrays, ScriptService scriptService) {
<<<<<<< HEAD
=======
        this(settings, bigArrays, scriptService, Collections.emptyList());
    }

    public SearchPhaseController(Settings settings, BigArrays bigArrays, ScriptService scriptService,
                                 List<BiConsumer<SearchRequest, SearchResponse> > searchResponseListener) {
>>>>>>> c0b0a287
        super(settings);
        this.bigArrays = bigArrays;
        this.scriptService = scriptService;
        this.searchResponseListener = searchResponseListener;
    }

    /**
     * Returns the search response listeners registry
     */
    public List<BiConsumer<SearchRequest, SearchResponse> > getSearchResponseListener() {
        return searchResponseListener;
    }

    public AggregatedDfs aggregateDfs(AtomicArray<DfsSearchResult> results) {
        ObjectObjectHashMap<Term, TermStatistics> termStatistics = HppcMaps.newNoNullKeysMap();
        ObjectObjectHashMap<String, CollectionStatistics> fieldStatistics = HppcMaps.newNoNullKeysMap();
        long aggMaxDoc = 0;
        for (AtomicArray.Entry<DfsSearchResult> lEntry : results.asList()) {
            final Term[] terms = lEntry.value.terms();
            final TermStatistics[] stats = lEntry.value.termStatistics();
            assert terms.length == stats.length;
            for (int i = 0; i < terms.length; i++) {
                assert terms[i] != null;
                TermStatistics existing = termStatistics.get(terms[i]);
                if (existing != null) {
                    assert terms[i].bytes().equals(existing.term());
                    // totalTermFrequency is an optional statistic we need to check if either one or both
                    // are set to -1 which means not present and then set it globally to -1
                    termStatistics.put(terms[i], new TermStatistics(existing.term(),
                            existing.docFreq() + stats[i].docFreq(),
                            optionalSum(existing.totalTermFreq(), stats[i].totalTermFreq())));
                } else {
                    termStatistics.put(terms[i], stats[i]);
                }

            }

            assert !lEntry.value.fieldStatistics().containsKey(null);
            final Object[] keys = lEntry.value.fieldStatistics().keys;
            final Object[] values = lEntry.value.fieldStatistics().values;
            for (int i = 0; i < keys.length; i++) {
                if (keys[i] != null) {
                    String key = (String) keys[i];
                    CollectionStatistics value = (CollectionStatistics) values[i];
                    assert key != null;
                    CollectionStatistics existing = fieldStatistics.get(key);
                    if (existing != null) {
                        CollectionStatistics merged = new CollectionStatistics(
                                key, existing.maxDoc() + value.maxDoc(),
                                optionalSum(existing.docCount(), value.docCount()),
                                optionalSum(existing.sumTotalTermFreq(), value.sumTotalTermFreq()),
                                optionalSum(existing.sumDocFreq(), value.sumDocFreq())
                        );
                        fieldStatistics.put(key, merged);
                    } else {
                        fieldStatistics.put(key, value);
                    }
                }
            }
            aggMaxDoc += lEntry.value.maxDoc();
        }
        return new AggregatedDfs(termStatistics, fieldStatistics, aggMaxDoc);
    }

    private static long optionalSum(long left, long right) {
        return Math.min(left, right) == -1 ? -1 : left + right;
    }

    /**
     * Returns a score doc array of top N search docs across all shards, followed by top suggest docs for each
     * named completion suggestion across all shards. If more than one named completion suggestion is specified in the
     * request, the suggest docs for a named suggestion are ordered by the suggestion name.
     *
     * @param ignoreFrom Whether to ignore the from and sort all hits in each shard result.
     *                   Enabled only for scroll search, because that only retrieves hits of length 'size' in the query phase.
     * @param resultsArr Shard result holder
     */
    public ScoreDoc[] sortDocs(boolean ignoreFrom, AtomicArray<? extends QuerySearchResultProvider> resultsArr) throws IOException {
        List<? extends AtomicArray.Entry<? extends QuerySearchResultProvider>> results = resultsArr.asList();
        if (results.isEmpty()) {
            return EMPTY_DOCS;
        }

        boolean canOptimize = false;
        QuerySearchResult result = null;
        int shardIndex = -1;
        if (results.size() == 1) {
            canOptimize = true;
            result = results.get(0).value.queryResult();
            shardIndex = results.get(0).index;
        } else {
            // lets see if we only got hits from a single shard, if so, we can optimize...
            for (AtomicArray.Entry<? extends QuerySearchResultProvider> entry : results) {
                if (entry.value.queryResult().hasHits()) {
                    if (result != null) { // we already have one, can't really optimize
                        canOptimize = false;
                        break;
                    }
                    canOptimize = true;
                    result = entry.value.queryResult();
                    shardIndex = entry.index;
                }
            }
        }
        if (canOptimize) {
            int offset = result.from();
            if (ignoreFrom) {
                offset = 0;
            }
            ScoreDoc[] scoreDocs = result.topDocs().scoreDocs;
            ScoreDoc[] docs;
            int numSuggestDocs = 0;
            final Suggest suggest = result.queryResult().suggest();
            final List<CompletionSuggestion> completionSuggestions;
            if (suggest != null) {
                completionSuggestions = suggest.filter(CompletionSuggestion.class);
                for (CompletionSuggestion suggestion : completionSuggestions) {
                    numSuggestDocs += suggestion.getOptions().size();
                }
            } else {
                completionSuggestions = Collections.emptyList();
            }
            int docsOffset = 0;
            if (scoreDocs.length == 0 || scoreDocs.length < offset) {
                docs = new ScoreDoc[numSuggestDocs];
            } else {
                int resultDocsSize = result.size();
                if ((scoreDocs.length - offset) < resultDocsSize) {
                    resultDocsSize = scoreDocs.length - offset;
                }
                docs = new ScoreDoc[resultDocsSize + numSuggestDocs];
                for (int i = 0; i < resultDocsSize; i++) {
                    ScoreDoc scoreDoc = scoreDocs[offset + i];
                    scoreDoc.shardIndex = shardIndex;
                    docs[i] = scoreDoc;
                    docsOffset++;
                }
            }
            for (CompletionSuggestion suggestion: completionSuggestions) {
                for (CompletionSuggestion.Entry.Option option : suggestion.getOptions()) {
                    ScoreDoc doc = option.getDoc();
                    doc.shardIndex = shardIndex;
                    docs[docsOffset++] = doc;
                }
            }
            return docs;
        }

        @SuppressWarnings("unchecked")
        AtomicArray.Entry<? extends QuerySearchResultProvider>[] sortedResults = results.toArray(new AtomicArray.Entry[results.size()]);
        Arrays.sort(sortedResults, QUERY_RESULT_ORDERING);
        QuerySearchResultProvider firstResult = sortedResults[0].value;

        int topN = topN(results);
        int from = firstResult.queryResult().from();
        if (ignoreFrom) {
            from = 0;
        }

        final TopDocs mergedTopDocs;
        int numShards = resultsArr.length();
        if (firstResult.queryResult().topDocs() instanceof CollapseTopFieldDocs) {
            CollapseTopFieldDocs firstTopDocs = (CollapseTopFieldDocs) firstResult.queryResult().topDocs();
            final Sort sort = new Sort(firstTopDocs.fields);

            final CollapseTopFieldDocs[] shardTopDocs = new CollapseTopFieldDocs[numShards];
            for (AtomicArray.Entry<? extends QuerySearchResultProvider> sortedResult : sortedResults) {
                TopDocs topDocs = sortedResult.value.queryResult().topDocs();
                // the 'index' field is the position in the resultsArr atomic array
                shardTopDocs[sortedResult.index] = (CollapseTopFieldDocs) topDocs;
            }
            // TopDocs#merge can't deal with null shard TopDocs
            for (int i = 0; i < shardTopDocs.length; ++i) {
                if (shardTopDocs[i] == null) {
                    shardTopDocs[i] = new CollapseTopFieldDocs(firstTopDocs.field, 0, new FieldDoc[0],
                        sort.getSort(), new Object[0], Float.NaN);
                }
            }
            mergedTopDocs = CollapseTopFieldDocs.merge(sort, from, topN, shardTopDocs);
        } else if (firstResult.queryResult().topDocs() instanceof TopFieldDocs) {
            TopFieldDocs firstTopDocs = (TopFieldDocs) firstResult.queryResult().topDocs();
            final Sort sort = new Sort(firstTopDocs.fields);

            final TopFieldDocs[] shardTopDocs = new TopFieldDocs[resultsArr.length()];
            for (AtomicArray.Entry<? extends QuerySearchResultProvider> sortedResult : sortedResults) {
                TopDocs topDocs = sortedResult.value.queryResult().topDocs();
                // the 'index' field is the position in the resultsArr atomic array
                shardTopDocs[sortedResult.index] = (TopFieldDocs) topDocs;
            }
            // TopDocs#merge can't deal with null shard TopDocs
            for (int i = 0; i < shardTopDocs.length; ++i) {
                if (shardTopDocs[i] == null) {
                    shardTopDocs[i] = new TopFieldDocs(0, new FieldDoc[0], sort.getSort(), Float.NaN);
                }
            }
            mergedTopDocs = TopDocs.merge(sort, from, topN, shardTopDocs);
        } else {
            final TopDocs[] shardTopDocs = new TopDocs[resultsArr.length()];
            for (AtomicArray.Entry<? extends QuerySearchResultProvider> sortedResult : sortedResults) {
                TopDocs topDocs = sortedResult.value.queryResult().topDocs();
                // the 'index' field is the position in the resultsArr atomic array
                shardTopDocs[sortedResult.index] = topDocs;
            }
            // TopDocs#merge can't deal with null shard TopDocs
            for (int i = 0; i < shardTopDocs.length; ++i) {
                if (shardTopDocs[i] == null) {
                    shardTopDocs[i] = Lucene.EMPTY_TOP_DOCS;
                }
            }
            mergedTopDocs = TopDocs.merge(from, topN, shardTopDocs);
        }

        ScoreDoc[] scoreDocs = mergedTopDocs.scoreDocs;
        final Map<String, List<Suggestion<CompletionSuggestion.Entry>>> groupedCompletionSuggestions = new HashMap<>();
        // group suggestions and assign shard index
        for (AtomicArray.Entry<? extends QuerySearchResultProvider> sortedResult : sortedResults) {
            Suggest shardSuggest = sortedResult.value.queryResult().suggest();
            if (shardSuggest != null) {
                for (CompletionSuggestion suggestion : shardSuggest.filter(CompletionSuggestion.class)) {
                    suggestion.setShardIndex(sortedResult.index);
                    List<Suggestion<CompletionSuggestion.Entry>> suggestions =
                        groupedCompletionSuggestions.computeIfAbsent(suggestion.getName(), s -> new ArrayList<>());
                    suggestions.add(suggestion);
                }
            }
        }
        if (groupedCompletionSuggestions.isEmpty() == false) {
            int numSuggestDocs = 0;
            List<Suggestion<? extends Entry<? extends Entry.Option>>> completionSuggestions =
                new ArrayList<>(groupedCompletionSuggestions.size());
            for (List<Suggestion<CompletionSuggestion.Entry>> groupedSuggestions : groupedCompletionSuggestions.values()) {
                final CompletionSuggestion completionSuggestion = CompletionSuggestion.reduceTo(groupedSuggestions);
                assert completionSuggestion != null;
                numSuggestDocs += completionSuggestion.getOptions().size();
                completionSuggestions.add(completionSuggestion);
            }
            scoreDocs = new ScoreDoc[mergedTopDocs.scoreDocs.length + numSuggestDocs];
            System.arraycopy(mergedTopDocs.scoreDocs, 0, scoreDocs, 0, mergedTopDocs.scoreDocs.length);
            int offset = mergedTopDocs.scoreDocs.length;
            Suggest suggestions = new Suggest(completionSuggestions);
            for (CompletionSuggestion completionSuggestion : suggestions.filter(CompletionSuggestion.class)) {
                for (CompletionSuggestion.Entry.Option option : completionSuggestion.getOptions()) {
                    scoreDocs[offset++] = option.getDoc();
                }
            }
        }
        return scoreDocs;
    }

    public ScoreDoc[] getLastEmittedDocPerShard(List<? extends AtomicArray.Entry<? extends QuerySearchResultProvider>> queryResults,
                                                ScoreDoc[] sortedScoreDocs, int numShards) {
        ScoreDoc[] lastEmittedDocPerShard = new ScoreDoc[numShards];
        if (queryResults.isEmpty() == false) {
            long fetchHits = 0;
            for (AtomicArray.Entry<? extends QuerySearchResultProvider> queryResult : queryResults) {
                fetchHits += queryResult.value.queryResult().topDocs().scoreDocs.length;
            }
            // from is always zero as when we use scroll, we ignore from
            long size = Math.min(fetchHits, topN(queryResults));
            // with collapsing we can have more hits than sorted docs
            size = Math.min(sortedScoreDocs.length, size);
            for (int sortedDocsIndex = 0; sortedDocsIndex < size; sortedDocsIndex++) {
                ScoreDoc scoreDoc = sortedScoreDocs[sortedDocsIndex];
                lastEmittedDocPerShard[scoreDoc.shardIndex] = scoreDoc;
            }
        }
        return lastEmittedDocPerShard;

    }

    /**
     * Builds an array, with potential null elements, with docs to load.
     */
    public IntArrayList[] fillDocIdsToLoad(int numShards, ScoreDoc[] shardDocs) {
        IntArrayList[] docIdsToLoad = new IntArrayList[numShards];
        for (ScoreDoc shardDoc : shardDocs) {
            IntArrayList shardDocIdsToLoad = docIdsToLoad[shardDoc.shardIndex];
            if (shardDocIdsToLoad == null) {
                shardDocIdsToLoad = docIdsToLoad[shardDoc.shardIndex] = new IntArrayList();
            }
            shardDocIdsToLoad.add(shardDoc.doc);
        }
        return docIdsToLoad;
    }

    /**
     * Enriches search hits and completion suggestion hits from <code>sortedDocs</code> using <code>fetchResultsArr</code>,
     * merges suggestions, aggregations and profile results
     *
     * Expects sortedDocs to have top search docs across all shards, optionally followed by top suggest docs for each named
     * completion suggestion ordered by suggestion name
     */
    public InternalSearchResponse merge(boolean ignoreFrom, ScoreDoc[] sortedDocs,
                                        AtomicArray<? extends QuerySearchResultProvider> queryResultsArr,
                                        AtomicArray<? extends FetchSearchResultProvider> fetchResultsArr) {

        List<? extends AtomicArray.Entry<? extends QuerySearchResultProvider>> queryResults = queryResultsArr.asList();
        List<? extends AtomicArray.Entry<? extends FetchSearchResultProvider>> fetchResults = fetchResultsArr.asList();

        if (queryResults.isEmpty()) {
            return InternalSearchResponse.empty();
        }

        QuerySearchResult firstResult = queryResults.get(0).value.queryResult();

        boolean sorted = false;
        int sortScoreIndex = -1;
        if (firstResult.topDocs() instanceof TopFieldDocs) {
            TopFieldDocs fieldDocs = (TopFieldDocs) firstResult.queryResult().topDocs();
            if (fieldDocs instanceof CollapseTopFieldDocs &&
                fieldDocs.fields.length == 1 && fieldDocs.fields[0].getType() == SortField.Type.SCORE) {
                sorted = false;
            } else {
                sorted = true;
                for (int i = 0; i < fieldDocs.fields.length; i++) {
                    if (fieldDocs.fields[i].getType() == SortField.Type.SCORE) {
                        sortScoreIndex = i;
                    }
                }
            }
        }

        // count the total (we use the query result provider here, since we might not get any hits (we scrolled past them))
        long totalHits = 0;
        long fetchHits = 0;
        float maxScore = Float.NEGATIVE_INFINITY;
        boolean timedOut = false;
        Boolean terminatedEarly = null;
        for (AtomicArray.Entry<? extends QuerySearchResultProvider> entry : queryResults) {
            QuerySearchResult result = entry.value.queryResult();
            if (result.searchTimedOut()) {
                timedOut = true;
            }
            if (result.terminatedEarly() != null) {
                if (terminatedEarly == null) {
                    terminatedEarly = result.terminatedEarly();
                } else if (result.terminatedEarly()) {
                    terminatedEarly = true;
                }
            }
            totalHits += result.topDocs().totalHits;
            fetchHits += result.topDocs().scoreDocs.length;
            if (!Float.isNaN(result.topDocs().getMaxScore())) {
                maxScore = Math.max(maxScore, result.topDocs().getMaxScore());
            }
        }
        if (Float.isInfinite(maxScore)) {
            maxScore = Float.NaN;
        }

        // clean the fetch counter
        for (AtomicArray.Entry<? extends FetchSearchResultProvider> entry : fetchResults) {
            entry.value.fetchResult().initCounter();
        }
        int from = ignoreFrom ? 0 : firstResult.queryResult().from();
        int numSearchHits = (int) Math.min(fetchHits - from, topN(queryResults));
        // with collapsing we can have more fetch hits than sorted docs
        numSearchHits = Math.min(sortedDocs.length, numSearchHits);
        // merge hits
        List<InternalSearchHit> hits = new ArrayList<>();
        if (!fetchResults.isEmpty()) {
            for (int i = 0; i < numSearchHits; i++) {
                ScoreDoc shardDoc = sortedDocs[i];
                FetchSearchResultProvider fetchResultProvider = fetchResultsArr.get(shardDoc.shardIndex);
                if (fetchResultProvider == null) {
                    continue;
                }
                FetchSearchResult fetchResult = fetchResultProvider.fetchResult();
                int index = fetchResult.counterGetAndIncrement();
                if (index < fetchResult.hits().internalHits().length) {
                    InternalSearchHit searchHit = fetchResult.hits().internalHits()[index];
                    searchHit.score(shardDoc.score);
                    searchHit.shard(fetchResult.shardTarget());
                    if (sorted) {
                        FieldDoc fieldDoc = (FieldDoc) shardDoc;
                        searchHit.sortValues(fieldDoc.fields, firstResult.sortValueFormats());
                        if (sortScoreIndex != -1) {
                            searchHit.score(((Number) fieldDoc.fields[sortScoreIndex]).floatValue());
                        }
                    }
                    hits.add(searchHit);
                }
            }
        }

        // merge suggest results
        Suggest suggest = null;
        if (firstResult.suggest() != null) {
            final Map<String, List<Suggestion>> groupedSuggestions = new HashMap<>();
            for (AtomicArray.Entry<? extends QuerySearchResultProvider> queryResult : queryResults) {
                Suggest shardSuggest = queryResult.value.queryResult().suggest();
                if (shardSuggest != null) {
                    for (Suggestion<? extends Suggestion.Entry<? extends Suggestion.Entry.Option>> suggestion : shardSuggest) {
                        List<Suggestion> suggestionList = groupedSuggestions.computeIfAbsent(suggestion.getName(), s -> new ArrayList<>());
                        suggestionList.add(suggestion);
                    }
                }
            }
            if (groupedSuggestions.isEmpty() == false) {
                suggest = new Suggest(Suggest.reduce(groupedSuggestions));
                if (!fetchResults.isEmpty()) {
                    int currentOffset = numSearchHits;
                    for (CompletionSuggestion suggestion : suggest.filter(CompletionSuggestion.class)) {
                        final List<CompletionSuggestion.Entry.Option> suggestionOptions = suggestion.getOptions();
                        for (int scoreDocIndex = currentOffset; scoreDocIndex < currentOffset + suggestionOptions.size(); scoreDocIndex++) {
                            ScoreDoc shardDoc = sortedDocs[scoreDocIndex];
                            FetchSearchResultProvider fetchSearchResultProvider = fetchResultsArr.get(shardDoc.shardIndex);
                            if (fetchSearchResultProvider == null) {
                                continue;
                            }
                            FetchSearchResult fetchResult = fetchSearchResultProvider.fetchResult();
                            int fetchResultIndex = fetchResult.counterGetAndIncrement();
                            if (fetchResultIndex < fetchResult.hits().internalHits().length) {
                                InternalSearchHit hit = fetchResult.hits().internalHits()[fetchResultIndex];
                                CompletionSuggestion.Entry.Option suggestOption =
                                    suggestionOptions.get(scoreDocIndex - currentOffset);
                                hit.score(shardDoc.score);
                                hit.shard(fetchResult.shardTarget());
                                suggestOption.setHit(hit);
                            }
                        }
                        currentOffset += suggestionOptions.size();
                    }
                    assert currentOffset == sortedDocs.length : "expected no more score doc slices";
                }
            }
        }

        // merge Aggregation
        InternalAggregations aggregations = null;
        if (firstResult.aggregations() != null && firstResult.aggregations().asList() != null) {
            List<InternalAggregations> aggregationsList = new ArrayList<>(queryResults.size());
            for (AtomicArray.Entry<? extends QuerySearchResultProvider> entry : queryResults) {
                aggregationsList.add((InternalAggregations) entry.value.queryResult().aggregations());
            }
            ReduceContext reduceContext = new ReduceContext(bigArrays, scriptService);
            aggregations = InternalAggregations.reduce(aggregationsList, reduceContext);
            List<SiblingPipelineAggregator> pipelineAggregators = firstResult.pipelineAggregators();
            if (pipelineAggregators != null) {
                List<InternalAggregation> newAggs = StreamSupport.stream(aggregations.spliterator(), false)
                    .map((p) -> (InternalAggregation) p)
                    .collect(Collectors.toList());
                for (SiblingPipelineAggregator pipelineAggregator : pipelineAggregators) {
                    InternalAggregation newAgg = pipelineAggregator.doReduce(new InternalAggregations(newAggs), reduceContext);
                    newAggs.add(newAgg);
                }
                aggregations = new InternalAggregations(newAggs);
            }
        }

        //Collect profile results
        SearchProfileShardResults shardResults = null;
        if (firstResult.profileResults() != null) {
            Map<String, ProfileShardResult> profileResults = new HashMap<>(queryResults.size());
            for (AtomicArray.Entry<? extends QuerySearchResultProvider> entry : queryResults) {
                String key = entry.value.queryResult().shardTarget().toString();
                profileResults.put(key, entry.value.queryResult().profileResults());
            }
            shardResults = new SearchProfileShardResults(profileResults);
        }

        InternalSearchHits searchHits = new InternalSearchHits(hits.toArray(new InternalSearchHit[hits.size()]), totalHits, maxScore);

        return new InternalSearchResponse(searchHits, aggregations, suggest, shardResults, timedOut, terminatedEarly);
    }

    /**
     * returns the number of top results to be considered across all shards
     */
    private static int topN(List<? extends AtomicArray.Entry<? extends QuerySearchResultProvider>> queryResults) {
        QuerySearchResultProvider firstResult = queryResults.get(0).value;
        int topN = firstResult.queryResult().size();
        if (firstResult.includeFetch()) {
            // if we did both query and fetch on the same go, we have fetched all the docs from each shards already, use them...
            // this is also important since we shortcut and fetch only docs from "from" and up to "size"
            topN *= queryResults.size();
        }
        return topN;
    }
}<|MERGE_RESOLUTION|>--- conflicted
+++ resolved
@@ -95,14 +95,11 @@
     private final List<BiConsumer<SearchRequest, SearchResponse> > searchResponseListener;
 
     public SearchPhaseController(Settings settings, BigArrays bigArrays, ScriptService scriptService) {
-<<<<<<< HEAD
-=======
         this(settings, bigArrays, scriptService, Collections.emptyList());
     }
 
     public SearchPhaseController(Settings settings, BigArrays bigArrays, ScriptService scriptService,
                                  List<BiConsumer<SearchRequest, SearchResponse> > searchResponseListener) {
->>>>>>> c0b0a287
         super(settings);
         this.bigArrays = bigArrays;
         this.scriptService = scriptService;
