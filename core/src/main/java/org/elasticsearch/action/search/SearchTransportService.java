/*
 * Licensed to Elasticsearch under one or more contributor
 * license agreements. See the NOTICE file distributed with
 * this work for additional information regarding copyright
 * ownership. Elasticsearch licenses this file to you under
 * the Apache License, Version 2.0 (the "License"); you may
 * not use this file except in compliance with the License.
 * You may obtain a copy of the License at
 *
 *    http://www.apache.org/licenses/LICENSE-2.0
 *
 * Unless required by applicable law or agreed to in writing,
 * software distributed under the License is distributed on an
 * "AS IS" BASIS, WITHOUT WARRANTIES OR CONDITIONS OF ANY
 * KIND, either express or implied.  See the License for the
 * specific language governing permissions and limitations
 * under the License.
 */

package org.elasticsearch.action.search;

import org.elasticsearch.action.ActionListener;
import org.elasticsearch.action.ActionListenerResponseHandler;
import org.elasticsearch.action.IndicesRequest;
import org.elasticsearch.action.OriginalIndices;
import org.elasticsearch.action.support.IndicesOptions;
import org.elasticsearch.cluster.node.DiscoveryNode;
import org.elasticsearch.common.component.AbstractLifecycleComponent;
import org.elasticsearch.common.io.stream.StreamInput;
import org.elasticsearch.common.io.stream.StreamOutput;
import org.elasticsearch.common.settings.ClusterSettings;
import org.elasticsearch.common.settings.Settings;
import org.elasticsearch.search.SearchService;
import org.elasticsearch.search.dfs.DfsSearchResult;
import org.elasticsearch.search.fetch.FetchSearchResult;
import org.elasticsearch.search.fetch.QueryFetchSearchResult;
import org.elasticsearch.search.fetch.ScrollQueryFetchSearchResult;
import org.elasticsearch.search.fetch.ShardFetchRequest;
import org.elasticsearch.search.fetch.ShardFetchSearchRequest;
import org.elasticsearch.search.internal.InternalScrollSearchRequest;
import org.elasticsearch.search.internal.ShardSearchTransportRequest;
import org.elasticsearch.search.query.QuerySearchRequest;
import org.elasticsearch.search.query.QuerySearchResult;
import org.elasticsearch.search.query.QuerySearchResultProvider;
import org.elasticsearch.search.query.ScrollQuerySearchResult;
import org.elasticsearch.tasks.Task;
import org.elasticsearch.threadpool.ThreadPool;
import org.elasticsearch.transport.Transport;
import org.elasticsearch.transport.TransportActionProxy;
import org.elasticsearch.transport.TaskAwareTransportRequestHandler;
import org.elasticsearch.transport.TransportChannel;
import org.elasticsearch.transport.TransportRequest;
import org.elasticsearch.transport.TransportRequestOptions;
import org.elasticsearch.transport.TransportResponse;
import org.elasticsearch.transport.TransportService;

import java.io.IOException;
import java.util.function.Consumer;

/**
 * An encapsulation of {@link org.elasticsearch.search.SearchService} operations exposed through
 * transport.
 */
public class SearchTransportService extends AbstractLifecycleComponent {

    public static final String FREE_CONTEXT_SCROLL_ACTION_NAME = "indices:data/read/search[free_context/scroll]";
    public static final String FREE_CONTEXT_ACTION_NAME = "indices:data/read/search[free_context]";
    public static final String CLEAR_SCROLL_CONTEXTS_ACTION_NAME = "indices:data/read/search[clear_scroll_contexts]";
    public static final String DFS_ACTION_NAME = "indices:data/read/search[phase/dfs]";
    public static final String QUERY_ACTION_NAME = "indices:data/read/search[phase/query]";
    public static final String QUERY_ID_ACTION_NAME = "indices:data/read/search[phase/query/id]";
    public static final String QUERY_SCROLL_ACTION_NAME = "indices:data/read/search[phase/query/scroll]";
    public static final String QUERY_FETCH_ACTION_NAME = "indices:data/read/search[phase/query+fetch]";
    public static final String QUERY_FETCH_SCROLL_ACTION_NAME = "indices:data/read/search[phase/query+fetch/scroll]";
    public static final String FETCH_ID_SCROLL_ACTION_NAME = "indices:data/read/search[phase/fetch/id/scroll]";
    public static final String FETCH_ID_ACTION_NAME = "indices:data/read/search[phase/fetch/id]";

    private final TransportService transportService;
    private final RemoteClusterService remoteClusterService;

<<<<<<< HEAD
    public SearchTransportService(Settings settings, TransportService transportService) {
=======
    public SearchTransportService(Settings settings, ClusterSettings clusterSettings, TransportService transportService) {
>>>>>>> c0b0a287
        super(settings);
        this.transportService = transportService;
        this.remoteClusterService = new RemoteClusterService(settings, transportService);
        clusterSettings.addAffixUpdateConsumer(RemoteClusterService.REMOTE_CLUSTERS_SEEDS, remoteClusterService::updateRemoteCluster,
            (namespace, value) -> {});
    }

    public void sendFreeContext(Transport.Connection connection, final long contextId, SearchRequest request) {
        transportService.sendRequest(connection, FREE_CONTEXT_ACTION_NAME, new SearchFreeContextRequest(request, contextId),
            TransportRequestOptions.EMPTY, new ActionListenerResponseHandler<>(new ActionListener<SearchFreeContextResponse>() {
                @Override
                public void onResponse(SearchFreeContextResponse response) {
                    // no need to respond if it was freed or not
                }

                @Override
                public void onFailure(Exception e) {

                }
            }, SearchFreeContextResponse::new));
    }

    public void sendFreeContext(DiscoveryNode node, long contextId, final ActionListener<SearchFreeContextResponse> listener) {
        transportService.sendRequest(node, FREE_CONTEXT_SCROLL_ACTION_NAME, new ScrollFreeContextRequest(contextId),
            new ActionListenerResponseHandler<>(listener, SearchFreeContextResponse::new));
    }

    public void sendClearAllScrollContexts(DiscoveryNode node, final ActionListener<TransportResponse> listener) {
        transportService.sendRequest(node, CLEAR_SCROLL_CONTEXTS_ACTION_NAME, TransportRequest.Empty.INSTANCE,
            new ActionListenerResponseHandler<>(listener, () -> TransportResponse.Empty.INSTANCE));
    }

    public void sendExecuteDfs(Transport.Connection connection, final ShardSearchTransportRequest request, SearchTask task,
                               final ActionListener<DfsSearchResult> listener) {
        transportService.sendChildRequest(connection, DFS_ACTION_NAME, request, task,
            new ActionListenerResponseHandler<>(listener, DfsSearchResult::new));
    }

    public void sendExecuteQuery(Transport.Connection connection, final ShardSearchTransportRequest request, SearchTask task,
                                 final ActionListener<QuerySearchResultProvider> listener) {
        transportService.sendChildRequest(connection, QUERY_ACTION_NAME, request, task,
            new ActionListenerResponseHandler<>(listener, QuerySearchResult::new));
    }

    public void sendExecuteQuery(Transport.Connection connection, final QuerySearchRequest request, SearchTask task,
                                 final ActionListener<QuerySearchResult> listener) {
        transportService.sendChildRequest(connection, QUERY_ID_ACTION_NAME, request, task,
            new ActionListenerResponseHandler<>(listener, QuerySearchResult::new));
    }

    public void sendExecuteQuery(DiscoveryNode node, final InternalScrollSearchRequest request, SearchTask task,
                                 final ActionListener<ScrollQuerySearchResult> listener) {
        transportService.sendChildRequest(transportService.getConnection(node), QUERY_SCROLL_ACTION_NAME, request, task,
            new ActionListenerResponseHandler<>(listener, ScrollQuerySearchResult::new));
    }

    public void sendExecuteFetch(Transport.Connection connection, final ShardSearchTransportRequest request, SearchTask task,
                                 final ActionListener<QueryFetchSearchResult> listener) {
        transportService.sendChildRequest(connection, QUERY_FETCH_ACTION_NAME, request, task,
            new ActionListenerResponseHandler<>(listener, QueryFetchSearchResult::new));
    }

    public void sendExecuteFetch(DiscoveryNode node, final InternalScrollSearchRequest request, SearchTask task,
                                 final ActionListener<ScrollQueryFetchSearchResult> listener) {
        transportService.sendChildRequest(transportService.getConnection(node), QUERY_FETCH_SCROLL_ACTION_NAME, request, task,
            new ActionListenerResponseHandler<>(listener, ScrollQueryFetchSearchResult::new));
    }

    public void sendExecuteFetch(Transport.Connection connection, final ShardFetchSearchRequest request, SearchTask task,
                                 final ActionListener<FetchSearchResult> listener) {
        sendExecuteFetch(connection, FETCH_ID_ACTION_NAME, request, task, listener);
    }

    public void sendExecuteFetchScroll(DiscoveryNode node, final ShardFetchRequest request, SearchTask task,
                                       final ActionListener<FetchSearchResult> listener) {
        sendExecuteFetch(transportService.getConnection(node), FETCH_ID_SCROLL_ACTION_NAME, request, task, listener);
    }

    private void sendExecuteFetch(Transport.Connection connection, String action, final ShardFetchRequest request, SearchTask task,
                                  final ActionListener<FetchSearchResult> listener) {
        transportService.sendChildRequest(connection, action, request, task,
            new ActionListenerResponseHandler<>(listener, FetchSearchResult::new));
    }

    public RemoteClusterService getRemoteClusterService() {
        return remoteClusterService;
    }

    static class ScrollFreeContextRequest extends TransportRequest {
        private long id;

        ScrollFreeContextRequest() {
        }

        ScrollFreeContextRequest(long id) {
            this.id = id;
        }

        public long id() {
            return this.id;
        }

        @Override
        public void readFrom(StreamInput in) throws IOException {
            super.readFrom(in);
            id = in.readLong();
        }

        @Override
        public void writeTo(StreamOutput out) throws IOException {
            super.writeTo(out);
            out.writeLong(id);
        }
    }

    static class SearchFreeContextRequest extends ScrollFreeContextRequest implements IndicesRequest {
        private OriginalIndices originalIndices;

        public SearchFreeContextRequest() {
        }

        SearchFreeContextRequest(SearchRequest request, long id) {
            super(id);
            this.originalIndices = new OriginalIndices(request);
        }

        @Override
        public String[] indices() {
            if (originalIndices == null) {
                return null;
            }
            return originalIndices.indices();
        }

        @Override
        public IndicesOptions indicesOptions() {
            if (originalIndices == null) {
                return null;
            }
            return originalIndices.indicesOptions();
        }

        @Override
        public void readFrom(StreamInput in) throws IOException {
            super.readFrom(in);
            originalIndices = OriginalIndices.readOriginalIndices(in);
        }

        @Override
        public void writeTo(StreamOutput out) throws IOException {
            super.writeTo(out);
            OriginalIndices.writeOriginalIndices(originalIndices, out);
        }
    }

    public static class SearchFreeContextResponse extends TransportResponse {

        private boolean freed;

        SearchFreeContextResponse() {
        }

        SearchFreeContextResponse(boolean freed) {
            this.freed = freed;
        }

        public boolean isFreed() {
            return freed;
        }

        @Override
        public void readFrom(StreamInput in) throws IOException {
            super.readFrom(in);
            freed = in.readBoolean();
        }

        @Override
        public void writeTo(StreamOutput out) throws IOException {
            super.writeTo(out);
            out.writeBoolean(freed);
        }
    }

    public static void registerRequestHandler(TransportService transportService, SearchService searchService) {
        transportService.registerRequestHandler(FREE_CONTEXT_SCROLL_ACTION_NAME, ScrollFreeContextRequest::new, ThreadPool.Names.SAME,
            new TaskAwareTransportRequestHandler<ScrollFreeContextRequest>() {
                @Override
                public void messageReceived(ScrollFreeContextRequest request, TransportChannel channel, Task task) throws Exception {
                    boolean freed = searchService.freeContext(request.id());
                    channel.sendResponse(new SearchFreeContextResponse(freed));
                }
            });
        TransportActionProxy.registerProxyAction(transportService, FREE_CONTEXT_SCROLL_ACTION_NAME, SearchFreeContextResponse::new);
        transportService.registerRequestHandler(FREE_CONTEXT_ACTION_NAME, SearchFreeContextRequest::new, ThreadPool.Names.SAME,
            new TaskAwareTransportRequestHandler<SearchFreeContextRequest>() {
                @Override
                public void messageReceived(SearchFreeContextRequest request, TransportChannel channel, Task task) throws Exception {
                    boolean freed = searchService.freeContext(request.id());
                    channel.sendResponse(new SearchFreeContextResponse(freed));
                }
            });
        TransportActionProxy.registerProxyAction(transportService, FREE_CONTEXT_ACTION_NAME, SearchFreeContextResponse::new);
        transportService.registerRequestHandler(CLEAR_SCROLL_CONTEXTS_ACTION_NAME, () -> TransportRequest.Empty.INSTANCE,
            ThreadPool.Names.SAME,
            new TaskAwareTransportRequestHandler<TransportRequest.Empty>() {
                @Override
                public void messageReceived(TransportRequest.Empty request, TransportChannel channel, Task task) throws Exception {
                    searchService.freeAllScrollContexts();
                    channel.sendResponse(TransportResponse.Empty.INSTANCE);
                }
            });
        TransportActionProxy.registerProxyAction(transportService, CLEAR_SCROLL_CONTEXTS_ACTION_NAME,
            () -> TransportResponse.Empty.INSTANCE);

        transportService.registerRequestHandler(DFS_ACTION_NAME, ShardSearchTransportRequest::new, ThreadPool.Names.SEARCH,
            new TaskAwareTransportRequestHandler<ShardSearchTransportRequest>() {
                @Override
                public void messageReceived(ShardSearchTransportRequest request, TransportChannel channel, Task task) throws Exception {
                    DfsSearchResult result = searchService.executeDfsPhase(request, (SearchTask)task);
                    channel.sendResponse(result);

                }
            });
        TransportActionProxy.registerProxyAction(transportService, DFS_ACTION_NAME, DfsSearchResult::new);

        transportService.registerRequestHandler(QUERY_ACTION_NAME, ShardSearchTransportRequest::new, ThreadPool.Names.SEARCH,
            new TaskAwareTransportRequestHandler<ShardSearchTransportRequest>() {
                @Override
                public void messageReceived(ShardSearchTransportRequest request, TransportChannel channel, Task task) throws Exception {
                    QuerySearchResultProvider result = searchService.executeQueryPhase(request, (SearchTask)task);
                    channel.sendResponse(result);
                }
            });
        TransportActionProxy.registerProxyAction(transportService, QUERY_ACTION_NAME, QuerySearchResult::new);

        transportService.registerRequestHandler(QUERY_ID_ACTION_NAME, QuerySearchRequest::new, ThreadPool.Names.SEARCH,
            new TaskAwareTransportRequestHandler<QuerySearchRequest>() {
                @Override
                public void messageReceived(QuerySearchRequest request, TransportChannel channel, Task task) throws Exception {
                    QuerySearchResult result = searchService.executeQueryPhase(request, (SearchTask)task);
                    channel.sendResponse(result);
                }
            });
        TransportActionProxy.registerProxyAction(transportService, QUERY_ID_ACTION_NAME, QuerySearchResult::new);

        transportService.registerRequestHandler(QUERY_SCROLL_ACTION_NAME, InternalScrollSearchRequest::new, ThreadPool.Names.SEARCH,
            new TaskAwareTransportRequestHandler<InternalScrollSearchRequest>() {
                @Override
                public void messageReceived(InternalScrollSearchRequest request, TransportChannel channel, Task task) throws Exception {
                    ScrollQuerySearchResult result = searchService.executeQueryPhase(request, (SearchTask)task);
                    channel.sendResponse(result);
                }
            });
        TransportActionProxy.registerProxyAction(transportService, QUERY_SCROLL_ACTION_NAME, ScrollQuerySearchResult::new);

        transportService.registerRequestHandler(QUERY_FETCH_ACTION_NAME, ShardSearchTransportRequest::new, ThreadPool.Names.SEARCH,
            new TaskAwareTransportRequestHandler<ShardSearchTransportRequest>() {
                @Override
                public void messageReceived(ShardSearchTransportRequest request, TransportChannel channel, Task task) throws Exception {
                    QueryFetchSearchResult result = searchService.executeFetchPhase(request, (SearchTask)task);
                    channel.sendResponse(result);
                }
            });
        TransportActionProxy.registerProxyAction(transportService, QUERY_FETCH_ACTION_NAME, QueryFetchSearchResult::new);

        transportService.registerRequestHandler(QUERY_FETCH_SCROLL_ACTION_NAME, InternalScrollSearchRequest::new, ThreadPool.Names.SEARCH,
            new TaskAwareTransportRequestHandler<InternalScrollSearchRequest>() {
                @Override
                public void messageReceived(InternalScrollSearchRequest request, TransportChannel channel, Task task) throws Exception {
                    ScrollQueryFetchSearchResult result = searchService.executeFetchPhase(request, (SearchTask)task);
                    channel.sendResponse(result);
                }
            });
        TransportActionProxy.registerProxyAction(transportService, QUERY_FETCH_SCROLL_ACTION_NAME, ScrollQueryFetchSearchResult::new);

        transportService.registerRequestHandler(FETCH_ID_SCROLL_ACTION_NAME, ShardFetchRequest::new, ThreadPool.Names.SEARCH,
            new TaskAwareTransportRequestHandler<ShardFetchRequest>() {
                @Override
                public void messageReceived(ShardFetchRequest request, TransportChannel channel, Task task) throws Exception {
                    FetchSearchResult result = searchService.executeFetchPhase(request, (SearchTask)task);
                    channel.sendResponse(result);
                }
            });
        TransportActionProxy.registerProxyAction(transportService, FETCH_ID_SCROLL_ACTION_NAME, FetchSearchResult::new);

        transportService.registerRequestHandler(FETCH_ID_ACTION_NAME, ShardFetchSearchRequest::new, ThreadPool.Names.SEARCH,
            new TaskAwareTransportRequestHandler<ShardFetchSearchRequest>() {
                @Override
                public void messageReceived(ShardFetchSearchRequest request, TransportChannel channel, Task task) throws Exception {
                    FetchSearchResult result = searchService.executeFetchPhase(request, (SearchTask)task);
                    channel.sendResponse(result);
                }
            });
        TransportActionProxy.registerProxyAction(transportService, FETCH_ID_ACTION_NAME, FetchSearchResult::new);
    }

    Transport.Connection getConnection(DiscoveryNode node) {
        return transportService.getConnection(node);
    }

    @Override
    protected void doStart() {
        // here we start to connect to the remote clusters
        remoteClusterService.initializeRemoteClusters();
    }

    @Override
    protected void doStop() {}

    @Override
    protected void doClose() throws IOException {
        remoteClusterService.close();
    }
}<|MERGE_RESOLUTION|>--- conflicted
+++ resolved
@@ -78,11 +78,7 @@
     private final TransportService transportService;
     private final RemoteClusterService remoteClusterService;
 
-<<<<<<< HEAD
-    public SearchTransportService(Settings settings, TransportService transportService) {
-=======
     public SearchTransportService(Settings settings, ClusterSettings clusterSettings, TransportService transportService) {
->>>>>>> c0b0a287
         super(settings);
         this.transportService = transportService;
         this.remoteClusterService = new RemoteClusterService(settings, transportService);
