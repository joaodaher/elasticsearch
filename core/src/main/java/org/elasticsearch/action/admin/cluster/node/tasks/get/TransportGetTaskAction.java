/*
 * Licensed to Elasticsearch under one or more contributor
 * license agreements. See the NOTICE file distributed with
 * this work for additional information regarding copyright
 * ownership. Elasticsearch licenses this file to you under
 * the Apache License, Version 2.0 (the "License"); you may
 * not use this file except in compliance with the License.
 * You may obtain a copy of the License at
 *
 *    http://www.apache.org/licenses/LICENSE-2.0
 *
 * Unless required by applicable law or agreed to in writing,
 * software distributed under the License is distributed on an
 * "AS IS" BASIS, WITHOUT WARRANTIES OR CONDITIONS OF ANY
 * KIND, either express or implied.  See the License for the
 * specific language governing permissions and limitations
 * under the License.
 */

package org.elasticsearch.action.admin.cluster.node.tasks.get;

import org.elasticsearch.ElasticsearchException;
import org.elasticsearch.ExceptionsHelper;
import org.elasticsearch.ResourceNotFoundException;
import org.elasticsearch.action.ActionListener;
import org.elasticsearch.action.get.GetRequest;
import org.elasticsearch.action.get.GetResponse;
import org.elasticsearch.action.support.ActionFilters;
import org.elasticsearch.action.support.HandledTransportAction;
import org.elasticsearch.client.Client;
import org.elasticsearch.cluster.metadata.IndexNameExpressionResolver;
import org.elasticsearch.cluster.node.DiscoveryNode;
import org.elasticsearch.cluster.service.ClusterService;
import org.elasticsearch.common.inject.Inject;
import org.elasticsearch.common.settings.Settings;
import org.elasticsearch.common.util.concurrent.AbstractRunnable;
import org.elasticsearch.common.xcontent.NamedXContentRegistry;
import org.elasticsearch.common.xcontent.XContentHelper;
import org.elasticsearch.common.xcontent.XContentParser;
import org.elasticsearch.index.IndexNotFoundException;
import org.elasticsearch.tasks.Task;
import org.elasticsearch.tasks.TaskId;
import org.elasticsearch.tasks.TaskInfo;
import org.elasticsearch.tasks.TaskResult;
import org.elasticsearch.tasks.TaskResultsService;
import org.elasticsearch.threadpool.ThreadPool;
import org.elasticsearch.transport.TransportException;
import org.elasticsearch.transport.TransportRequestOptions;
import org.elasticsearch.transport.TransportResponseHandler;
import org.elasticsearch.transport.TransportService;

import java.io.IOException;

import static org.elasticsearch.action.admin.cluster.node.tasks.list.TransportListTasksAction.waitForCompletionTimeout;

/**
 * Action to get a single task. If the task isn't running then it'll try to request the status from request index.
 *
 * The general flow is:
 * <ul>
 * <li>If this isn't being executed on the node to which the requested TaskId belongs then move to that node.
 * <li>Look up the task and return it if it exists
 * <li>If it doesn't then look up the task from the results index
 * </ul>
 */
public class TransportGetTaskAction extends HandledTransportAction<GetTaskRequest, GetTaskResponse> {
    private final ClusterService clusterService;
    private final TransportService transportService;
    private final Client client;
    private final NamedXContentRegistry xContentRegistry;

    @Inject
    public TransportGetTaskAction(Settings settings, ThreadPool threadPool, TransportService transportService, ActionFilters actionFilters,
            IndexNameExpressionResolver indexNameExpressionResolver, ClusterService clusterService, Client client,
            NamedXContentRegistry xContentRegistry) {
        super(settings, GetTaskAction.NAME, threadPool, transportService, actionFilters, indexNameExpressionResolver, GetTaskRequest::new);
        this.clusterService = clusterService;
        this.transportService = transportService;
        this.client = client;
        this.xContentRegistry = xContentRegistry;
    }

    @Override
    protected void doExecute(GetTaskRequest request, ActionListener<GetTaskResponse> listener) {
        throw new UnsupportedOperationException("Task is required");
    }

    @Override
    protected void doExecute(Task thisTask, GetTaskRequest request, ActionListener<GetTaskResponse> listener) {
        if (clusterService.localNode().getId().equals(request.getTaskId().getNodeId())) {
            getRunningTaskFromNode(thisTask, request, listener);
        } else {
            runOnNodeWithTaskIfPossible(thisTask, request, listener);
        }
    }

    /**
     * Executed on the coordinating node to forward execution of the remaining work to the node that matches that requested
     * {@link TaskId#getNodeId()}. If the node isn't in the cluster then this will just proceed to
     * {@link #getFinishedTaskFromIndex(Task, GetTaskRequest, ActionListener)} on this node.
     */
    private void runOnNodeWithTaskIfPossible(Task thisTask, GetTaskRequest request, ActionListener<GetTaskResponse> listener) {
        TransportRequestOptions.Builder builder = TransportRequestOptions.builder();
        if (request.getTimeout() != null) {
            builder.withTimeout(request.getTimeout());
        }
        builder.withCompress(false);
        DiscoveryNode node = clusterService.state().nodes().get(request.getTaskId().getNodeId());
        if (node == null) {
            // Node is no longer part of the cluster! Try and look the task up from the results index.
            getFinishedTaskFromIndex(thisTask, request, ActionListener.wrap(listener::onResponse, e -> {
                if (e instanceof ResourceNotFoundException) {
                    e = new ResourceNotFoundException(
                            "task [" + request.getTaskId() + "] belongs to the node [" + request.getTaskId().getNodeId()
                                    + "] which isn't part of the cluster and there is no record of the task",
                            e);
                }
                listener.onFailure(e);
            }));
            return;
        }
        GetTaskRequest nodeRequest = request.nodeRequest(clusterService.localNode().getId(), thisTask.getId());
        transportService.sendRequest(node, GetTaskAction.NAME, nodeRequest, builder.build(),
                new TransportResponseHandler<GetTaskResponse>() {
                    @Override
                    public GetTaskResponse newInstance() {
                        return new GetTaskResponse();
                    }

                    @Override
                    public void handleResponse(GetTaskResponse response) {
                        listener.onResponse(response);
                    }

                    @Override
                    public void handleException(TransportException exp) {
                        listener.onFailure(exp);
                    }

                    @Override
                    public String executor() {
                        return ThreadPool.Names.SAME;
                    }
                });
    }

    /**
     * Executed on the node that should be running the task to find and return the running task. Falls back to
     * {@link #getFinishedTaskFromIndex(Task, GetTaskRequest, ActionListener)} if the task isn't still running.
     */
    void getRunningTaskFromNode(Task thisTask, GetTaskRequest request, ActionListener<GetTaskResponse> listener) {
        Task runningTask = taskManager.getTask(request.getTaskId().getId());
        if (runningTask == null) {
            // Task isn't running, go look in the task index
            getFinishedTaskFromIndex(thisTask, request, listener);
        } else {
            if (request.getWaitForCompletion()) {
                // Shift to the generic thread pool and let it wait for the task to complete so we don't block any important threads.
                threadPool.generic().execute(new AbstractRunnable() {
                    @Override
                    protected void doRun() throws Exception {
                        taskManager.waitForTaskCompletion(runningTask, waitForCompletionTimeout(request.getTimeout()));
                        waitedForCompletion(thisTask, request, runningTask.taskInfo(clusterService.localNode().getId(), true), listener);
                    }

                    @Override
                    public void onFailure(Exception e) {
                        listener.onFailure(e);
                    }
                });
            } else {
                TaskInfo info = runningTask.taskInfo(clusterService.localNode().getId(), true);
                listener.onResponse(new GetTaskResponse(new TaskResult(false, info)));
            }
        }
    }

    /**
     * Called after waiting for the task to complete. Attempts to load the results of the task from the tasks index. If it isn't in the
     * index then returns a snapshot of the task taken shortly after completion.
     */
    void waitedForCompletion(Task thisTask, GetTaskRequest request, TaskInfo snapshotOfRunningTask,
            ActionListener<GetTaskResponse> listener) {
        getFinishedTaskFromIndex(thisTask, request, new ActionListener<GetTaskResponse>() {
            @Override
            public void onResponse(GetTaskResponse response) {
                // We were able to load the task from the task index. Let's send that back.
                listener.onResponse(response);
            }

            @Override
            public void onFailure(Exception e) {
                /*
                 * We couldn't load the task from the task index. Instead of 404 we should use the snapshot we took after it finished. If
                 * the error isn't a 404 then we'll just throw it back to the user.
                 */
                if (ExceptionsHelper.unwrap(e, ResourceNotFoundException.class) != null) {
                    listener.onResponse(new GetTaskResponse(new TaskResult(true, snapshotOfRunningTask)));
                } else {
                    listener.onFailure(e);
                }
            }
        });
    }

    /**
     * Send a {@link GetRequest} to the tasks index looking for a persisted copy of the task completed task. It'll only be found only if the
     * task's result was stored. Called on the node that once had the task if that node is still part of the cluster or on the
     * coordinating node if the node is no longer part of the cluster.
     */
    void getFinishedTaskFromIndex(Task thisTask, GetTaskRequest request, ActionListener<GetTaskResponse> listener) {
        GetRequest get = new GetRequest(TaskResultsService.TASK_INDEX, TaskResultsService.TASK_TYPE,
                request.getTaskId().toString());
        get.setParentTask(clusterService.localNode().getId(), thisTask.getId());
        client.get(get, new ActionListener<GetResponse>() {
            @Override
            public void onResponse(GetResponse getResponse) {
                try {
                    onGetFinishedTaskFromIndex(getResponse, listener);
                } catch (Exception e) {
                    listener.onFailure(e);
                }
            }

            @Override
            public void onFailure(Exception e) {
                if (ExceptionsHelper.unwrap(e, IndexNotFoundException.class) != null) {
                    // We haven't yet created the index for the task results so it can't be found.
                    listener.onFailure(new ResourceNotFoundException("task [{}] isn't running and hasn't stored its results", e,
                        request.getTaskId()));
                } else {
                    listener.onFailure(e);
                }
            }
        });
    }

    /**
     * Called with the {@linkplain GetResponse} from loading the task from the results index. Called on the node that once had the task if
     * that node is part of the cluster or on the coordinating node if the node wasn't part of the cluster.
     */
    void onGetFinishedTaskFromIndex(GetResponse response, ActionListener<GetTaskResponse> listener) throws IOException {
        if (false == response.isExists()) {
            listener.onFailure(new ResourceNotFoundException("task [{}] isn't running and hasn't stored its results", response.getId()));
            return;
        }
        if (response.isSourceEmpty()) {
            listener.onFailure(new ElasticsearchException("Stored task status for [{}] didn't contain any source!", response.getId()));
            return;
        }
        try (XContentParser parser = XContentHelper.createParser(xContentRegistry, response.getSourceAsBytesRef())) {
<<<<<<< HEAD
            TaskResult result = TaskResult.PARSER.apply(parser, () -> ParseFieldMatcher.STRICT);
=======
            TaskResult result = TaskResult.PARSER.apply(parser, null);
>>>>>>> c0b0a287
            listener.onResponse(new GetTaskResponse(result));
        }
    }
}<|MERGE_RESOLUTION|>--- conflicted
+++ resolved
@@ -249,11 +249,7 @@
             return;
         }
         try (XContentParser parser = XContentHelper.createParser(xContentRegistry, response.getSourceAsBytesRef())) {
-<<<<<<< HEAD
-            TaskResult result = TaskResult.PARSER.apply(parser, () -> ParseFieldMatcher.STRICT);
-=======
             TaskResult result = TaskResult.PARSER.apply(parser, null);
->>>>>>> c0b0a287
             listener.onResponse(new GetTaskResponse(result));
         }
     }
