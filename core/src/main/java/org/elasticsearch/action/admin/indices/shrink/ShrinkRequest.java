/*
 * Licensed to Elasticsearch under one or more contributor
 * license agreements. See the NOTICE file distributed with
 * this work for additional information regarding copyright
 * ownership. Elasticsearch licenses this file to you under
 * the Apache License, Version 2.0 (the "License"); you may
 * not use this file except in compliance with the License.
 * You may obtain a copy of the License at
 *
 *    http://www.apache.org/licenses/LICENSE-2.0
 *
 * Unless required by applicable law or agreed to in writing,
 * software distributed under the License is distributed on an
 * "AS IS" BASIS, WITHOUT WARRANTIES OR CONDITIONS OF ANY
 * KIND, either express or implied.  See the License for the
 * specific language governing permissions and limitations
 * under the License.
 */
package org.elasticsearch.action.admin.indices.shrink;

import org.elasticsearch.action.ActionRequestValidationException;
import org.elasticsearch.action.IndicesRequest;
import org.elasticsearch.action.admin.indices.create.CreateIndexRequest;
import org.elasticsearch.action.support.ActiveShardCount;
import org.elasticsearch.action.support.IndicesOptions;
import org.elasticsearch.action.support.master.AcknowledgedRequest;
import org.elasticsearch.common.ParseField;
<<<<<<< HEAD
import org.elasticsearch.common.ParseFieldMatcherSupplier;
=======
>>>>>>> c0b0a287
import org.elasticsearch.common.io.stream.StreamInput;
import org.elasticsearch.common.io.stream.StreamOutput;
import org.elasticsearch.common.xcontent.ObjectParser;

import java.io.IOException;
import java.util.Objects;

import static org.elasticsearch.action.ValidateActions.addValidationError;

/**
 * Request class to shrink an index into a single shard
 */
public class ShrinkRequest extends AcknowledgedRequest<ShrinkRequest> implements IndicesRequest {

<<<<<<< HEAD
    public static final ObjectParser<ShrinkRequest, ParseFieldMatcherSupplier> PARSER =
        new ObjectParser<>("shrink_request", null);
=======
    public static final ObjectParser<ShrinkRequest, Void> PARSER = new ObjectParser<>("shrink_request", null);
>>>>>>> c0b0a287
    static {
        PARSER.declareField((parser, request, context) -> request.getShrinkIndexRequest().settings(parser.map()),
            new ParseField("settings"), ObjectParser.ValueType.OBJECT);
        PARSER.declareField((parser, request, context) -> request.getShrinkIndexRequest().aliases(parser.map()),
            new ParseField("aliases"), ObjectParser.ValueType.OBJECT);
    }

    private CreateIndexRequest shrinkIndexRequest;
    private String sourceIndex;

    ShrinkRequest() {}

    public ShrinkRequest(String targetIndex, String sourceindex) {
        this.shrinkIndexRequest = new CreateIndexRequest(targetIndex);
        this.sourceIndex = sourceindex;
    }

    @Override
    public ActionRequestValidationException validate() {
        ActionRequestValidationException validationException = shrinkIndexRequest == null ? null : shrinkIndexRequest.validate();
        if (sourceIndex == null) {
            validationException = addValidationError("source index is missing", validationException);
        }
        if (shrinkIndexRequest == null) {
            validationException = addValidationError("shrink index request is missing", validationException);
        }
        return validationException;
    }

    public void setSourceIndex(String index) {
        this.sourceIndex = index;
    }

    @Override
    public void readFrom(StreamInput in) throws IOException {
        super.readFrom(in);
        shrinkIndexRequest = new CreateIndexRequest();
        shrinkIndexRequest.readFrom(in);
        sourceIndex = in.readString();
    }

    @Override
    public void writeTo(StreamOutput out) throws IOException {
        super.writeTo(out);
        shrinkIndexRequest.writeTo(out);
        out.writeString(sourceIndex);
    }

    @Override
    public String[] indices() {
        return new String[] {sourceIndex};
    }

    @Override
    public IndicesOptions indicesOptions() {
        return IndicesOptions.lenientExpandOpen();
    }

    public void setShrinkIndex(CreateIndexRequest shrinkIndexRequest) {
        this.shrinkIndexRequest = Objects.requireNonNull(shrinkIndexRequest, "shrink index request must not be null");
    }

    /**
     * Returns the {@link CreateIndexRequest} for the shrink index
     */
    public CreateIndexRequest getShrinkIndexRequest() {
        return shrinkIndexRequest;
    }

    /**
     * Returns the source index name
     */
    public String getSourceIndex() {
        return sourceIndex;
    }

    /**
     * Sets the number of shard copies that should be active for creation of the
     * new shrunken index to return. Defaults to {@link ActiveShardCount#DEFAULT}, which will
     * wait for one shard copy (the primary) to become active. Set this value to
     * {@link ActiveShardCount#ALL} to wait for all shards (primary and all replicas) to be active
     * before returning. Otherwise, use {@link ActiveShardCount#from(int)} to set this value to any
     * non-negative integer, up to the number of copies per shard (number of replicas + 1),
     * to wait for the desired amount of shard copies to become active before returning.
     * Index creation will only wait up until the timeout value for the number of shard copies
     * to be active before returning.  Check {@link ShrinkResponse#isShardsAcked()} to
     * determine if the requisite shard copies were all started before returning or timing out.
     *
     * @param waitForActiveShards number of active shard copies to wait on
     */
    public void setWaitForActiveShards(ActiveShardCount waitForActiveShards) {
        this.getShrinkIndexRequest().waitForActiveShards(waitForActiveShards);
    }

    /**
     * A shortcut for {@link #setWaitForActiveShards(ActiveShardCount)} where the numerical
     * shard count is passed in, instead of having to first call {@link ActiveShardCount#from(int)}
     * to get the ActiveShardCount.
     */
    public void setWaitForActiveShards(final int waitForActiveShards) {
        setWaitForActiveShards(ActiveShardCount.from(waitForActiveShards));
    }
}<|MERGE_RESOLUTION|>--- conflicted
+++ resolved
@@ -25,10 +25,6 @@
 import org.elasticsearch.action.support.IndicesOptions;
 import org.elasticsearch.action.support.master.AcknowledgedRequest;
 import org.elasticsearch.common.ParseField;
-<<<<<<< HEAD
-import org.elasticsearch.common.ParseFieldMatcherSupplier;
-=======
->>>>>>> c0b0a287
 import org.elasticsearch.common.io.stream.StreamInput;
 import org.elasticsearch.common.io.stream.StreamOutput;
 import org.elasticsearch.common.xcontent.ObjectParser;
@@ -43,12 +39,7 @@
  */
 public class ShrinkRequest extends AcknowledgedRequest<ShrinkRequest> implements IndicesRequest {
 
-<<<<<<< HEAD
-    public static final ObjectParser<ShrinkRequest, ParseFieldMatcherSupplier> PARSER =
-        new ObjectParser<>("shrink_request", null);
-=======
     public static final ObjectParser<ShrinkRequest, Void> PARSER = new ObjectParser<>("shrink_request", null);
->>>>>>> c0b0a287
     static {
         PARSER.declareField((parser, request, context) -> request.getShrinkIndexRequest().settings(parser.map()),
             new ParseField("settings"), ObjectParser.ValueType.OBJECT);
