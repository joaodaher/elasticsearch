/*
 * Licensed to Elasticsearch under one or more contributor
 * license agreements. See the NOTICE file distributed with
 * this work for additional information regarding copyright
 * ownership. Elasticsearch licenses this file to you under
 * the Apache License, Version 2.0 (the "License"); you may
 * not use this file except in compliance with the License.
 * You may obtain a copy of the License at
 *
 *    http://www.apache.org/licenses/LICENSE-2.0
 *
 * Unless required by applicable law or agreed to in writing,
 * software distributed under the License is distributed on an
 * "AS IS" BASIS, WITHOUT WARRANTIES OR CONDITIONS OF ANY
 * KIND, either express or implied.  See the License for the
 * specific language governing permissions and limitations
 * under the License.
 */

package org.elasticsearch.action.admin.cluster.shards;

import org.elasticsearch.Version;
import org.elasticsearch.action.ActionRequestValidationException;
import org.elasticsearch.action.IndicesRequest;
import org.elasticsearch.action.support.IndicesOptions;
import org.elasticsearch.action.support.master.MasterNodeReadRequest;
import org.elasticsearch.common.Nullable;
import org.elasticsearch.common.Strings;
import org.elasticsearch.common.io.stream.StreamInput;
import org.elasticsearch.common.io.stream.StreamOutput;

import java.io.IOException;
import java.util.Objects;

/**
 */
public class ClusterSearchShardsRequest extends MasterNodeReadRequest<ClusterSearchShardsRequest> implements IndicesRequest.Replaceable {

    private String[] indices = Strings.EMPTY_ARRAY;
    @Nullable
    private String routing;
    @Nullable
    private String preference;
    private IndicesOptions indicesOptions = IndicesOptions.lenientExpandOpen();


    public ClusterSearchShardsRequest() {
    }

    public ClusterSearchShardsRequest(String... indices) {
        indices(indices);
    }

    @Override
    public ActionRequestValidationException validate() {
        return null;
    }

    /**
     * Sets the indices the search will be executed on.
     */
    @Override
    public ClusterSearchShardsRequest indices(String... indices) {
        Objects.requireNonNull(indices, "indices must not be null");
        for (int i = 0; i < indices.length; i++) {
            Objects.requireNonNull(indices[i], "indices[" + i + "] must not be null");
        }
        this.indices = indices;
        return this;
    }

    /**
     * The indices
     */
    @Override
    public String[] indices() {
        return indices;
    }

    @Override
    public IndicesOptions indicesOptions() {
        return indicesOptions;
    }

    public ClusterSearchShardsRequest indicesOptions(IndicesOptions indicesOptions) {
        this.indicesOptions = indicesOptions;
        return this;
    }

    /**
     * A comma separated list of routing values to control the shards the search will be executed on.
     */
    public String routing() {
        return this.routing;
    }

    /**
     * A comma separated list of routing values to control the shards the search will be executed on.
     */
    public ClusterSearchShardsRequest routing(String routing) {
        this.routing = routing;
        return this;
    }

    /**
     * The routing values to control the shards that the search will be executed on.
     */
    public ClusterSearchShardsRequest routing(String... routings) {
        this.routing = Strings.arrayToCommaDelimitedString(routings);
        return this;
    }

    /**
     * Sets the preference to execute the search. Defaults to randomize across shards. Can be set to
     * <tt>_local</tt> to prefer local shards, <tt>_primary</tt> to execute only on primary shards, or
     * a custom value, which guarantees that the same order will be used across different requests.
     */
    public ClusterSearchShardsRequest preference(String preference) {
        this.preference = preference;
        return this;
    }

    public String preference() {
        return this.preference;
    }

    @Override
    public void readFrom(StreamInput in) throws IOException {
        super.readFrom(in);

        indices = new String[in.readVInt()];
        for (int i = 0; i < indices.length; i++) {
            indices[i] = in.readString();
        }

        routing = in.readOptionalString();
        preference = in.readOptionalString();

<<<<<<< HEAD
        if (in.getVersion().onOrBefore(Version.V_5_1_1_UNRELEASED)) {
=======
        if (in.getVersion().onOrBefore(Version.V_5_1_1)) {
>>>>>>> c8c4c16c
            //types
            in.readStringArray();
        }
        indicesOptions = IndicesOptions.readIndicesOptions(in);
    }

    @Override
    public void writeTo(StreamOutput out) throws IOException {
        super.writeTo(out);

        out.writeVInt(indices.length);
        for (String index : indices) {
            out.writeString(index);
        }

        out.writeOptionalString(routing);
        out.writeOptionalString(preference);

<<<<<<< HEAD
        if (out.getVersion().onOrBefore(Version.V_5_1_1_UNRELEASED)) {
=======
        if (out.getVersion().onOrBefore(Version.V_5_1_1)) {
>>>>>>> c8c4c16c
            //types
            out.writeStringArray(Strings.EMPTY_ARRAY);
        }
        indicesOptions.writeIndicesOptions(out);
    }

}<|MERGE_RESOLUTION|>--- conflicted
+++ resolved
@@ -35,7 +35,6 @@
 /**
  */
 public class ClusterSearchShardsRequest extends MasterNodeReadRequest<ClusterSearchShardsRequest> implements IndicesRequest.Replaceable {
-
     private String[] indices = Strings.EMPTY_ARRAY;
     @Nullable
     private String routing;
@@ -136,11 +135,7 @@
         routing = in.readOptionalString();
         preference = in.readOptionalString();
 
-<<<<<<< HEAD
-        if (in.getVersion().onOrBefore(Version.V_5_1_1_UNRELEASED)) {
-=======
         if (in.getVersion().onOrBefore(Version.V_5_1_1)) {
->>>>>>> c8c4c16c
             //types
             in.readStringArray();
         }
@@ -159,11 +154,7 @@
         out.writeOptionalString(routing);
         out.writeOptionalString(preference);
 
-<<<<<<< HEAD
-        if (out.getVersion().onOrBefore(Version.V_5_1_1_UNRELEASED)) {
-=======
         if (out.getVersion().onOrBefore(Version.V_5_1_1)) {
->>>>>>> c8c4c16c
             //types
             out.writeStringArray(Strings.EMPTY_ARRAY);
         }
