--- conflicted
+++ resolved
@@ -379,35 +379,10 @@
 
     protected void handleIncomingClusterStateRequest(BytesTransportRequest request, TransportChannel channel) throws IOException {
         Compressor compressor = CompressorFactory.compressor(request.bytes());
-<<<<<<< HEAD
-        StreamInput in;
-        if (compressor != null) {
-            in = compressor.streamInput(request.bytes().streamInput());
-        } else {
-            in = request.bytes().streamInput();
-        }
-        in = new NamedWriteableAwareStreamInput(in, namedWriteableRegistry);
-        in.setVersion(request.version());
-        synchronized (lastSeenClusterStateMutex) {
-            final ClusterState incomingState;
-            // If true we received full cluster state - otherwise diffs
-            if (in.readBoolean()) {
-                incomingState = ClusterState.readFrom(in, clusterStateSupplier.get().nodes().getLocalNode());
-                logger.debug("received full cluster state version [{}] with size [{}]", incomingState.version(), request.bytes().length());
-            } else if (lastSeenClusterState != null) {
-                Diff<ClusterState> diff = ClusterState.readDiffFrom(in, lastSeenClusterState.nodes().getLocalNode());
-                incomingState = diff.apply(lastSeenClusterState);
-                logger.debug("received diff cluster state version [{}] with uuid [{}], diff size [{}]",
-                    incomingState.version(), incomingState.stateUUID(), request.bytes().length());
-            } else {
-                logger.debug("received diff for but don't have any local cluster state - requesting full state");
-                throw new IncompatibleClusterStateVersionException("have no local cluster state");
-=======
         StreamInput in = request.bytes().streamInput();
         try {
             if (compressor != null) {
                 in = compressor.streamInput(in);
->>>>>>> c0b0a287
             }
             in = new NamedWriteableAwareStreamInput(in, namedWriteableRegistry);
             in.setVersion(request.version());
@@ -430,16 +405,11 @@
                 // sanity check incoming state
                 validateIncomingState(incomingState, lastSeenClusterState);
 
-<<<<<<< HEAD
-            pendingStatesQueue.addPending(incomingState);
-            lastSeenClusterState = incomingState;
-=======
                 pendingStatesQueue.addPending(incomingState);
                 lastSeenClusterState = incomingState;
             }
         } finally {
             IOUtils.close(in);
->>>>>>> c0b0a287
         }
         channel.sendResponse(TransportResponse.Empty.INSTANCE);
     }
