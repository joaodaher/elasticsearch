/*
 * Licensed to Elasticsearch under one or more contributor
 * license agreements. See the NOTICE file distributed with
 * this work for additional information regarding copyright
 * ownership. Elasticsearch licenses this file to you under
 * the Apache License, Version 2.0 (the "License"); you may
 * not use this file except in compliance with the License.
 * You may obtain a copy of the License at
 *
 *    http://www.apache.org/licenses/LICENSE-2.0
 *
 * Unless required by applicable law or agreed to in writing,
 * software distributed under the License is distributed on an
 * "AS IS" BASIS, WITHOUT WARRANTIES OR CONDITIONS OF ANY
 * KIND, either express or implied.  See the License for the
 * specific language governing permissions and limitations
 * under the License.
 */

package org.elasticsearch.discovery.zen;

import com.carrotsearch.hppc.cursors.ObjectCursor;
import org.apache.logging.log4j.Logger;
import org.apache.logging.log4j.message.ParameterizedMessage;
import org.apache.logging.log4j.util.Supplier;
import org.apache.lucene.store.AlreadyClosedException;
import org.apache.lucene.util.IOUtils;
import org.elasticsearch.Version;
import org.elasticsearch.cluster.ClusterName;
import org.elasticsearch.cluster.node.DiscoveryNode;
import org.elasticsearch.cluster.node.DiscoveryNodes;
import org.elasticsearch.common.component.AbstractComponent;
import org.elasticsearch.common.io.stream.StreamInput;
import org.elasticsearch.common.io.stream.StreamOutput;
import org.elasticsearch.common.lease.Releasable;
import org.elasticsearch.common.lease.Releasables;
import org.elasticsearch.common.settings.Setting;
import org.elasticsearch.common.settings.Setting.Property;
import org.elasticsearch.common.settings.Settings;
import org.elasticsearch.common.transport.TransportAddress;
import org.elasticsearch.common.unit.TimeValue;
import org.elasticsearch.common.util.CollectionUtils;
import org.elasticsearch.common.util.concurrent.AbstractRunnable;
import org.elasticsearch.common.util.concurrent.ConcurrentCollections;
import org.elasticsearch.common.util.concurrent.EsExecutors;
import org.elasticsearch.common.util.concurrent.EsThreadPoolExecutor;
import org.elasticsearch.common.util.concurrent.KeyedLock;
import org.elasticsearch.threadpool.ThreadPool;
import org.elasticsearch.transport.ConnectTransportException;
import org.elasticsearch.transport.ConnectionProfile;
import org.elasticsearch.transport.NodeNotConnectedException;
import org.elasticsearch.transport.RemoteTransportException;
import org.elasticsearch.transport.Transport.Connection;
import org.elasticsearch.transport.TransportChannel;
import org.elasticsearch.transport.TransportException;
import org.elasticsearch.transport.TransportRequest;
import org.elasticsearch.transport.TransportRequestHandler;
import org.elasticsearch.transport.TransportRequestOptions;
import org.elasticsearch.transport.TransportResponse;
import org.elasticsearch.transport.TransportResponseHandler;
import org.elasticsearch.transport.TransportService;

import java.io.IOException;
import java.util.ArrayList;
import java.util.Arrays;
import java.util.Collections;
import java.util.HashMap;
import java.util.Iterator;
import java.util.List;
import java.util.Locale;
import java.util.Map;
import java.util.Objects;
import java.util.Queue;
import java.util.Set;
import java.util.concurrent.Callable;
import java.util.concurrent.ExecutionException;
import java.util.concurrent.ExecutorService;
import java.util.concurrent.Future;
import java.util.concurrent.ThreadFactory;
import java.util.concurrent.TimeUnit;
import java.util.concurrent.atomic.AtomicBoolean;
import java.util.concurrent.atomic.AtomicInteger;
import java.util.function.Consumer;
import java.util.function.Function;
import java.util.stream.Collectors;
import java.util.stream.Stream;

import static java.util.Collections.emptyList;
import static java.util.Collections.emptyMap;
import static java.util.Collections.emptySet;
import static org.elasticsearch.common.util.concurrent.ConcurrentCollections.newConcurrentMap;
import static org.elasticsearch.discovery.zen.ZenPing.PingResponse.readPingResponse;

public class UnicastZenPing extends AbstractComponent implements ZenPing {

    public static final String ACTION_NAME = "internal:discovery/zen/unicast";
    public static final Setting<List<String>> DISCOVERY_ZEN_PING_UNICAST_HOSTS_SETTING =
        Setting.listSetting("discovery.zen.ping.unicast.hosts", emptyList(), Function.identity(),
            Property.NodeScope);
    public static final Setting<Integer> DISCOVERY_ZEN_PING_UNICAST_CONCURRENT_CONNECTS_SETTING =
        Setting.intSetting("discovery.zen.ping.unicast.concurrent_connects", 10, 0, Property.NodeScope);
    public static final Setting<TimeValue> DISCOVERY_ZEN_PING_UNICAST_HOSTS_RESOLVE_TIMEOUT =
        Setting.positiveTimeSetting("discovery.zen.ping.unicast.hosts.resolve_timeout", TimeValue.timeValueSeconds(5), Property.NodeScope);

    // these limits are per-address
    public static final int LIMIT_FOREIGN_PORTS_COUNT = 1;
    public static final int LIMIT_LOCAL_PORTS_COUNT = 5;

    private final ThreadPool threadPool;
    private final TransportService transportService;
    private final ClusterName clusterName;

    private final int concurrentConnects;

    private final List<String> configuredHosts;

    private final int limitPortCounts;

    private volatile PingContextProvider contextProvider;

    private final AtomicInteger pingingRoundIdGenerator = new AtomicInteger();

    // used as a node id prefix for configured unicast host nodes/address
    private static final String UNICAST_NODE_PREFIX = "#zen_unicast_";

    private final Map<Integer, PingingRound> activePingingRounds = newConcurrentMap();

    // a list of temporal responses a node will return for a request (holds responses from other nodes)
    private final Queue<PingResponse> temporalResponses = ConcurrentCollections.newQueue();

    private final UnicastHostsProvider hostsProvider;

    protected final EsThreadPoolExecutor unicastZenPingExecutorService;

    private final TimeValue resolveTimeout;

    private volatile boolean closed = false;

    public UnicastZenPing(Settings settings, ThreadPool threadPool, TransportService transportService,
                          UnicastHostsProvider unicastHostsProvider) {
        super(settings);
        this.threadPool = threadPool;
        this.transportService = transportService;
        this.clusterName = ClusterName.CLUSTER_NAME_SETTING.get(settings);
        this.hostsProvider = unicastHostsProvider;

        this.concurrentConnects = DISCOVERY_ZEN_PING_UNICAST_CONCURRENT_CONNECTS_SETTING.get(settings);
        if (DISCOVERY_ZEN_PING_UNICAST_HOSTS_SETTING.exists(settings)) {
            configuredHosts = DISCOVERY_ZEN_PING_UNICAST_HOSTS_SETTING.get(settings);
            // we only limit to 1 addresses, makes no sense to ping 100 ports
            limitPortCounts = LIMIT_FOREIGN_PORTS_COUNT;
        } else {
            // if unicast hosts are not specified, fill with simple defaults on the local machine
            configuredHosts = transportService.getLocalAddresses();
            limitPortCounts = LIMIT_LOCAL_PORTS_COUNT;
        }
        resolveTimeout = DISCOVERY_ZEN_PING_UNICAST_HOSTS_RESOLVE_TIMEOUT.get(settings);
        logger.debug(
            "using initial hosts {}, with concurrent_connects [{}], resolve_timeout [{}]",
            configuredHosts,
            concurrentConnects,
            resolveTimeout);

        transportService.registerRequestHandler(ACTION_NAME, UnicastPingRequest::new, ThreadPool.Names.SAME,
            new UnicastPingRequestHandler());

        final ThreadFactory threadFactory = EsExecutors.daemonThreadFactory(settings, "[unicast_connect]");
        unicastZenPingExecutorService = EsExecutors.newScaling(
            "unicast_connect",
            0, concurrentConnects,
            60,
            TimeUnit.SECONDS,
            threadFactory,
            threadPool.getThreadContext());
    }

    /**
     * Resolves a list of hosts to a list of discovery nodes. Each host is resolved into a transport address (or a collection of addresses
     * if the number of ports is greater than one) and the transport addresses are used to created discovery nodes. Host lookups are done
     * in parallel using specified executor service up to the specified resolve timeout.
     *
     * @param executorService  the executor service used to parallelize hostname lookups
     * @param logger           logger used for logging messages regarding hostname lookups
     * @param hosts            the hosts to resolve
     * @param limitPortCounts  the number of ports to resolve (should be 1 for non-local transport)
     * @param transportService the transport service
     * @param nodeId_prefix    a prefix to use for node ids
     * @param resolveTimeout   the timeout before returning from hostname lookups
     * @return a list of discovery nodes with resolved transport addresses
     */
    public static List<DiscoveryNode> resolveHostsLists(
        final ExecutorService executorService,
        final Logger logger,
        final List<String> hosts,
        final int limitPortCounts,
        final TransportService transportService,
        final String nodeId_prefix,
        final TimeValue resolveTimeout) throws InterruptedException {
        Objects.requireNonNull(executorService);
        Objects.requireNonNull(logger);
        Objects.requireNonNull(hosts);
        Objects.requireNonNull(transportService);
        Objects.requireNonNull(nodeId_prefix);
        Objects.requireNonNull(resolveTimeout);
        if (resolveTimeout.nanos() < 0) {
            throw new IllegalArgumentException("resolve timeout must be non-negative but was [" + resolveTimeout + "]");
        }
        // create tasks to submit to the executor service; we will wait up to resolveTimeout for these tasks to complete
        final List<Callable<TransportAddress[]>> callables =
            hosts
                .stream()
                .map(hn -> (Callable<TransportAddress[]>) () -> transportService.addressesFromString(hn, limitPortCounts))
                .collect(Collectors.toList());
        final List<Future<TransportAddress[]>> futures =
            executorService.invokeAll(callables, resolveTimeout.nanos(), TimeUnit.NANOSECONDS);
        final List<DiscoveryNode> discoveryNodes = new ArrayList<>();
        // ExecutorService#invokeAll guarantees that the futures are returned in the iteration order of the tasks so we can associate the
        // hostname with the corresponding task by iterating together
        final Iterator<String> it = hosts.iterator();
        for (final Future<TransportAddress[]> future : futures) {
            final String hostname = it.next();
            if (!future.isCancelled()) {
                assert future.isDone();
                try {
                    final TransportAddress[] addresses = future.get();
                    logger.trace("resolved host [{}] to {}", hostname, addresses);
                    for (int addressId = 0; addressId < addresses.length; addressId++) {
                        discoveryNodes.add(
                            new DiscoveryNode(
                                nodeId_prefix + hostname + "_" + addressId + "#",
                                addresses[addressId],
                                emptyMap(),
                                emptySet(),
                                Version.CURRENT.minimumCompatibilityVersion()));
                    }
                } catch (final ExecutionException e) {
                    assert e.getCause() != null;
                    final String message = "failed to resolve host [" + hostname + "]";
                    logger.warn(message, e.getCause());
                }
            } else {
                logger.warn("timed out after [{}] resolving host [{}]", resolveTimeout, hostname);
            }
        }
        return discoveryNodes;
    }

    @Override
    public void close() {
        ThreadPool.terminate(unicastZenPingExecutorService, 10, TimeUnit.SECONDS);
        Releasables.close(activePingingRounds.values());
        closed = true;
    }

    @Override
    public void start(PingContextProvider contextProvider) {
        this.contextProvider = contextProvider;
    }

    /**
     * Clears the list of cached ping responses.
     */
    public void clearTemporalResponses() {
        temporalResponses.clear();
    }

    /**
     * Sends three rounds of pings notifying the specified {@link Consumer} when pinging is complete. Pings are sent after resolving
     * configured unicast hosts to their IP address (subject to DNS caching within the JVM). A batch of pings is sent, then another batch
     * of pings is sent at half the specified {@link TimeValue}, and then another batch of pings is sent at the specified {@link TimeValue}.
     * The pings that are sent carry a timeout of 1.25 times the specified {@link TimeValue}. When pinging each node, a connection and
     * handshake is performed, with a connection timeout of the specified {@link TimeValue}.
     *
     * @param resultsConsumer the callback when pinging is complete
     * @param duration        the timeout for various components of the pings
     */
    @Override
    public void ping(final Consumer<PingCollection> resultsConsumer, final TimeValue duration) {
        ping(resultsConsumer, duration, duration);
    }

    /**
     * a variant of {@link #ping(Consumer, TimeValue)}, but allows separating the scheduling duration
     * from the duration used for request level time outs. This is useful for testing
     */
    protected void ping(final Consumer<PingCollection> resultsConsumer,
                        final TimeValue scheduleDuration,
                        final TimeValue requestDuration) {
        final List<DiscoveryNode> seedNodes;
        try {
            seedNodes = resolveHostsLists(
                unicastZenPingExecutorService,
                logger,
                configuredHosts,
                limitPortCounts,
                transportService,
                UNICAST_NODE_PREFIX,
                resolveTimeout);
        } catch (InterruptedException e) {
            throw new RuntimeException(e);
        }
        seedNodes.addAll(hostsProvider.buildDynamicNodes());
        final DiscoveryNodes nodes = contextProvider.nodes();
        // add all possible master nodes that were active in the last known cluster configuration
        for (ObjectCursor<DiscoveryNode> masterNode : nodes.getMasterNodes().values()) {
            seedNodes.add(masterNode.value);
        }

        final ConnectionProfile connectionProfile =
            ConnectionProfile.buildSingleChannelProfile(TransportRequestOptions.Type.REG, requestDuration, requestDuration);
        final PingingRound pingingRound = new PingingRound(pingingRoundIdGenerator.incrementAndGet(), seedNodes, resultsConsumer,
            nodes.getLocalNode(), connectionProfile);
        activePingingRounds.put(pingingRound.id(), pingingRound);
        final AbstractRunnable pingSender = new AbstractRunnable() {
            @Override
            public void onFailure(Exception e) {
                if (e instanceof AlreadyClosedException == false) {
                    logger.warn("unexpected error while pinging", e);
                }
            }

            @Override
            protected void doRun() throws Exception {
                sendPings(requestDuration, pingingRound);
            }
        };
        threadPool.generic().execute(pingSender);
        threadPool.schedule(TimeValue.timeValueMillis(scheduleDuration.millis() / 3), ThreadPool.Names.GENERIC, pingSender);
        threadPool.schedule(TimeValue.timeValueMillis(scheduleDuration.millis() / 3 * 2), ThreadPool.Names.GENERIC, pingSender);
        threadPool.schedule(scheduleDuration, ThreadPool.Names.GENERIC, new AbstractRunnable() {
            @Override
            protected void doRun() throws Exception {
                finishPingingRound(pingingRound);
            }

            @Override
            public void onFailure(Exception e) {
                logger.warn("unexpected error while finishing pinging round", e);
            }
        });
    }

    // for testing
    protected void finishPingingRound(PingingRound pingingRound) {
        pingingRound.close();
    }

    protected class PingingRound implements Releasable {
        private final int id;
        private final Map<TransportAddress, Connection> tempConnections = new HashMap<>();
        private final KeyedLock<TransportAddress> connectionLock = new KeyedLock<>(true);
        private final PingCollection pingCollection;
        private final List<DiscoveryNode> seedNodes;
        private final Consumer<PingCollection> pingListener;
        private final DiscoveryNode localNode;
        private final ConnectionProfile connectionProfile;

        private AtomicBoolean closed = new AtomicBoolean(false);

        PingingRound(int id, List<DiscoveryNode> seedNodes, Consumer<PingCollection> resultsConsumer, DiscoveryNode localNode,
                     ConnectionProfile connectionProfile) {
            this.id = id;
            this.seedNodes = Collections.unmodifiableList(new ArrayList<>(seedNodes));
            this.pingListener = resultsConsumer;
            this.localNode = localNode;
            this.connectionProfile = connectionProfile;
            this.pingCollection = new PingCollection();
        }

        public int id() {
            return this.id;
        }

        public boolean isClosed() {
            return this.closed.get();
        }

        public List<DiscoveryNode> getSeedNodes() {
            ensureOpen();
            return seedNodes;
        }

        public Connection getOrConnect(DiscoveryNode node) throws IOException {
            Connection result;
            try (Releasable ignore = connectionLock.acquire(node.getAddress())) {
                result = tempConnections.get(node.getAddress());
                if (result == null) {
                    ensureOpen();
                    boolean success = false;
                    logger.trace("[{}] opening connection to [{}]", id(), node);
                    result = transportService.openConnection(node, connectionProfile);
                    try {
                        transportService.handshake(result, connectionProfile.getHandshakeTimeout().millis());
                        synchronized (this) {
                            // acquire lock and check if closed, to prevent leaving an open connection after closing
                            ensureOpen();
                            Connection existing = tempConnections.put(node.getAddress(), result);
                            assert existing == null;
                            success = true;
                        }
                    } finally {
                        if (success == false) {
                            logger.trace("[{}] closing connection to [{}] due to failure", id(), node);
                            IOUtils.closeWhileHandlingException(result);
                        }
                    }
                }
            }
            return result;
        }

        private void ensureOpen() {
            if (isClosed()) {
                throw new AlreadyClosedException("pinging round [" + id + "] is finished");
            }
        }

        public void addPingResponseToCollection(PingResponse pingResponse) {
            if (localNode.equals(pingResponse.node()) == false) {
                pingCollection.addPing(pingResponse);
            }
        }

        @Override
        public void close() {
            List<Connection> toClose = null;
            synchronized (this) {
                if (closed.compareAndSet(false, true)) {
                    activePingingRounds.remove(id);
                    toClose = new ArrayList<>(tempConnections.values());
                    tempConnections.clear();
                }
            }
            if (toClose != null) {
                // we actually closed
                try {
                    pingListener.accept(pingCollection);
                } finally {
                    IOUtils.closeWhileHandlingException(toClose);
                }
            }
        }

        public ConnectionProfile getConnectionProfile() {
            return connectionProfile;
        }
    }


    protected void sendPings(final TimeValue timeout, final PingingRound pingingRound) {
        final UnicastPingRequest pingRequest = new UnicastPingRequest();
        pingRequest.id = pingingRound.id();
        pingRequest.timeout = timeout;
        DiscoveryNodes discoNodes = contextProvider.nodes();

        pingRequest.pingResponse = createPingResponse(discoNodes);

        Set<DiscoveryNode> nodesFromResponses = temporalResponses.stream().map(pingResponse -> {
            assert clusterName.equals(pingResponse.clusterName()) :
                "got a ping request from a different cluster. expected " + clusterName + " got " + pingResponse.clusterName();
            return pingResponse.node();
        }).collect(Collectors.toSet());

        // dedup by address
        final Map<TransportAddress, DiscoveryNode> uniqueNodesByAddress =
            Stream.concat(pingingRound.getSeedNodes().stream(), nodesFromResponses.stream())
                .collect(Collectors.toMap(DiscoveryNode::getAddress, Function.identity(), (n1, n2) -> n1));


        // resolve what we can via the latest cluster state
        final Set<DiscoveryNode> nodesToPing = uniqueNodesByAddress.values().stream()
            .map(node -> {
                DiscoveryNode foundNode = discoNodes.findByAddress(node.getAddress());
                if (foundNode == null) {
                    return node;
                } else {
                    return foundNode;
                }
            }).collect(Collectors.toSet());

        nodesToPing.forEach(node -> sendPingRequestToNode(node, timeout, pingingRound, pingRequest));
    }

    private void sendPingRequestToNode(final DiscoveryNode node, TimeValue timeout, final PingingRound pingingRound,
                                       final UnicastPingRequest pingRequest) {
        submitToExecutor(new AbstractRunnable() {
            @Override
            protected void doRun() throws Exception {
                Connection connection = null;
                if (transportService.nodeConnected(node)) {
                    try {
                        // concurrency can still cause disconnects
                        connection = transportService.getConnection(node);
                    } catch (NodeNotConnectedException e) {
                        logger.trace("[{}] node [{}] just disconnected, will create a temp connection", pingingRound.id(), node);
                    }
                }

                if (connection == null) {
                    connection = pingingRound.getOrConnect(node);
                }

                logger.trace("[{}] sending to {}", pingingRound.id(), node);
                transportService.sendRequest(connection, ACTION_NAME, pingRequest,
                    TransportRequestOptions.builder().withTimeout((long) (timeout.millis() * 1.25)).build(),
                    getPingResponseHandler(pingingRound, node));
            }

            @Override
            public void onFailure(Exception e) {
                if (e instanceof ConnectTransportException || e instanceof AlreadyClosedException) {
                    // can't connect to the node - this is more common path!
                    logger.trace(
                        (Supplier<?>) () -> new ParameterizedMessage(
                            "[{}] failed to ping {}", pingingRound.id(), node), e);
                } else if (e instanceof RemoteTransportException) {
                    // something went wrong on the other side
                    logger.debug(
                        (Supplier<?>) () -> new ParameterizedMessage(
                            "[{}] received a remote error as a response to ping {}", pingingRound.id(), node), e);
                } else {
                    logger.warn(
                        (Supplier<?>) () -> new ParameterizedMessage(
                            "[{}] failed send ping to {}", pingingRound.id(), node), e);
                }
            }

            @Override
            public void onRejection(Exception e) {
                // The RejectedExecutionException can come from the fact unicastZenPingExecutorService is at its max down in sendPings
                // But don't bail here, we can retry later on after the send ping has been scheduled.
                logger.debug("Ping execution rejected", e);
            }
        });
    }

    // for testing
    protected void submitToExecutor(AbstractRunnable abstractRunnable) {
        unicastZenPingExecutorService.execute(abstractRunnable);
    }

    // for testing
    protected TransportResponseHandler<UnicastPingResponse> getPingResponseHandler(final PingingRound pingingRound,
                                                                                   final DiscoveryNode node) {
        return new TransportResponseHandler<UnicastPingResponse>() {

            @Override
            public UnicastPingResponse newInstance() {
                return new UnicastPingResponse();
            }

            @Override
            public String executor() {
                return ThreadPool.Names.SAME;
            }

            @Override
            public void handleResponse(UnicastPingResponse response) {
                logger.trace("[{}] received response from {}: {}", pingingRound.id(), node, Arrays.toString(response.pingResponses));
                if (pingingRound.isClosed()) {
                    if (logger.isTraceEnabled()) {
                        logger.trace("[{}] skipping received response from {}. already closed", pingingRound.id(), node);
                    }
                } else {
                    Stream.of(response.pingResponses).forEach(pingingRound::addPingResponseToCollection);
                }
            }

            @Override
            public void handleException(TransportException exp) {
                if (exp instanceof ConnectTransportException || exp.getCause() instanceof ConnectTransportException) {
                    // ok, not connected...
                    logger.trace((Supplier<?>) () -> new ParameterizedMessage("failed to connect to {}", node), exp);
                } else if (closed == false) {
                    logger.warn((Supplier<?>) () -> new ParameterizedMessage("failed to send ping to [{}]", node), exp);
                }
            }
        };
    }

    private UnicastPingResponse handlePingRequest(final UnicastPingRequest request) {
        assert clusterName.equals(request.pingResponse.clusterName()) :
            "got a ping request from a different cluster. expected " + clusterName + " got " + request.pingResponse.clusterName();
        temporalResponses.add(request.pingResponse);
        // add to any ongoing pinging
        activePingingRounds.values().forEach(p -> p.addPingResponseToCollection(request.pingResponse));
        threadPool.schedule(TimeValue.timeValueMillis(request.timeout.millis() * 2), ThreadPool.Names.SAME,
            () -> temporalResponses.remove(request.pingResponse));

        List<PingResponse> pingResponses = CollectionUtils.iterableAsArrayList(temporalResponses);
        pingResponses.add(createPingResponse(contextProvider.nodes()));

        UnicastPingResponse unicastPingResponse = new UnicastPingResponse();
        unicastPingResponse.id = request.id;
        unicastPingResponse.pingResponses = pingResponses.toArray(new PingResponse[pingResponses.size()]);

        return unicastPingResponse;
    }

    class UnicastPingRequestHandler implements TransportRequestHandler<UnicastPingRequest> {

        @Override
        public void messageReceived(UnicastPingRequest request, TransportChannel channel) throws Exception {
            if (request.pingResponse.clusterName().equals(clusterName)) {
                channel.sendResponse(handlePingRequest(request));
            } else {
                throw new IllegalStateException(
<<<<<<< HEAD
                    String.format(
                        Locale.ROOT,
                        "mismatched cluster names; request: [%s], local: [%s]",
                        request.pingResponse.clusterName().value(),
                        clusterName.value()));
=======
                        String.format(
                                Locale.ROOT,
                                "mismatched cluster names; request: [%s], local: [%s]",
                                request.pingResponse.clusterName().value(),
                                clusterName.value()));
>>>>>>> c8c4c16c
            }
        }

    }

    public static class UnicastPingRequest extends TransportRequest {

        int id;
        TimeValue timeout;
        PingResponse pingResponse;

        public UnicastPingRequest() {
        }

        @Override
        public void readFrom(StreamInput in) throws IOException {
            super.readFrom(in);
            id = in.readInt();
            timeout = new TimeValue(in);
            pingResponse = readPingResponse(in);
        }

        @Override
        public void writeTo(StreamOutput out) throws IOException {
            super.writeTo(out);
            out.writeInt(id);
            timeout.writeTo(out);
            pingResponse.writeTo(out);
        }
    }

    private PingResponse createPingResponse(DiscoveryNodes discoNodes) {
        return new PingResponse(discoNodes.getLocalNode(), discoNodes.getMasterNode(), contextProvider.clusterState());
    }

    static class UnicastPingResponse extends TransportResponse {

        int id;

        PingResponse[] pingResponses;

        UnicastPingResponse() {
        }

        @Override
        public void readFrom(StreamInput in) throws IOException {
            super.readFrom(in);
            id = in.readInt();
            pingResponses = new PingResponse[in.readVInt()];
            for (int i = 0; i < pingResponses.length; i++) {
                pingResponses[i] = readPingResponse(in);
            }
        }

        @Override
        public void writeTo(StreamOutput out) throws IOException {
            super.writeTo(out);
            out.writeInt(id);
            out.writeVInt(pingResponses.length);
            for (PingResponse pingResponse : pingResponses) {
                pingResponse.writeTo(out);
            }
        }
    }

    protected Version getVersion() {
        return Version.CURRENT; // for tests
    }
}<|MERGE_RESOLUTION|>--- conflicted
+++ resolved
@@ -23,12 +23,13 @@
 import org.apache.logging.log4j.Logger;
 import org.apache.logging.log4j.message.ParameterizedMessage;
 import org.apache.logging.log4j.util.Supplier;
-import org.apache.lucene.store.AlreadyClosedException;
-import org.apache.lucene.util.IOUtils;
+import org.elasticsearch.ElasticsearchException;
 import org.elasticsearch.Version;
 import org.elasticsearch.cluster.ClusterName;
 import org.elasticsearch.cluster.node.DiscoveryNode;
 import org.elasticsearch.cluster.node.DiscoveryNodes;
+import org.elasticsearch.common.Nullable;
+import org.elasticsearch.common.UUIDs;
 import org.elasticsearch.common.component.AbstractComponent;
 import org.elasticsearch.common.io.stream.StreamInput;
 import org.elasticsearch.common.io.stream.StreamOutput;
@@ -43,14 +44,10 @@
 import org.elasticsearch.common.util.concurrent.AbstractRunnable;
 import org.elasticsearch.common.util.concurrent.ConcurrentCollections;
 import org.elasticsearch.common.util.concurrent.EsExecutors;
-import org.elasticsearch.common.util.concurrent.EsThreadPoolExecutor;
-import org.elasticsearch.common.util.concurrent.KeyedLock;
+import org.elasticsearch.common.util.concurrent.EsRejectedExecutionException;
 import org.elasticsearch.threadpool.ThreadPool;
 import org.elasticsearch.transport.ConnectTransportException;
-import org.elasticsearch.transport.ConnectionProfile;
-import org.elasticsearch.transport.NodeNotConnectedException;
 import org.elasticsearch.transport.RemoteTransportException;
-import org.elasticsearch.transport.Transport.Connection;
 import org.elasticsearch.transport.TransportChannel;
 import org.elasticsearch.transport.TransportException;
 import org.elasticsearch.transport.TransportRequest;
@@ -63,8 +60,8 @@
 import java.io.IOException;
 import java.util.ArrayList;
 import java.util.Arrays;
-import java.util.Collections;
-import java.util.HashMap;
+import java.util.Collection;
+import java.util.HashSet;
 import java.util.Iterator;
 import java.util.List;
 import java.util.Locale;
@@ -73,17 +70,18 @@
 import java.util.Queue;
 import java.util.Set;
 import java.util.concurrent.Callable;
+import java.util.concurrent.CountDownLatch;
 import java.util.concurrent.ExecutionException;
 import java.util.concurrent.ExecutorService;
 import java.util.concurrent.Future;
+import java.util.concurrent.RejectedExecutionException;
 import java.util.concurrent.ThreadFactory;
 import java.util.concurrent.TimeUnit;
 import java.util.concurrent.atomic.AtomicBoolean;
 import java.util.concurrent.atomic.AtomicInteger;
-import java.util.function.Consumer;
+import java.util.concurrent.atomic.AtomicReference;
 import java.util.function.Function;
 import java.util.stream.Collectors;
-import java.util.stream.Stream;
 
 import static java.util.Collections.emptyList;
 import static java.util.Collections.emptyMap;
@@ -118,19 +116,22 @@
 
     private volatile PingContextProvider contextProvider;
 
-    private final AtomicInteger pingingRoundIdGenerator = new AtomicInteger();
-
-    // used as a node id prefix for configured unicast host nodes/address
+    private final AtomicInteger pingHandlerIdGenerator = new AtomicInteger();
+
+    // used to generate unique ids for nodes/address we temporarily connect to
+    private final AtomicInteger unicastNodeIdGenerator = new AtomicInteger();
+
+    // used as a node id prefix for nodes/address we temporarily connect to
     private static final String UNICAST_NODE_PREFIX = "#zen_unicast_";
 
-    private final Map<Integer, PingingRound> activePingingRounds = newConcurrentMap();
+    private final Map<Integer, SendPingsHandler> receivedResponses = newConcurrentMap();
 
     // a list of temporal responses a node will return for a request (holds responses from other nodes)
     private final Queue<PingResponse> temporalResponses = ConcurrentCollections.newQueue();
 
     private final UnicastHostsProvider hostsProvider;
 
-    protected final EsThreadPoolExecutor unicastZenPingExecutorService;
+    private final ExecutorService unicastZenPingExecutorService;
 
     private final TimeValue resolveTimeout;
 
@@ -145,14 +146,15 @@
         this.hostsProvider = unicastHostsProvider;
 
         this.concurrentConnects = DISCOVERY_ZEN_PING_UNICAST_CONCURRENT_CONNECTS_SETTING.get(settings);
-        if (DISCOVERY_ZEN_PING_UNICAST_HOSTS_SETTING.exists(settings)) {
-            configuredHosts = DISCOVERY_ZEN_PING_UNICAST_HOSTS_SETTING.get(settings);
-            // we only limit to 1 addresses, makes no sense to ping 100 ports
-            limitPortCounts = LIMIT_FOREIGN_PORTS_COUNT;
-        } else {
+        final List<String> hosts = DISCOVERY_ZEN_PING_UNICAST_HOSTS_SETTING.get(settings);
+        if (hosts.isEmpty()) {
             // if unicast hosts are not specified, fill with simple defaults on the local machine
             configuredHosts = transportService.getLocalAddresses();
             limitPortCounts = LIMIT_LOCAL_PORTS_COUNT;
+        } else {
+            configuredHosts = hosts;
+            // we only limit to 1 addresses, makes no sense to ping 100 ports
+            limitPortCounts = LIMIT_FOREIGN_PORTS_COUNT;
         }
         resolveTimeout = DISCOVERY_ZEN_PING_UNICAST_HOSTS_RESOLVE_TIMEOUT.get(settings);
         logger.debug(
@@ -162,7 +164,7 @@
             resolveTimeout);
 
         transportService.registerRequestHandler(ACTION_NAME, UnicastPingRequest::new, ThreadPool.Names.SAME,
-            new UnicastPingRequestHandler());
+                new UnicastPingRequestHandler());
 
         final ThreadFactory threadFactory = EsExecutors.daemonThreadFactory(settings, "[unicast_connect]");
         unicastZenPingExecutorService = EsExecutors.newScaling(
@@ -184,23 +186,23 @@
      * @param hosts            the hosts to resolve
      * @param limitPortCounts  the number of ports to resolve (should be 1 for non-local transport)
      * @param transportService the transport service
-     * @param nodeId_prefix    a prefix to use for node ids
+     * @param idGenerator      the generator to supply unique ids for each discovery node
      * @param resolveTimeout   the timeout before returning from hostname lookups
      * @return a list of discovery nodes with resolved transport addresses
      */
-    public static List<DiscoveryNode> resolveHostsLists(
+    public static List<DiscoveryNode> resolveDiscoveryNodes(
         final ExecutorService executorService,
         final Logger logger,
         final List<String> hosts,
         final int limitPortCounts,
         final TransportService transportService,
-        final String nodeId_prefix,
+        final Supplier<String> idGenerator,
         final TimeValue resolveTimeout) throws InterruptedException {
         Objects.requireNonNull(executorService);
         Objects.requireNonNull(logger);
         Objects.requireNonNull(hosts);
         Objects.requireNonNull(transportService);
-        Objects.requireNonNull(nodeId_prefix);
+        Objects.requireNonNull(idGenerator);
         Objects.requireNonNull(resolveTimeout);
         if (resolveTimeout.nanos() < 0) {
             throw new IllegalArgumentException("resolve timeout must be non-negative but was [" + resolveTimeout + "]");
@@ -209,7 +211,7 @@
         final List<Callable<TransportAddress[]>> callables =
             hosts
                 .stream()
-                .map(hn -> (Callable<TransportAddress[]>) () -> transportService.addressesFromString(hn, limitPortCounts))
+                .map(hn -> (Callable<TransportAddress[]>)() -> transportService.addressesFromString(hn, limitPortCounts))
                 .collect(Collectors.toList());
         final List<Future<TransportAddress[]>> futures =
             executorService.invokeAll(callables, resolveTimeout.nanos(), TimeUnit.NANOSECONDS);
@@ -224,11 +226,11 @@
                 try {
                     final TransportAddress[] addresses = future.get();
                     logger.trace("resolved host [{}] to {}", hostname, addresses);
-                    for (int addressId = 0; addressId < addresses.length; addressId++) {
+                    for (final TransportAddress address : addresses) {
                         discoveryNodes.add(
                             new DiscoveryNode(
-                                nodeId_prefix + hostname + "_" + addressId + "#",
-                                addresses[addressId],
+                                idGenerator.get(),
+                                address,
                                 emptyMap(),
                                 emptySet(),
                                 Version.CURRENT.minimumCompatibilityVersion()));
@@ -247,8 +249,8 @@
 
     @Override
     public void close() {
-        ThreadPool.terminate(unicastZenPingExecutorService, 10, TimeUnit.SECONDS);
-        Releasables.close(activePingingRounds.values());
+        ThreadPool.terminate(unicastZenPingExecutorService, 0, TimeUnit.SECONDS);
+        Releasables.close(receivedResponses.values());
         closed = true;
     }
 
@@ -264,106 +266,106 @@
         temporalResponses.clear();
     }
 
+    // test only
+    Collection<PingResponse> pingAndWait(TimeValue duration) {
+        final AtomicReference<Collection<PingResponse>> response = new AtomicReference<>();
+        final CountDownLatch latch = new CountDownLatch(1);
+        ping(pings -> {
+            response.set(pings);
+            latch.countDown();
+        }, duration);
+        try {
+            latch.await();
+            return response.get();
+        } catch (InterruptedException e) {
+            return null;
+        }
+    }
+
     /**
-     * Sends three rounds of pings notifying the specified {@link Consumer} when pinging is complete. Pings are sent after resolving
+     * Sends three rounds of pings notifying the specified {@link PingListener} when pinging is complete. Pings are sent after resolving
      * configured unicast hosts to their IP address (subject to DNS caching within the JVM). A batch of pings is sent, then another batch
      * of pings is sent at half the specified {@link TimeValue}, and then another batch of pings is sent at the specified {@link TimeValue}.
      * The pings that are sent carry a timeout of 1.25 times the specified {@link TimeValue}. When pinging each node, a connection and
      * handshake is performed, with a connection timeout of the specified {@link TimeValue}.
      *
-     * @param resultsConsumer the callback when pinging is complete
-     * @param duration        the timeout for various components of the pings
+     * @param listener the callback when pinging is complete
+     * @param duration the timeout for various components of the pings
      */
     @Override
-    public void ping(final Consumer<PingCollection> resultsConsumer, final TimeValue duration) {
-        ping(resultsConsumer, duration, duration);
-    }
-
-    /**
-     * a variant of {@link #ping(Consumer, TimeValue)}, but allows separating the scheduling duration
-     * from the duration used for request level time outs. This is useful for testing
-     */
-    protected void ping(final Consumer<PingCollection> resultsConsumer,
-                        final TimeValue scheduleDuration,
-                        final TimeValue requestDuration) {
-        final List<DiscoveryNode> seedNodes;
+    public void ping(final PingListener listener, final TimeValue duration) {
+        final List<DiscoveryNode> resolvedDiscoveryNodes;
         try {
-            seedNodes = resolveHostsLists(
+            resolvedDiscoveryNodes = resolveDiscoveryNodes(
                 unicastZenPingExecutorService,
                 logger,
                 configuredHosts,
                 limitPortCounts,
                 transportService,
-                UNICAST_NODE_PREFIX,
+                () -> UNICAST_NODE_PREFIX + unicastNodeIdGenerator.incrementAndGet() + "#",
                 resolveTimeout);
         } catch (InterruptedException e) {
             throw new RuntimeException(e);
         }
-        seedNodes.addAll(hostsProvider.buildDynamicNodes());
-        final DiscoveryNodes nodes = contextProvider.nodes();
-        // add all possible master nodes that were active in the last known cluster configuration
-        for (ObjectCursor<DiscoveryNode> masterNode : nodes.getMasterNodes().values()) {
-            seedNodes.add(masterNode.value);
-        }
-
-        final ConnectionProfile connectionProfile =
-            ConnectionProfile.buildSingleChannelProfile(TransportRequestOptions.Type.REG, requestDuration, requestDuration);
-        final PingingRound pingingRound = new PingingRound(pingingRoundIdGenerator.incrementAndGet(), seedNodes, resultsConsumer,
-            nodes.getLocalNode(), connectionProfile);
-        activePingingRounds.put(pingingRound.id(), pingingRound);
-        final AbstractRunnable pingSender = new AbstractRunnable() {
-            @Override
-            public void onFailure(Exception e) {
-                if (e instanceof AlreadyClosedException == false) {
-                    logger.warn("unexpected error while pinging", e);
+        final SendPingsHandler sendPingsHandler = new SendPingsHandler(pingHandlerIdGenerator.incrementAndGet());
+        try {
+            receivedResponses.put(sendPingsHandler.id(), sendPingsHandler);
+            try {
+                sendPings(duration, null, sendPingsHandler, resolvedDiscoveryNodes);
+            } catch (RejectedExecutionException e) {
+                logger.debug("Ping execution rejected", e);
+                // The RejectedExecutionException can come from the fact unicastZenPingExecutorService is at its max down in sendPings
+                // But don't bail here, we can retry later on after the send ping has been scheduled.
+            }
+
+            threadPool.schedule(TimeValue.timeValueMillis(duration.millis() / 2), ThreadPool.Names.GENERIC, new AbstractRunnable() {
+                @Override
+                protected void doRun() {
+                    sendPings(duration, null, sendPingsHandler, resolvedDiscoveryNodes);
+                    threadPool.schedule(TimeValue.timeValueMillis(duration.millis() / 2), ThreadPool.Names.GENERIC, new AbstractRunnable() {
+                        @Override
+                        protected void doRun() throws Exception {
+                            sendPings(duration, TimeValue.timeValueMillis(duration.millis() / 2), sendPingsHandler, resolvedDiscoveryNodes);
+                            sendPingsHandler.close();
+                            listener.onPing(sendPingsHandler.pingCollection().toList());
+                            for (DiscoveryNode node : sendPingsHandler.nodeToDisconnect) {
+                                logger.trace("[{}] disconnecting from {}", sendPingsHandler.id(), node);
+                                transportService.disconnectFromNode(node);
+                            }
+                        }
+
+                        @Override
+                        public void onFailure(Exception e) {
+                            logger.debug("Ping execution failed", e);
+                            sendPingsHandler.close();
+                        }
+                    });
                 }
-            }
-
-            @Override
-            protected void doRun() throws Exception {
-                sendPings(requestDuration, pingingRound);
-            }
-        };
-        threadPool.generic().execute(pingSender);
-        threadPool.schedule(TimeValue.timeValueMillis(scheduleDuration.millis() / 3), ThreadPool.Names.GENERIC, pingSender);
-        threadPool.schedule(TimeValue.timeValueMillis(scheduleDuration.millis() / 3 * 2), ThreadPool.Names.GENERIC, pingSender);
-        threadPool.schedule(scheduleDuration, ThreadPool.Names.GENERIC, new AbstractRunnable() {
-            @Override
-            protected void doRun() throws Exception {
-                finishPingingRound(pingingRound);
-            }
-
-            @Override
-            public void onFailure(Exception e) {
-                logger.warn("unexpected error while finishing pinging round", e);
-            }
-        });
-    }
-
-    // for testing
-    protected void finishPingingRound(PingingRound pingingRound) {
-        pingingRound.close();
-    }
-
-    protected class PingingRound implements Releasable {
+
+                @Override
+                public void onFailure(Exception e) {
+                    logger.debug("Ping execution failed", e);
+                    sendPingsHandler.close();
+                }
+            });
+        } catch (EsRejectedExecutionException ex) { // TODO: remove this once ScheduledExecutor has support for AbstractRunnable
+            sendPingsHandler.close();
+            // we are shutting down
+        } catch (Exception e) {
+            sendPingsHandler.close();
+            throw new ElasticsearchException("Ping execution failed", e);
+        }
+    }
+
+    class SendPingsHandler implements Releasable {
         private final int id;
-        private final Map<TransportAddress, Connection> tempConnections = new HashMap<>();
-        private final KeyedLock<TransportAddress> connectionLock = new KeyedLock<>(true);
+        private final Set<DiscoveryNode> nodeToDisconnect = ConcurrentCollections.newConcurrentSet();
         private final PingCollection pingCollection;
-        private final List<DiscoveryNode> seedNodes;
-        private final Consumer<PingCollection> pingListener;
-        private final DiscoveryNode localNode;
-        private final ConnectionProfile connectionProfile;
 
         private AtomicBoolean closed = new AtomicBoolean(false);
 
-        PingingRound(int id, List<DiscoveryNode> seedNodes, Consumer<PingCollection> resultsConsumer, DiscoveryNode localNode,
-                     ConnectionProfile connectionProfile) {
+        SendPingsHandler(int id) {
             this.id = id;
-            this.seedNodes = Collections.unmodifiableList(new ArrayList<>(seedNodes));
-            this.pingListener = resultsConsumer;
-            this.localNode = localNode;
-            this.connectionProfile = connectionProfile;
             this.pingCollection = new PingCollection();
         }
 
@@ -375,174 +377,154 @@
             return this.closed.get();
         }
 
-        public List<DiscoveryNode> getSeedNodes() {
-            ensureOpen();
-            return seedNodes;
-        }
-
-        public Connection getOrConnect(DiscoveryNode node) throws IOException {
-            Connection result;
-            try (Releasable ignore = connectionLock.acquire(node.getAddress())) {
-                result = tempConnections.get(node.getAddress());
-                if (result == null) {
-                    ensureOpen();
-                    boolean success = false;
-                    logger.trace("[{}] opening connection to [{}]", id(), node);
-                    result = transportService.openConnection(node, connectionProfile);
-                    try {
-                        transportService.handshake(result, connectionProfile.getHandshakeTimeout().millis());
-                        synchronized (this) {
-                            // acquire lock and check if closed, to prevent leaving an open connection after closing
-                            ensureOpen();
-                            Connection existing = tempConnections.put(node.getAddress(), result);
-                            assert existing == null;
+        public PingCollection pingCollection() {
+            return pingCollection;
+        }
+
+        @Override
+        public void close() {
+            if (closed.compareAndSet(false, true)) {
+                receivedResponses.remove(id);
+            }
+        }
+    }
+
+
+    void sendPings(
+        final TimeValue timeout,
+        @Nullable TimeValue waitTime,
+        final SendPingsHandler sendPingsHandler,
+        final List<DiscoveryNode> resolvedDiscoveryNodes) {
+        final UnicastPingRequest pingRequest = new UnicastPingRequest();
+        pingRequest.id = sendPingsHandler.id();
+        pingRequest.timeout = timeout;
+        DiscoveryNodes discoNodes = contextProvider.nodes();
+
+        pingRequest.pingResponse = createPingResponse(discoNodes);
+
+        HashSet<DiscoveryNode> nodesToPingSet = new HashSet<>();
+        for (PingResponse temporalResponse : temporalResponses) {
+            // Only send pings to nodes that have the same cluster name.
+            if (clusterName.equals(temporalResponse.clusterName())) {
+                nodesToPingSet.add(temporalResponse.node());
+            }
+        }
+        nodesToPingSet.addAll(hostsProvider.buildDynamicNodes());
+
+        // add all possible master nodes that were active in the last known cluster configuration
+        for (ObjectCursor<DiscoveryNode> masterNode : discoNodes.getMasterNodes().values()) {
+            nodesToPingSet.add(masterNode.value);
+        }
+
+        // sort the nodes by likelihood of being an active master
+        List<DiscoveryNode> sortedNodesToPing = ElectMasterService.sortByMasterLikelihood(nodesToPingSet);
+
+        // add the configured hosts first
+        final List<DiscoveryNode> nodesToPing = new ArrayList<>(resolvedDiscoveryNodes.size() + sortedNodesToPing.size());
+        nodesToPing.addAll(resolvedDiscoveryNodes);
+        nodesToPing.addAll(sortedNodesToPing);
+
+        final CountDownLatch latch = new CountDownLatch(nodesToPing.size());
+        for (final DiscoveryNode node : nodesToPing) {
+            // make sure we are connected
+            final boolean nodeFoundByAddress;
+            DiscoveryNode nodeToSend = discoNodes.findByAddress(node.getAddress());
+            if (nodeToSend != null) {
+                nodeFoundByAddress = true;
+            } else {
+                nodeToSend = node;
+                nodeFoundByAddress = false;
+            }
+
+            if (!transportService.nodeConnected(nodeToSend)) {
+                if (sendPingsHandler.isClosed()) {
+                    return;
+                }
+                // if we find on the disco nodes a matching node by address, we are going to restore the connection
+                // anyhow down the line if its not connected...
+                // if we can't resolve the node, we don't know and we have to clean up after pinging. We do have
+                // to make sure we don't disconnect a true node which was temporarily removed from the DiscoveryNodes
+                // but will be added again during the pinging. We therefore create a new temporary node
+                if (!nodeFoundByAddress) {
+                    if (!nodeToSend.getId().startsWith(UNICAST_NODE_PREFIX)) {
+                        DiscoveryNode tempNode = new DiscoveryNode("",
+                            UNICAST_NODE_PREFIX + unicastNodeIdGenerator.incrementAndGet() + "_" + nodeToSend.getId() + "#",
+                            UUIDs.randomBase64UUID(), nodeToSend.getHostName(), nodeToSend.getHostAddress(), nodeToSend.getAddress(),
+                            nodeToSend.getAttributes(), nodeToSend.getRoles(), nodeToSend.getVersion());
+
+                        logger.trace("replacing {} with temp node {}", nodeToSend, tempNode);
+                        nodeToSend = tempNode;
+                    }
+                    sendPingsHandler.nodeToDisconnect.add(nodeToSend);
+                }
+                // fork the connection to another thread
+                final DiscoveryNode finalNodeToSend = nodeToSend;
+                unicastZenPingExecutorService.execute(new Runnable() {
+                    @Override
+                    public void run() {
+                        if (sendPingsHandler.isClosed()) {
+                            return;
+                        }
+                        boolean success = false;
+                        try {
+                            // connect to the node, see if we manage to do it, if not, bail
+                            if (!nodeFoundByAddress) {
+                                logger.trace("[{}] connecting (light) to {}", sendPingsHandler.id(), finalNodeToSend);
+                                transportService.connectToNodeLightAndHandshake(finalNodeToSend, timeout.getMillis());
+                            } else {
+                                logger.trace("[{}] connecting to {}", sendPingsHandler.id(), finalNodeToSend);
+                                transportService.connectToNode(finalNodeToSend);
+                            }
+                            logger.trace("[{}] connected to {}", sendPingsHandler.id(), node);
+                            if (receivedResponses.containsKey(sendPingsHandler.id())) {
+                                // we are connected and still in progress, send the ping request
+                                sendPingRequestToNode(sendPingsHandler.id(), timeout, pingRequest, latch, node, finalNodeToSend);
+                            } else {
+                                // connect took too long, just log it and bail
+                                latch.countDown();
+                                logger.trace("[{}] connect to {} was too long outside of ping window, bailing",
+                                        sendPingsHandler.id(), node);
+                            }
                             success = true;
-                        }
-                    } finally {
-                        if (success == false) {
-                            logger.trace("[{}] closing connection to [{}] due to failure", id(), node);
-                            IOUtils.closeWhileHandlingException(result);
+                        } catch (ConnectTransportException e) {
+                            // can't connect to the node - this is a more common path!
+                            logger.trace(
+                                (Supplier<?>) () -> new ParameterizedMessage(
+                                    "[{}] failed to connect to {}", sendPingsHandler.id(), finalNodeToSend), e);
+                        } catch (RemoteTransportException e) {
+                            // something went wrong on the other side
+                            logger.debug(
+                                (Supplier<?>) () -> new ParameterizedMessage(
+                                    "[{}] received a remote error as a response to ping {}", sendPingsHandler.id(), finalNodeToSend), e);
+                        } catch (Exception e) {
+                            logger.warn(
+                                (Supplier<?>) () -> new ParameterizedMessage(
+                                    "[{}] failed send ping to {}", sendPingsHandler.id(), finalNodeToSend), e);
+                        } finally {
+                            if (!success) {
+                                latch.countDown();
+                            }
                         }
                     }
-                }
-            }
-            return result;
-        }
-
-        private void ensureOpen() {
-            if (isClosed()) {
-                throw new AlreadyClosedException("pinging round [" + id + "] is finished");
-            }
-        }
-
-        public void addPingResponseToCollection(PingResponse pingResponse) {
-            if (localNode.equals(pingResponse.node()) == false) {
-                pingCollection.addPing(pingResponse);
-            }
-        }
-
-        @Override
-        public void close() {
-            List<Connection> toClose = null;
-            synchronized (this) {
-                if (closed.compareAndSet(false, true)) {
-                    activePingingRounds.remove(id);
-                    toClose = new ArrayList<>(tempConnections.values());
-                    tempConnections.clear();
-                }
-            }
-            if (toClose != null) {
-                // we actually closed
-                try {
-                    pingListener.accept(pingCollection);
-                } finally {
-                    IOUtils.closeWhileHandlingException(toClose);
-                }
-            }
-        }
-
-        public ConnectionProfile getConnectionProfile() {
-            return connectionProfile;
-        }
-    }
-
-
-    protected void sendPings(final TimeValue timeout, final PingingRound pingingRound) {
-        final UnicastPingRequest pingRequest = new UnicastPingRequest();
-        pingRequest.id = pingingRound.id();
-        pingRequest.timeout = timeout;
-        DiscoveryNodes discoNodes = contextProvider.nodes();
-
-        pingRequest.pingResponse = createPingResponse(discoNodes);
-
-        Set<DiscoveryNode> nodesFromResponses = temporalResponses.stream().map(pingResponse -> {
-            assert clusterName.equals(pingResponse.clusterName()) :
-                "got a ping request from a different cluster. expected " + clusterName + " got " + pingResponse.clusterName();
-            return pingResponse.node();
-        }).collect(Collectors.toSet());
-
-        // dedup by address
-        final Map<TransportAddress, DiscoveryNode> uniqueNodesByAddress =
-            Stream.concat(pingingRound.getSeedNodes().stream(), nodesFromResponses.stream())
-                .collect(Collectors.toMap(DiscoveryNode::getAddress, Function.identity(), (n1, n2) -> n1));
-
-
-        // resolve what we can via the latest cluster state
-        final Set<DiscoveryNode> nodesToPing = uniqueNodesByAddress.values().stream()
-            .map(node -> {
-                DiscoveryNode foundNode = discoNodes.findByAddress(node.getAddress());
-                if (foundNode == null) {
-                    return node;
-                } else {
-                    return foundNode;
-                }
-            }).collect(Collectors.toSet());
-
-        nodesToPing.forEach(node -> sendPingRequestToNode(node, timeout, pingingRound, pingRequest));
-    }
-
-    private void sendPingRequestToNode(final DiscoveryNode node, TimeValue timeout, final PingingRound pingingRound,
-                                       final UnicastPingRequest pingRequest) {
-        submitToExecutor(new AbstractRunnable() {
-            @Override
-            protected void doRun() throws Exception {
-                Connection connection = null;
-                if (transportService.nodeConnected(node)) {
-                    try {
-                        // concurrency can still cause disconnects
-                        connection = transportService.getConnection(node);
-                    } catch (NodeNotConnectedException e) {
-                        logger.trace("[{}] node [{}] just disconnected, will create a temp connection", pingingRound.id(), node);
-                    }
-                }
-
-                if (connection == null) {
-                    connection = pingingRound.getOrConnect(node);
-                }
-
-                logger.trace("[{}] sending to {}", pingingRound.id(), node);
-                transportService.sendRequest(connection, ACTION_NAME, pingRequest,
-                    TransportRequestOptions.builder().withTimeout((long) (timeout.millis() * 1.25)).build(),
-                    getPingResponseHandler(pingingRound, node));
-            }
-
-            @Override
-            public void onFailure(Exception e) {
-                if (e instanceof ConnectTransportException || e instanceof AlreadyClosedException) {
-                    // can't connect to the node - this is more common path!
-                    logger.trace(
-                        (Supplier<?>) () -> new ParameterizedMessage(
-                            "[{}] failed to ping {}", pingingRound.id(), node), e);
-                } else if (e instanceof RemoteTransportException) {
-                    // something went wrong on the other side
-                    logger.debug(
-                        (Supplier<?>) () -> new ParameterizedMessage(
-                            "[{}] received a remote error as a response to ping {}", pingingRound.id(), node), e);
-                } else {
-                    logger.warn(
-                        (Supplier<?>) () -> new ParameterizedMessage(
-                            "[{}] failed send ping to {}", pingingRound.id(), node), e);
-                }
-            }
-
-            @Override
-            public void onRejection(Exception e) {
-                // The RejectedExecutionException can come from the fact unicastZenPingExecutorService is at its max down in sendPings
-                // But don't bail here, we can retry later on after the send ping has been scheduled.
-                logger.debug("Ping execution rejected", e);
-            }
-        });
-    }
-
-    // for testing
-    protected void submitToExecutor(AbstractRunnable abstractRunnable) {
-        unicastZenPingExecutorService.execute(abstractRunnable);
-    }
-
-    // for testing
-    protected TransportResponseHandler<UnicastPingResponse> getPingResponseHandler(final PingingRound pingingRound,
-                                                                                   final DiscoveryNode node) {
-        return new TransportResponseHandler<UnicastPingResponse>() {
+                });
+            } else {
+                sendPingRequestToNode(sendPingsHandler.id(), timeout, pingRequest, latch, node, nodeToSend);
+            }
+        }
+        if (waitTime != null) {
+            try {
+                latch.await(waitTime.millis(), TimeUnit.MILLISECONDS);
+            } catch (InterruptedException e) {
+                // ignore
+            }
+        }
+    }
+
+    private void sendPingRequestToNode(final int id, final TimeValue timeout, final UnicastPingRequest pingRequest,
+                                       final CountDownLatch latch, final DiscoveryNode node, final DiscoveryNode nodeToSend) {
+        logger.trace("[{}] sending to {}", id, nodeToSend);
+        transportService.sendRequest(nodeToSend, ACTION_NAME, pingRequest, TransportRequestOptions.builder()
+                .withTimeout((long) (timeout.millis() * 1.25)).build(), new TransportResponseHandler<UnicastPingResponse>() {
 
             @Override
             public UnicastPingResponse newInstance() {
@@ -556,36 +538,50 @@
 
             @Override
             public void handleResponse(UnicastPingResponse response) {
-                logger.trace("[{}] received response from {}: {}", pingingRound.id(), node, Arrays.toString(response.pingResponses));
-                if (pingingRound.isClosed()) {
-                    if (logger.isTraceEnabled()) {
-                        logger.trace("[{}] skipping received response from {}. already closed", pingingRound.id(), node);
+                logger.trace("[{}] received response from {}: {}", id, nodeToSend, Arrays.toString(response.pingResponses));
+                try {
+                    DiscoveryNodes discoveryNodes = contextProvider.nodes();
+                    for (PingResponse pingResponse : response.pingResponses) {
+                        if (pingResponse.node().equals(discoveryNodes.getLocalNode())) {
+                            // that's us, ignore
+                            continue;
+                        }
+                        SendPingsHandler sendPingsHandler = receivedResponses.get(response.id);
+                        if (sendPingsHandler == null) {
+                            if (!closed) {
+                                // Only log when we're not closing the node. Having no send ping handler is then expected
+                                logger.warn("received ping response {} with no matching handler id [{}]", pingResponse, response.id);
+                            }
+                        } else {
+                            sendPingsHandler.pingCollection().addPing(pingResponse);
+                        }
                     }
-                } else {
-                    Stream.of(response.pingResponses).forEach(pingingRound::addPingResponseToCollection);
+                } finally {
+                    latch.countDown();
                 }
             }
 
             @Override
             public void handleException(TransportException exp) {
-                if (exp instanceof ConnectTransportException || exp.getCause() instanceof ConnectTransportException) {
+                latch.countDown();
+                if (exp instanceof ConnectTransportException) {
                     // ok, not connected...
-                    logger.trace((Supplier<?>) () -> new ParameterizedMessage("failed to connect to {}", node), exp);
-                } else if (closed == false) {
+                    logger.trace((Supplier<?>) () -> new ParameterizedMessage("failed to connect to {}", nodeToSend), exp);
+                } else {
                     logger.warn((Supplier<?>) () -> new ParameterizedMessage("failed to send ping to [{}]", node), exp);
                 }
             }
-        };
+        });
     }
 
     private UnicastPingResponse handlePingRequest(final UnicastPingRequest request) {
-        assert clusterName.equals(request.pingResponse.clusterName()) :
-            "got a ping request from a different cluster. expected " + clusterName + " got " + request.pingResponse.clusterName();
         temporalResponses.add(request.pingResponse);
-        // add to any ongoing pinging
-        activePingingRounds.values().forEach(p -> p.addPingResponseToCollection(request.pingResponse));
-        threadPool.schedule(TimeValue.timeValueMillis(request.timeout.millis() * 2), ThreadPool.Names.SAME,
-            () -> temporalResponses.remove(request.pingResponse));
+        threadPool.schedule(TimeValue.timeValueMillis(request.timeout.millis() * 2), ThreadPool.Names.SAME, new Runnable() {
+            @Override
+            public void run() {
+                temporalResponses.remove(request.pingResponse);
+            }
+        });
 
         List<PingResponse> pingResponses = CollectionUtils.iterableAsArrayList(temporalResponses);
         pingResponses.add(createPingResponse(contextProvider.nodes()));
@@ -605,19 +601,11 @@
                 channel.sendResponse(handlePingRequest(request));
             } else {
                 throw new IllegalStateException(
-<<<<<<< HEAD
-                    String.format(
-                        Locale.ROOT,
-                        "mismatched cluster names; request: [%s], local: [%s]",
-                        request.pingResponse.clusterName().value(),
-                        clusterName.value()));
-=======
                         String.format(
                                 Locale.ROOT,
                                 "mismatched cluster names; request: [%s], local: [%s]",
                                 request.pingResponse.clusterName().value(),
                                 clusterName.value()));
->>>>>>> c8c4c16c
             }
         }
 
