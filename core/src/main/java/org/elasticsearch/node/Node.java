/*
 * Licensed to Elasticsearch under one or more contributor
 * license agreements. See the NOTICE file distributed with
 * this work for additional information regarding copyright
 * ownership. Elasticsearch licenses this file to you under
 * the Apache License, Version 2.0 (the "License"); you may
 * not use this file except in compliance with the License.
 * You may obtain a copy of the License at
 *
 *    http://www.apache.org/licenses/LICENSE-2.0
 *
 * Unless required by applicable law or agreed to in writing,
 * software distributed under the License is distributed on an
 * "AS IS" BASIS, WITHOUT WARRANTIES OR CONDITIONS OF ANY
 * KIND, either express or implied.  See the License for the
 * specific language governing permissions and limitations
 * under the License.
 */

package org.elasticsearch.node;

import org.apache.logging.log4j.Logger;
import org.apache.lucene.util.Constants;
import org.apache.lucene.util.IOUtils;
import org.elasticsearch.Build;
import org.elasticsearch.ElasticsearchException;
import org.elasticsearch.ElasticsearchTimeoutException;
import org.elasticsearch.Version;
import org.elasticsearch.action.ActionModule;
import org.elasticsearch.action.GenericAction;
import org.elasticsearch.action.search.SearchPhaseController;
import org.elasticsearch.action.search.SearchTransportService;
import org.elasticsearch.action.support.TransportAction;
import org.elasticsearch.action.update.UpdateHelper;
import org.elasticsearch.bootstrap.BootstrapCheck;
import org.elasticsearch.client.Client;
import org.elasticsearch.client.node.NodeClient;
import org.elasticsearch.cluster.ClusterInfoService;
import org.elasticsearch.cluster.ClusterModule;
import org.elasticsearch.cluster.ClusterState;
import org.elasticsearch.cluster.ClusterStateObserver;
import org.elasticsearch.cluster.InternalClusterInfoService;
import org.elasticsearch.cluster.NodeConnectionsService;
import org.elasticsearch.cluster.action.index.MappingUpdatedAction;
import org.elasticsearch.cluster.metadata.MetaData;
import org.elasticsearch.cluster.metadata.MetaDataIndexUpgradeService;
import org.elasticsearch.cluster.node.DiscoveryNode;
import org.elasticsearch.cluster.routing.RoutingService;
import org.elasticsearch.cluster.routing.allocation.AllocationService;
import org.elasticsearch.cluster.routing.allocation.command.AllocationCommandRegistry;
import org.elasticsearch.cluster.service.ClusterService;
import org.elasticsearch.common.StopWatch;
import org.elasticsearch.common.component.Lifecycle;
import org.elasticsearch.common.component.LifecycleComponent;
import org.elasticsearch.common.inject.Binder;
import org.elasticsearch.common.inject.Injector;
import org.elasticsearch.common.inject.Key;
import org.elasticsearch.common.inject.Module;
import org.elasticsearch.common.inject.ModulesBuilder;
import org.elasticsearch.common.inject.util.Providers;
import org.elasticsearch.common.io.stream.NamedWriteableRegistry;
import org.elasticsearch.common.lease.Releasables;
import org.elasticsearch.common.logging.DeprecationLogger;
import org.elasticsearch.common.logging.Loggers;
import org.elasticsearch.common.network.NetworkAddress;
import org.elasticsearch.common.network.NetworkModule;
import org.elasticsearch.common.network.NetworkService;
import org.elasticsearch.common.settings.ClusterSettings;
import org.elasticsearch.common.settings.Setting;
import org.elasticsearch.common.settings.Setting.Property;
import org.elasticsearch.common.settings.Settings;
import org.elasticsearch.common.settings.SettingsModule;
import org.elasticsearch.common.transport.BoundTransportAddress;
import org.elasticsearch.common.transport.TransportAddress;
import org.elasticsearch.common.unit.TimeValue;
import org.elasticsearch.common.util.BigArrays;
import org.elasticsearch.common.xcontent.NamedXContentRegistry;
import org.elasticsearch.common.xcontent.json.JsonXContent;
import org.elasticsearch.discovery.Discovery;
import org.elasticsearch.discovery.DiscoveryModule;
import org.elasticsearch.discovery.DiscoverySettings;
import org.elasticsearch.env.Environment;
import org.elasticsearch.env.NodeEnvironment;
import org.elasticsearch.gateway.GatewayAllocator;
import org.elasticsearch.gateway.GatewayModule;
import org.elasticsearch.gateway.GatewayService;
import org.elasticsearch.gateway.MetaStateService;
import org.elasticsearch.http.HttpServer;
import org.elasticsearch.http.HttpServerTransport;
import org.elasticsearch.index.analysis.AnalysisRegistry;
import org.elasticsearch.indices.IndicesModule;
import org.elasticsearch.indices.IndicesService;
import org.elasticsearch.indices.analysis.AnalysisModule;
import org.elasticsearch.indices.breaker.CircuitBreakerService;
import org.elasticsearch.indices.breaker.HierarchyCircuitBreakerService;
import org.elasticsearch.indices.breaker.NoneCircuitBreakerService;
import org.elasticsearch.indices.cluster.IndicesClusterStateService;
import org.elasticsearch.indices.recovery.PeerRecoverySourceService;
import org.elasticsearch.indices.recovery.PeerRecoveryTargetService;
import org.elasticsearch.indices.recovery.RecoverySettings;
import org.elasticsearch.indices.store.IndicesStore;
import org.elasticsearch.indices.ttl.IndicesTTLService;
import org.elasticsearch.ingest.IngestService;
import org.elasticsearch.monitor.MonitorService;
import org.elasticsearch.monitor.jvm.JvmInfo;
import org.elasticsearch.node.internal.InternalSettingsPreparer;
import org.elasticsearch.node.service.NodeService;
import org.elasticsearch.plugins.ActionPlugin;
import org.elasticsearch.plugins.AnalysisPlugin;
import org.elasticsearch.plugins.ClusterPlugin;
import org.elasticsearch.plugins.DiscoveryPlugin;
import org.elasticsearch.plugins.IngestPlugin;
import org.elasticsearch.plugins.MapperPlugin;
import org.elasticsearch.plugins.MetaDataUpgrader;
import org.elasticsearch.plugins.NetworkPlugin;
import org.elasticsearch.plugins.Plugin;
import org.elasticsearch.plugins.PluginsService;
import org.elasticsearch.plugins.RepositoryPlugin;
import org.elasticsearch.plugins.ScriptPlugin;
import org.elasticsearch.plugins.SearchPlugin;
import org.elasticsearch.repositories.RepositoriesModule;
import org.elasticsearch.script.ScriptModule;
import org.elasticsearch.script.ScriptService;
import org.elasticsearch.search.SearchExtRegistry;
import org.elasticsearch.search.SearchModule;
import org.elasticsearch.search.SearchRequestParsers;
import org.elasticsearch.search.SearchService;
import org.elasticsearch.search.fetch.FetchPhase;
import org.elasticsearch.snapshots.SnapshotShardsService;
import org.elasticsearch.snapshots.SnapshotsService;
import org.elasticsearch.tasks.TaskResultsService;
import org.elasticsearch.threadpool.ExecutorBuilder;
import org.elasticsearch.threadpool.ThreadPool;
import org.elasticsearch.transport.Transport;
import org.elasticsearch.transport.TransportInterceptor;
import org.elasticsearch.transport.TransportService;
import org.elasticsearch.tribe.TribeService;
import org.elasticsearch.watcher.ResourceWatcherService;

import java.io.BufferedWriter;
import java.io.Closeable;
import java.io.IOException;
import java.net.Inet6Address;
import java.net.InetAddress;
import java.net.InetSocketAddress;
import java.nio.charset.Charset;
import java.nio.file.Files;
import java.nio.file.Path;
import java.nio.file.StandardCopyOption;
import java.util.ArrayList;
import java.util.Arrays;
import java.util.Collection;
import java.util.Collections;
import java.util.List;
import java.util.Map;
import java.util.concurrent.CountDownLatch;
import java.util.concurrent.TimeUnit;
import java.util.function.Consumer;
import java.util.function.Function;
import java.util.function.UnaryOperator;
import java.util.stream.Collectors;
import java.util.stream.Stream;

import static java.util.stream.Collectors.toList;

/**
 * A node represent a node within a cluster (<tt>cluster.name</tt>). The {@link #client()} can be used
 * in order to use a {@link Client} to perform actions/operations against the cluster.
 */
public class Node implements Closeable {


    public static final Setting<Boolean> WRITE_PORTS_FIELD_SETTING =
        Setting.boolSetting("node.portsfile", false, Property.NodeScope);
    public static final Setting<Boolean> NODE_DATA_SETTING = Setting.boolSetting("node.data", true, Property.NodeScope);
    public static final Setting<Boolean> NODE_MASTER_SETTING =
        Setting.boolSetting("node.master", true, Property.NodeScope);
    public static final Setting<Boolean> NODE_INGEST_SETTING =
        Setting.boolSetting("node.ingest", true, Property.NodeScope);

    /**
    * controls whether the node is allowed to persist things like metadata to disk
    * Note that this does not control whether the node stores actual indices (see
    * {@link #NODE_DATA_SETTING}). However, if this is false, {@link #NODE_DATA_SETTING}
    * and {@link #NODE_MASTER_SETTING} must also be false.
    *
    */
    public static final Setting<Boolean> NODE_LOCAL_STORAGE_SETTING = Setting.boolSetting("node.local_storage", true, Property.NodeScope);
    public static final Setting<String> NODE_NAME_SETTING = Setting.simpleString("node.name", Property.NodeScope);
    public static final Setting<Settings> NODE_ATTRIBUTES = Setting.groupSetting("node.attr.", Property.NodeScope);
    public static final Setting<String> BREAKER_TYPE_KEY = new Setting<>("indices.breaker.type", "hierarchy", (s) -> {
        switch (s) {
            case "hierarchy":
            case "none":
                return s;
            default:
                throw new IllegalArgumentException("indices.breaker.type must be one of [hierarchy, none] but was: " + s);
        }
    }, Setting.Property.NodeScope);

    /**
     * Adds a default node name to the given setting, if it doesn't already exist
     * @return the given setting if node name is already set, or a new copy with a default node name set.
     */
    public static final Settings addNodeNameIfNeeded(Settings settings, final String nodeId) {
        if (NODE_NAME_SETTING.exists(settings)) {
            return settings;
        }
        return Settings.builder().put(settings).put(NODE_NAME_SETTING.getKey(), nodeId.substring(0, 7)).build();
    }

    private static final String CLIENT_TYPE = "node";
    private final Lifecycle lifecycle = new Lifecycle();
    private final Injector injector;
    private final Settings settings;
    private final Environment environment;
    private final NodeEnvironment nodeEnvironment;
    private final PluginsService pluginsService;
    private final NodeClient client;
    private final Collection<LifecycleComponent> pluginLifecycleComponents;

    /**
     * Constructs a node with the given settings.
     *
     * @param preparedSettings Base settings to configure the node with
     */
    public Node(Settings preparedSettings) {
        this(InternalSettingsPreparer.prepareEnvironment(preparedSettings, null));
    }

    public Node(Environment environment) {
        this(environment, Collections.emptyList());
    }

    protected Node(final Environment environment, Collection<Class<? extends Plugin>> classpathPlugins) {
        final List<Closeable> resourcesToClose = new ArrayList<>(); // register everything we need to release in the case of an error
        boolean success = false;
        {
            // use temp logger just to say we are starting. we can't use it later on because the node name might not be set
            Logger logger = Loggers.getLogger(Node.class, NODE_NAME_SETTING.get(environment.settings()));
            logger.info("initializing ...");

        }
        try {
            Settings tmpSettings = Settings.builder().put(environment.settings())
                .put(Client.CLIENT_TYPE_SETTING_S.getKey(), CLIENT_TYPE).build();

            tmpSettings = TribeService.processSettings(tmpSettings);

            // create the node environment as soon as possible, to recover the node id and enable logging
            try {
                nodeEnvironment = new NodeEnvironment(tmpSettings, environment);
                resourcesToClose.add(nodeEnvironment);
            } catch (IOException ex) {
                throw new IllegalStateException("Failed to created node environment", ex);
            }

            final boolean hadPredefinedNodeName = NODE_NAME_SETTING.exists(tmpSettings);
            Logger logger = Loggers.getLogger(Node.class, tmpSettings);
            final String nodeId = nodeEnvironment.nodeId();
            tmpSettings = addNodeNameIfNeeded(tmpSettings, nodeId);
            // this must be captured after the node name is possibly added to the settings
            final String nodeName = NODE_NAME_SETTING.get(tmpSettings);
            if (hadPredefinedNodeName == false) {
                logger.info("node name [{}] derived from node ID [{}]; set [{}] to override", nodeName, nodeId, NODE_NAME_SETTING.getKey());
            } else {
                logger.info("node name [{}], node ID [{}]", nodeName, nodeId);
            }

            final JvmInfo jvmInfo = JvmInfo.jvmInfo();
            logger.info(
                "version[{}], pid[{}], build[{}/{}], OS[{}/{}/{}], JVM[{}/{}/{}/{}]",
                displayVersion(Version.CURRENT, Build.CURRENT.isSnapshot()),
                jvmInfo.pid(),
                Build.CURRENT.shortHash(),
                Build.CURRENT.date(),
                Constants.OS_NAME,
                Constants.OS_VERSION,
                Constants.OS_ARCH,
                Constants.JVM_VENDOR,
                Constants.JVM_NAME,
                Constants.JAVA_VERSION,
                Constants.JVM_VERSION);
            warnIfPreRelease(Version.CURRENT, Build.CURRENT.isSnapshot(), logger);

            if (logger.isDebugEnabled()) {
                logger.debug("using config [{}], data [{}], logs [{}], plugins [{}]",
                    environment.configFile(), Arrays.toString(environment.dataFiles()), environment.logsFile(), environment.pluginsFile());
            }
            // TODO: Remove this in Elasticsearch 6.0.0
            if (JsonXContent.unquotedFieldNamesSet) {
                DeprecationLogger dLogger = new DeprecationLogger(logger);
                dLogger.deprecated("[{}] has been set, but will be removed in Elasticsearch 6.0.0",
                    JsonXContent.JSON_ALLOW_UNQUOTED_FIELD_NAMES);
            }

            this.pluginsService = new PluginsService(tmpSettings, environment.modulesFile(), environment.pluginsFile(), classpathPlugins);
            this.settings = pluginsService.updatedSettings();
            // create the environment based on the finalized (processed) view of the settings
            // this is just to makes sure that people get the same settings, no matter where they ask them from
            this.environment = new Environment(this.settings);
            Environment.assertEquivalent(environment, this.environment);


            final List<ExecutorBuilder<?>> executorBuilders = pluginsService.getExecutorBuilders(settings);

            final ThreadPool threadPool = new ThreadPool(settings, executorBuilders.toArray(new ExecutorBuilder[0]));
            resourcesToClose.add(() -> ThreadPool.terminate(threadPool, 10, TimeUnit.SECONDS));
            // adds the context to the DeprecationLogger so that it does not need to be injected everywhere
            DeprecationLogger.setThreadContext(threadPool.getThreadContext());
            resourcesToClose.add(() -> DeprecationLogger.removeThreadContext(threadPool.getThreadContext()));

            final List<Setting<?>> additionalSettings = new ArrayList<>();
            final List<String> additionalSettingsFilter = new ArrayList<>();
            additionalSettings.addAll(pluginsService.getPluginSettings());
            additionalSettingsFilter.addAll(pluginsService.getPluginSettingsFilter());
            for (final ExecutorBuilder<?> builder : threadPool.builders()) {
                additionalSettings.addAll(builder.getRegisteredSettings());
            }
            client = new NodeClient(settings, threadPool);
            final ResourceWatcherService resourceWatcherService = new ResourceWatcherService(settings, threadPool);
            final ScriptModule scriptModule = ScriptModule.create(settings, this.environment, resourceWatcherService,
                pluginsService.filterPlugins(ScriptPlugin.class));
            AnalysisModule analysisModule = new AnalysisModule(this.environment, pluginsService.filterPlugins(AnalysisPlugin.class));
            additionalSettings.addAll(scriptModule.getSettings());
            // this is as early as we can validate settings at this point. we already pass them to ScriptModule as well as ThreadPool
            // so we might be late here already
            final SettingsModule settingsModule = new SettingsModule(this.settings, additionalSettings, additionalSettingsFilter);
            scriptModule.registerClusterSettingsListeners(settingsModule.getClusterSettings());
            resourcesToClose.add(resourceWatcherService);
            final NetworkService networkService = new NetworkService(settings,
                getCustomNameResolvers(pluginsService.filterPlugins(DiscoveryPlugin.class)));
            final ClusterService clusterService = new ClusterService(settings, settingsModule.getClusterSettings(), threadPool);
            clusterService.addListener(scriptModule.getScriptService());
            resourcesToClose.add(clusterService);
            final IngestService ingestService = new IngestService(settings, threadPool, this.environment,
                scriptModule.getScriptService(), analysisModule.getAnalysisRegistry(), pluginsService.filterPlugins(IngestPlugin.class));
            final ClusterInfoService clusterInfoService = newClusterInfoService(settings, clusterService, threadPool, client);

            ModulesBuilder modules = new ModulesBuilder();
            // plugin modules must be added here, before others or we can get crazy injection errors...
            for (Module pluginModule : pluginsService.createGuiceModules()) {
                modules.add(pluginModule);
            }
            final MonitorService monitorService = new MonitorService(settings, nodeEnvironment, threadPool);
            modules.add(new NodeModule(this, monitorService));
            ClusterModule clusterModule = new ClusterModule(settings, clusterService,
                pluginsService.filterPlugins(ClusterPlugin.class));
            modules.add(clusterModule);
            IndicesModule indicesModule = new IndicesModule(pluginsService.filterPlugins(MapperPlugin.class));
            modules.add(indicesModule);
            SearchModule searchModule = new SearchModule(settings, false, pluginsService.filterPlugins(SearchPlugin.class));
            ActionModule actionModule = new ActionModule(false, settings, clusterModule.getIndexNameExpressionResolver(),
                settingsModule.getClusterSettings(), threadPool, pluginsService.filterPlugins(ActionPlugin.class));
            modules.add(actionModule);
            modules.add(new GatewayModule());
            CircuitBreakerService circuitBreakerService = createCircuitBreakerService(settingsModule.getSettings(),
                settingsModule.getClusterSettings());
            resourcesToClose.add(circuitBreakerService);
            BigArrays bigArrays = createBigArrays(settings, circuitBreakerService);
            resourcesToClose.add(bigArrays);
            modules.add(settingsModule);
            List<NamedWriteableRegistry.Entry> namedWriteables = Stream.of(
                NetworkModule.getNamedWriteables().stream(),
                indicesModule.getNamedWriteables().stream(),
                searchModule.getNamedWriteables().stream(),
                pluginsService.filterPlugins(Plugin.class).stream()
                    .flatMap(p -> p.getNamedWriteables().stream()),
                ClusterModule.getNamedWriteables().stream())
                .flatMap(Function.identity()).collect(Collectors.toList());
            final NamedWriteableRegistry namedWriteableRegistry = new NamedWriteableRegistry(namedWriteables);
            NamedXContentRegistry xContentRegistry = new NamedXContentRegistry(Stream.of(
                searchModule.getNamedXContents().stream(),
                pluginsService.filterPlugins(Plugin.class).stream()
                    .flatMap(p -> p.getNamedXContent().stream()),
                ClusterModule.getNamedXWriteables().stream())
                .flatMap(Function.identity()).collect(toList()));
            final TribeService tribeService = new TribeService(settings, clusterService, nodeId, namedWriteableRegistry,
                s -> newTribeClientNode(s, classpathPlugins));
            resourcesToClose.add(tribeService);
            modules.add(new RepositoriesModule(this.environment, pluginsService.filterPlugins(RepositoryPlugin.class), xContentRegistry));
            final MetaStateService metaStateService = new MetaStateService(settings, nodeEnvironment, xContentRegistry);
            final IndicesService indicesService = new IndicesService(settings, pluginsService, nodeEnvironment, xContentRegistry,
                settingsModule.getClusterSettings(), analysisModule.getAnalysisRegistry(),
                clusterModule.getIndexNameExpressionResolver(), indicesModule.getMapperRegistry(), namedWriteableRegistry,
                threadPool, settingsModule.getIndexScopedSettings(), circuitBreakerService, bigArrays, scriptModule.getScriptService(),
                clusterService, client, metaStateService);

            Collection<Object> pluginComponents = pluginsService.filterPlugins(Plugin.class).stream()
                .flatMap(p -> p.createComponents(client, clusterService, threadPool, resourceWatcherService,
                                                 scriptModule.getScriptService(), searchModule.getSearchRequestParsers(),
                                                 xContentRegistry).stream())
                .collect(Collectors.toList());
            Collection<UnaryOperator<Map<String, MetaData.Custom>>> customMetaDataUpgraders =
                pluginsService.filterPlugins(Plugin.class).stream()
                .map(Plugin::getCustomMetaDataUpgrader)
                .collect(Collectors.toList());
            final NetworkModule networkModule = new NetworkModule(settings, false, pluginsService.filterPlugins(NetworkPlugin.class),
                    threadPool, bigArrays, circuitBreakerService, namedWriteableRegistry, xContentRegistry, networkService);
            final MetaDataUpgrader metaDataUpgrader = new MetaDataUpgrader(customMetaDataUpgraders);
            final Transport transport = networkModule.getTransportSupplier().get();
            final TransportService transportService = newTransportService(settings, transport, threadPool,
                networkModule.getTransportInterceptor(), settingsModule.getClusterSettings());
            final Consumer<Binder> httpBind;
            if (networkModule.isHttpEnabled()) {
                HttpServerTransport httpServerTransport = networkModule.getHttpServerTransportSupplier().get();
                HttpServer httpServer = new HttpServer(settings, httpServerTransport, actionModule.getRestController(), client,
                    circuitBreakerService);
                httpBind = b -> {
                    b.bind(HttpServer.class).toInstance(httpServer);
                    b.bind(HttpServerTransport.class).toInstance(httpServerTransport);
                };
            } else {
                httpBind = b -> {
                    b.bind(HttpServer.class).toProvider(Providers.of(null));
                };
            }

            final DiscoveryModule discoveryModule = new DiscoveryModule(this.settings, threadPool, transportService,
                namedWriteableRegistry, networkService, clusterService, pluginsService.filterPlugins(DiscoveryPlugin.class));
            modules.add(b -> {
                    b.bind(SearchRequestParsers.class).toInstance(searchModule.getSearchRequestParsers());
                    b.bind(SearchExtRegistry.class).toInstance(searchModule.getSearchExtRegistry());
                    b.bind(NamedXContentRegistry.class).toInstance(xContentRegistry);
                    b.bind(PluginsService.class).toInstance(pluginsService);
                    b.bind(Client.class).toInstance(client);
                    b.bind(NodeClient.class).toInstance(client);
                    b.bind(Environment.class).toInstance(this.environment);
                    b.bind(ThreadPool.class).toInstance(threadPool);
                    b.bind(NodeEnvironment.class).toInstance(nodeEnvironment);
                    b.bind(TribeService.class).toInstance(tribeService);
                    b.bind(ResourceWatcherService.class).toInstance(resourceWatcherService);
                    b.bind(CircuitBreakerService.class).toInstance(circuitBreakerService);
                    b.bind(BigArrays.class).toInstance(bigArrays);
                    b.bind(ScriptService.class).toInstance(scriptModule.getScriptService());
                    b.bind(AnalysisRegistry.class).toInstance(analysisModule.getAnalysisRegistry());
                    b.bind(IngestService.class).toInstance(ingestService);
                    b.bind(NamedWriteableRegistry.class).toInstance(namedWriteableRegistry);
                    b.bind(MetaDataUpgrader.class).toInstance(metaDataUpgrader);
                    b.bind(MetaStateService.class).toInstance(metaStateService);
                    b.bind(IndicesService.class).toInstance(indicesService);
                    b.bind(SearchService.class).toInstance(newSearchService(clusterService, indicesService,
                        threadPool, scriptModule.getScriptService(), bigArrays, searchModule.getFetchPhase()));
                    b.bind(SearchTransportService.class).toInstance(new SearchTransportService(settings, transportService));
                    b.bind(SearchPhaseController.class).toInstance(new SearchPhaseController(settings, bigArrays,
                            scriptModule.getScriptService()));
                    b.bind(Transport.class).toInstance(transport);
                    b.bind(TransportService.class).toInstance(transportService);
                    b.bind(NetworkService.class).toInstance(networkService);
                    b.bind(AllocationCommandRegistry.class).toInstance(NetworkModule.getAllocationCommandRegistry());
                    b.bind(UpdateHelper.class).toInstance(new UpdateHelper(settings, scriptModule.getScriptService()));
                    b.bind(MetaDataIndexUpgradeService.class).toInstance(new MetaDataIndexUpgradeService(settings,
                        xContentRegistry, indicesModule.getMapperRegistry(), settingsModule.getIndexScopedSettings()));
                    b.bind(ClusterInfoService.class).toInstance(clusterInfoService);
                    b.bind(Discovery.class).toInstance(discoveryModule.getDiscovery());
                    {
                        RecoverySettings recoverySettings = new RecoverySettings(settings, settingsModule.getClusterSettings());
                        processRecoverySettings(settingsModule.getClusterSettings(), recoverySettings);
                        b.bind(PeerRecoverySourceService.class).toInstance(new PeerRecoverySourceService(settings, transportService,
                                indicesService, recoverySettings, clusterService));
                        b.bind(PeerRecoveryTargetService.class).toInstance(new PeerRecoveryTargetService(settings, threadPool,
                                transportService, recoverySettings, clusterService));
                    }
                    httpBind.accept(b);
                    pluginComponents.stream().forEach(p -> b.bind((Class) p.getClass()).toInstance(p));
                }
            );
            injector = modules.createInjector();

            List<LifecycleComponent> pluginLifecycleComponents = pluginComponents.stream()
                .filter(p -> p instanceof LifecycleComponent)
                .map(p -> (LifecycleComponent) p).collect(Collectors.toList());
            pluginLifecycleComponents.addAll(pluginsService.getGuiceServiceClasses().stream()
                .map(injector::getInstance).collect(Collectors.toList()));
            resourcesToClose.addAll(pluginLifecycleComponents);
            this.pluginLifecycleComponents = Collections.unmodifiableList(pluginLifecycleComponents);
            client.initialize(injector.getInstance(new Key<Map<GenericAction, TransportAction>>() {}));

            logger.info("initialized");

            success = true;
        } catch (IOException ex) {
            throw new ElasticsearchException("failed to bind service", ex);
        } finally {
            if (!success) {
                IOUtils.closeWhileHandlingException(resourcesToClose);
            }
        }
    }

    // visible for testing
    static void warnIfPreRelease(final Version version, final boolean isSnapshot, final Logger logger) {
        if (!version.isRelease() || isSnapshot) {
            logger.warn(
                "version [{}] is a pre-release version of Elasticsearch and is not suitable for production",
                displayVersion(version, isSnapshot));
        }
    }

    private static String displayVersion(final Version version, final boolean isSnapshot) {
        return version + (isSnapshot ? "-SNAPSHOT" : "");
    }

    protected TransportService newTransportService(Settings settings, Transport transport, ThreadPool threadPool,
                                                   TransportInterceptor interceptor, ClusterSettings clusterSettings) {
        return new TransportService(settings, transport, threadPool, interceptor, clusterSettings);
    }

    protected void processRecoverySettings(ClusterSettings clusterSettings, RecoverySettings recoverySettings) {
        // Noop in production, overridden by tests
    }

    /**
     * The settings that were used to create the node.
     */
    public Settings settings() {
        return this.settings;
    }

    /**
     * A client that can be used to execute actions (operations) against the cluster.
     */
    public Client client() {
        return client;
    }

    /**
     * Returns the environment of the node
     */
    public Environment getEnvironment() {
        return environment;
    }

    /**
     * Returns the {@link NodeEnvironment} instance of this node
     */
    public NodeEnvironment getNodeEnvironment() {
        return nodeEnvironment;
    }


    /**
     * Start the node. If the node is already started, this method is no-op.
     */
    public Node start() throws NodeValidationException {
        if (!lifecycle.moveToStarted()) {
            return this;
        }

        Logger logger = Loggers.getLogger(Node.class, NODE_NAME_SETTING.get(settings));
        logger.info("starting ...");
        // hack around dependency injection problem (for now...)
        injector.getInstance(Discovery.class).setAllocationService(injector.getInstance(AllocationService.class));
        pluginLifecycleComponents.forEach(LifecycleComponent::start);

        injector.getInstance(MappingUpdatedAction.class).setClient(client);
        injector.getInstance(IndicesService.class).start();
        injector.getInstance(IndicesClusterStateService.class).start();
        injector.getInstance(IndicesTTLService.class).start();
        injector.getInstance(SnapshotsService.class).start();
        injector.getInstance(SnapshotShardsService.class).start();
        injector.getInstance(RoutingService.class).start();
        injector.getInstance(SearchService.class).start();
        injector.getInstance(MonitorService.class).start();

        final ClusterService clusterService = injector.getInstance(ClusterService.class);

        final NodeConnectionsService nodeConnectionsService = injector.getInstance(NodeConnectionsService.class);
        nodeConnectionsService.start();
        clusterService.setNodeConnectionsService(nodeConnectionsService);

        // TODO hack around circular dependencies problems
        injector.getInstance(GatewayAllocator.class).setReallocation(clusterService, injector.getInstance(RoutingService.class));

        injector.getInstance(ResourceWatcherService.class).start();
        injector.getInstance(GatewayService.class).start();
        Discovery discovery = injector.getInstance(Discovery.class);
        clusterService.setDiscoverySettings(discovery.getDiscoverySettings());
        clusterService.addInitialStateBlock(discovery.getDiscoverySettings().getNoMasterBlock());
        clusterService.setClusterStatePublisher(discovery::publish);

        // start before the cluster service since it adds/removes initial Cluster state blocks
        final TribeService tribeService = injector.getInstance(TribeService.class);
        tribeService.start();

        // Start the transport service now so the publish address will be added to the local disco node in ClusterService
        TransportService transportService = injector.getInstance(TransportService.class);
        transportService.getTaskManager().setTaskResultsService(injector.getInstance(TaskResultsService.class));
        transportService.start();
        validateNodeBeforeAcceptingRequests(settings, transportService.boundAddress(), pluginsService.filterPlugins(Plugin.class).stream()
            .flatMap(p -> p.getBootstrapChecks().stream()).collect(Collectors.toList()));

        DiscoveryNode localNode = DiscoveryNode.createLocal(settings,
            transportService.boundAddress().publishAddress(), injector.getInstance(NodeEnvironment.class).nodeId());

        // TODO: need to find a cleaner way to start/construct a service with some initial parameters,
        // playing nice with the life cycle interfaces
        clusterService.setLocalNode(localNode);
        transportService.setLocalNode(localNode);
        clusterService.addStateApplier(transportService.getTaskManager());

        clusterService.start();

        // start after cluster service so the local disco is known
        discovery.start();
        transportService.acceptIncomingRequests();
        discovery.startInitialJoin();
        // tribe nodes don't have a master so we shouldn't register an observer         s
        final TimeValue initialStateTimeout = DiscoverySettings.INITIAL_STATE_TIMEOUT_SETTING.get(settings);
        if (initialStateTimeout.millis() > 0) {
            final ThreadPool thread = injector.getInstance(ThreadPool.class);
<<<<<<< HEAD
            ClusterState clusterState = clusterService.state();
            ClusterStateObserver observer = new ClusterStateObserver(clusterState, clusterService, null, logger, thread.getThreadContext());
            if (clusterState.nodes().getMasterNodeId() == null) {
=======
            ClusterStateObserver observer = new ClusterStateObserver(clusterService, null, logger, thread.getThreadContext());
            if (observer.observedState().nodes().getMasterNodeId() == null) {
>>>>>>> c8c4c16c
                logger.debug("waiting to join the cluster. timeout [{}]", initialStateTimeout);
                final CountDownLatch latch = new CountDownLatch(1);
                observer.waitForNextChange(new ClusterStateObserver.Listener() {
                    @Override
                    public void onNewClusterState(ClusterState state) { latch.countDown(); }

                    @Override
                    public void onClusterServiceClose() {
                        latch.countDown();
                    }

                    @Override
                    public void onTimeout(TimeValue timeout) {
                        logger.warn("timed out while waiting for initial discovery state - timeout: {}",
                            initialStateTimeout);
                        latch.countDown();
                    }
<<<<<<< HEAD
                }, state -> state.nodes().getMasterNodeId() != null, initialStateTimeout);
=======
                }, MasterNodeChangePredicate.INSTANCE, initialStateTimeout);
>>>>>>> c8c4c16c

                try {
                    latch.await();
                } catch (InterruptedException e) {
                    throw new ElasticsearchTimeoutException("Interrupted while waiting for initial discovery state");
                }
            }
        }

        if (NetworkModule.HTTP_ENABLED.get(settings)) {
            injector.getInstance(HttpServer.class).start();
        }

        // start nodes now, after the http server, because it may take some time
        tribeService.startNodes();

        if (WRITE_PORTS_FIELD_SETTING.get(settings)) {
            if (NetworkModule.HTTP_ENABLED.get(settings)) {
                HttpServerTransport http = injector.getInstance(HttpServerTransport.class);
                writePortsFile("http", http.boundAddress());
            }
            TransportService transport = injector.getInstance(TransportService.class);
            writePortsFile("transport", transport.boundAddress());
        }

        logger.info("started");

        return this;
    }

    private Node stop() {
        if (!lifecycle.moveToStopped()) {
            return this;
        }
        Logger logger = Loggers.getLogger(Node.class, NODE_NAME_SETTING.get(settings));
        logger.info("stopping ...");

        injector.getInstance(TribeService.class).stop();
        injector.getInstance(ResourceWatcherService.class).stop();
        if (NetworkModule.HTTP_ENABLED.get(settings)) {
            injector.getInstance(HttpServer.class).stop();
        }

        injector.getInstance(SnapshotsService.class).stop();
        injector.getInstance(SnapshotShardsService.class).stop();
        // stop any changes happening as a result of cluster state changes
        injector.getInstance(IndicesClusterStateService.class).stop();
        // close discovery early to not react to pings anymore.
        // This can confuse other nodes and delay things - mostly if we're the master and we're running tests.
        injector.getInstance(Discovery.class).stop();
        // we close indices first, so operations won't be allowed on it
        injector.getInstance(IndicesTTLService.class).stop();
        injector.getInstance(RoutingService.class).stop();
        injector.getInstance(ClusterService.class).stop();
        injector.getInstance(NodeConnectionsService.class).stop();
        injector.getInstance(MonitorService.class).stop();
        injector.getInstance(GatewayService.class).stop();
        injector.getInstance(SearchService.class).stop();
        injector.getInstance(TransportService.class).stop();

        pluginLifecycleComponents.forEach(LifecycleComponent::stop);
        // we should stop this last since it waits for resources to get released
        // if we had scroll searchers etc or recovery going on we wait for to finish.
        injector.getInstance(IndicesService.class).stop();
        logger.info("stopped");

        return this;
    }

    // During concurrent close() calls we want to make sure that all of them return after the node has completed it's shutdown cycle.
    // If not, the hook that is added in Bootstrap#setup() will be useless: close() might not be executed, in case another (for example api) call
    // to close() has already set some lifecycles to stopped. In this case the process will be terminated even if the first call to close() has not finished yet.
    @Override
    public synchronized void close() throws IOException {
        if (lifecycle.started()) {
            stop();
        }
        if (!lifecycle.moveToClosed()) {
            return;
        }

        Logger logger = Loggers.getLogger(Node.class, NODE_NAME_SETTING.get(settings));
        logger.info("closing ...");
        List<Closeable> toClose = new ArrayList<>();
        StopWatch stopWatch = new StopWatch("node_close");
        toClose.add(() -> stopWatch.start("tribe"));
        toClose.add(injector.getInstance(TribeService.class));
        toClose.add(() -> stopWatch.stop().start("node_service"));
        toClose.add(injector.getInstance(NodeService.class));
        toClose.add(() -> stopWatch.stop().start("http"));
        if (NetworkModule.HTTP_ENABLED.get(settings)) {
            toClose.add(injector.getInstance(HttpServer.class));
        }
        toClose.add(() -> stopWatch.stop().start("snapshot_service"));
        toClose.add(injector.getInstance(SnapshotsService.class));
        toClose.add(injector.getInstance(SnapshotShardsService.class));
        toClose.add(() -> stopWatch.stop().start("client"));
        Releasables.close(injector.getInstance(Client.class));
        toClose.add(() -> stopWatch.stop().start("indices_cluster"));
        toClose.add(injector.getInstance(IndicesClusterStateService.class));
        toClose.add(() -> stopWatch.stop().start("indices"));
        toClose.add(injector.getInstance(IndicesTTLService.class));
        toClose.add(injector.getInstance(IndicesService.class));
        // close filter/fielddata caches after indices
        toClose.add(injector.getInstance(IndicesStore.class));
        toClose.add(() -> stopWatch.stop().start("routing"));
        toClose.add(injector.getInstance(RoutingService.class));
        toClose.add(() -> stopWatch.stop().start("cluster"));
        toClose.add(injector.getInstance(ClusterService.class));
        toClose.add(() -> stopWatch.stop().start("node_connections_service"));
        toClose.add(injector.getInstance(NodeConnectionsService.class));
        toClose.add(() -> stopWatch.stop().start("discovery"));
        toClose.add(injector.getInstance(Discovery.class));
        toClose.add(() -> stopWatch.stop().start("monitor"));
        toClose.add(injector.getInstance(MonitorService.class));
        toClose.add(() -> stopWatch.stop().start("gateway"));
        toClose.add(injector.getInstance(GatewayService.class));
        toClose.add(() -> stopWatch.stop().start("search"));
        toClose.add(injector.getInstance(SearchService.class));
        toClose.add(() -> stopWatch.stop().start("transport"));
        toClose.add(injector.getInstance(TransportService.class));

        for (LifecycleComponent plugin : pluginLifecycleComponents) {
            toClose.add(() -> stopWatch.stop().start("plugin(" + plugin.getClass().getName() + ")"));
            toClose.add(plugin);
        }
        toClose.addAll(pluginsService.filterPlugins(Plugin.class));

        toClose.add(() -> stopWatch.stop().start("script"));
        toClose.add(injector.getInstance(ScriptService.class));

        toClose.add(() -> stopWatch.stop().start("thread_pool"));
        // TODO this should really use ThreadPool.terminate()
        toClose.add(() -> injector.getInstance(ThreadPool.class).shutdown());
        toClose.add(() -> {
            try {
                injector.getInstance(ThreadPool.class).awaitTermination(10, TimeUnit.SECONDS);
            } catch (InterruptedException e) {
                // ignore
            }
        });

        toClose.add(() -> stopWatch.stop().start("thread_pool_force_shutdown"));
        toClose.add(() -> injector.getInstance(ThreadPool.class).shutdownNow());
        toClose.add(() -> stopWatch.stop());


        toClose.add(injector.getInstance(NodeEnvironment.class));
        toClose.add(injector.getInstance(BigArrays.class));

        if (logger.isTraceEnabled()) {
            logger.trace("Close times for each service:\n{}", stopWatch.prettyPrint());
        }
        IOUtils.close(toClose);
        logger.info("closed");
    }


    /**
     * Returns <tt>true</tt> if the node is closed.
     */
    public boolean isClosed() {
        return lifecycle.closed();
    }

    public Injector injector() {
        return this.injector;
    }

    /**
     * Hook for validating the node after network
     * services are started but before the cluster service is started
     * and before the network service starts accepting incoming network
     * requests.
     *
     * @param settings              the fully-resolved settings
     * @param boundTransportAddress the network addresses the node is
     *                              bound and publishing to
     */
    @SuppressWarnings("unused")
    protected void validateNodeBeforeAcceptingRequests(
        final Settings settings,
        final BoundTransportAddress boundTransportAddress, List<BootstrapCheck> bootstrapChecks) throws NodeValidationException {
    }

    /** Writes a file to the logs dir containing the ports for the given transport type */
    private void writePortsFile(String type, BoundTransportAddress boundAddress) {
        Path tmpPortsFile = environment.logsFile().resolve(type + ".ports.tmp");
        try (BufferedWriter writer = Files.newBufferedWriter(tmpPortsFile, Charset.forName("UTF-8"))) {
            for (TransportAddress address : boundAddress.boundAddresses()) {
                InetAddress inetAddress = InetAddress.getByName(address.getAddress());
                if (inetAddress instanceof Inet6Address && inetAddress.isLinkLocalAddress()) {
                    // no link local, just causes problems
                    continue;
                }
                writer.write(NetworkAddress.format(new InetSocketAddress(inetAddress, address.getPort())) + "\n");
            }
        } catch (IOException e) {
            throw new RuntimeException("Failed to write ports file", e);
        }
        Path portsFile = environment.logsFile().resolve(type + ".ports");
        try {
            Files.move(tmpPortsFile, portsFile, StandardCopyOption.ATOMIC_MOVE);
        } catch (IOException e) {
            throw new RuntimeException("Failed to rename ports file", e);
        }
    }

    /**
     * The {@link PluginsService} used to build this node's components.
     */
    protected PluginsService getPluginsService() {
        return pluginsService;
    }

    /**
     * Creates a new {@link CircuitBreakerService} based on the settings provided.
     * @see #BREAKER_TYPE_KEY
     */
    public static CircuitBreakerService createCircuitBreakerService(Settings settings, ClusterSettings clusterSettings) {
        String type = BREAKER_TYPE_KEY.get(settings);
        if (type.equals("hierarchy")) {
            return new HierarchyCircuitBreakerService(settings, clusterSettings);
        } else if (type.equals("none")) {
            return new NoneCircuitBreakerService();
        } else {
            throw new IllegalArgumentException("Unknown circuit breaker type [" + type + "]");
        }
    }

    /**
     * Creates a new {@link BigArrays} instance used for this node.
     * This method can be overwritten by subclasses to change their {@link BigArrays} implementation for instance for testing
     */
    BigArrays createBigArrays(Settings settings, CircuitBreakerService circuitBreakerService) {
        return new BigArrays(settings, circuitBreakerService);
    }

    /**
     * Creates a new the SearchService. This method can be overwritten by tests to inject mock implementations.
     */
    protected SearchService newSearchService(ClusterService clusterService, IndicesService indicesService,
                                             ThreadPool threadPool, ScriptService scriptService, BigArrays bigArrays,
                                             FetchPhase fetchPhase) {
        return new SearchService(clusterService, indicesService, threadPool, scriptService, bigArrays, fetchPhase);
    }

    /**
     * Get Custom Name Resolvers list based on a Discovery Plugins list
     * @param discoveryPlugins Discovery plugins list
     */
    private List<NetworkService.CustomNameResolver> getCustomNameResolvers(List<DiscoveryPlugin> discoveryPlugins) {
        List<NetworkService.CustomNameResolver> customNameResolvers = new ArrayList<>();
        for (DiscoveryPlugin discoveryPlugin : discoveryPlugins) {
            NetworkService.CustomNameResolver customNameResolver = discoveryPlugin.getCustomNameResolver(settings);
            if (customNameResolver != null) {
                customNameResolvers.add(customNameResolver);
            }
        }
        return customNameResolvers;
    }

    /** Constructs an internal node used as a client into a cluster fronted by this tribe node. */
    protected Node newTribeClientNode(Settings settings, Collection<Class<? extends Plugin>> classpathPlugins) {
        return new Node(new Environment(settings), classpathPlugins);
    }

    /** Constructs a ClusterInfoService which may be mocked for tests. */
    protected ClusterInfoService newClusterInfoService(Settings settings, ClusterService clusterService,
                                                       ThreadPool threadPool, NodeClient client) {
        return new InternalClusterInfoService(settings, clusterService, threadPool, client);
    }
}<|MERGE_RESOLUTION|>--- conflicted
+++ resolved
@@ -28,11 +28,8 @@
 import org.elasticsearch.Version;
 import org.elasticsearch.action.ActionModule;
 import org.elasticsearch.action.GenericAction;
-import org.elasticsearch.action.search.SearchPhaseController;
-import org.elasticsearch.action.search.SearchTransportService;
 import org.elasticsearch.action.support.TransportAction;
 import org.elasticsearch.action.update.UpdateHelper;
-import org.elasticsearch.bootstrap.BootstrapCheck;
 import org.elasticsearch.client.Client;
 import org.elasticsearch.client.node.NodeClient;
 import org.elasticsearch.cluster.ClusterInfoService;
@@ -40,6 +37,7 @@
 import org.elasticsearch.cluster.ClusterState;
 import org.elasticsearch.cluster.ClusterStateObserver;
 import org.elasticsearch.cluster.InternalClusterInfoService;
+import org.elasticsearch.cluster.MasterNodeChangePredicate;
 import org.elasticsearch.cluster.NodeConnectionsService;
 import org.elasticsearch.cluster.action.index.MappingUpdatedAction;
 import org.elasticsearch.cluster.metadata.MetaData;
@@ -74,7 +72,6 @@
 import org.elasticsearch.common.transport.TransportAddress;
 import org.elasticsearch.common.unit.TimeValue;
 import org.elasticsearch.common.util.BigArrays;
-import org.elasticsearch.common.xcontent.NamedXContentRegistry;
 import org.elasticsearch.common.xcontent.json.JsonXContent;
 import org.elasticsearch.discovery.Discovery;
 import org.elasticsearch.discovery.DiscoveryModule;
@@ -95,6 +92,7 @@
 import org.elasticsearch.indices.breaker.HierarchyCircuitBreakerService;
 import org.elasticsearch.indices.breaker.NoneCircuitBreakerService;
 import org.elasticsearch.indices.cluster.IndicesClusterStateService;
+import org.elasticsearch.indices.query.IndicesQueriesRegistry;
 import org.elasticsearch.indices.recovery.PeerRecoverySourceService;
 import org.elasticsearch.indices.recovery.PeerRecoveryTargetService;
 import org.elasticsearch.indices.recovery.RecoverySettings;
@@ -119,6 +117,7 @@
 import org.elasticsearch.plugins.ScriptPlugin;
 import org.elasticsearch.plugins.SearchPlugin;
 import org.elasticsearch.repositories.RepositoriesModule;
+import org.elasticsearch.rest.RestController;
 import org.elasticsearch.script.ScriptModule;
 import org.elasticsearch.script.ScriptService;
 import org.elasticsearch.search.SearchExtRegistry;
@@ -161,8 +160,6 @@
 import java.util.stream.Collectors;
 import java.util.stream.Stream;
 
-import static java.util.stream.Collectors.toList;
-
 /**
  * A node represent a node within a cluster (<tt>cluster.name</tt>). The {@link #client()} can be used
  * in order to use a {@link Client} to perform actions/operations against the cluster.
@@ -331,8 +328,11 @@
             final NetworkService networkService = new NetworkService(settings,
                 getCustomNameResolvers(pluginsService.filterPlugins(DiscoveryPlugin.class)));
             final ClusterService clusterService = new ClusterService(settings, settingsModule.getClusterSettings(), threadPool);
-            clusterService.addListener(scriptModule.getScriptService());
+            clusterService.add(scriptModule.getScriptService());
             resourcesToClose.add(clusterService);
+            final TribeService tribeService = new TribeService(settings, clusterService, nodeId,
+                s -> newTribeClientNode(s, classpathPlugins));
+            resourcesToClose.add(tribeService);
             final IngestService ingestService = new IngestService(settings, threadPool, this.environment,
                 scriptModule.getScriptService(), analysisModule.getAnalysisRegistry(), pluginsService.filterPlugins(IngestPlugin.class));
             final ClusterInfoService clusterInfoService = newClusterInfoService(settings, clusterService, threadPool, client);
@@ -350,10 +350,12 @@
             IndicesModule indicesModule = new IndicesModule(pluginsService.filterPlugins(MapperPlugin.class));
             modules.add(indicesModule);
             SearchModule searchModule = new SearchModule(settings, false, pluginsService.filterPlugins(SearchPlugin.class));
-            ActionModule actionModule = new ActionModule(false, settings, clusterModule.getIndexNameExpressionResolver(),
-                settingsModule.getClusterSettings(), threadPool, pluginsService.filterPlugins(ActionPlugin.class));
+            ActionModule actionModule = new ActionModule(DiscoveryNode.isIngestNode(settings), false, settings,
+                clusterModule.getIndexNameExpressionResolver(), settingsModule.getClusterSettings(),
+                pluginsService.filterPlugins(ActionPlugin.class));
             modules.add(actionModule);
             modules.add(new GatewayModule());
+            modules.add(new RepositoriesModule(this.environment, pluginsService.filterPlugins(RepositoryPlugin.class)));
             CircuitBreakerService circuitBreakerService = createCircuitBreakerService(settingsModule.getSettings(),
                 settingsModule.getClusterSettings());
             resourcesToClose.add(circuitBreakerService);
@@ -365,38 +367,26 @@
                 indicesModule.getNamedWriteables().stream(),
                 searchModule.getNamedWriteables().stream(),
                 pluginsService.filterPlugins(Plugin.class).stream()
-                    .flatMap(p -> p.getNamedWriteables().stream()),
-                ClusterModule.getNamedWriteables().stream())
+                    .flatMap(p -> p.getNamedWriteables().stream()))
                 .flatMap(Function.identity()).collect(Collectors.toList());
             final NamedWriteableRegistry namedWriteableRegistry = new NamedWriteableRegistry(namedWriteables);
-            NamedXContentRegistry xContentRegistry = new NamedXContentRegistry(Stream.of(
-                searchModule.getNamedXContents().stream(),
-                pluginsService.filterPlugins(Plugin.class).stream()
-                    .flatMap(p -> p.getNamedXContent().stream()),
-                ClusterModule.getNamedXWriteables().stream())
-                .flatMap(Function.identity()).collect(toList()));
-            final TribeService tribeService = new TribeService(settings, clusterService, nodeId, namedWriteableRegistry,
-                s -> newTribeClientNode(s, classpathPlugins));
-            resourcesToClose.add(tribeService);
-            modules.add(new RepositoriesModule(this.environment, pluginsService.filterPlugins(RepositoryPlugin.class), xContentRegistry));
-            final MetaStateService metaStateService = new MetaStateService(settings, nodeEnvironment, xContentRegistry);
-            final IndicesService indicesService = new IndicesService(settings, pluginsService, nodeEnvironment, xContentRegistry,
-                settingsModule.getClusterSettings(), analysisModule.getAnalysisRegistry(),
+            final MetaStateService metaStateService = new MetaStateService(settings, nodeEnvironment);
+            final IndicesService indicesService = new IndicesService(settings, pluginsService, nodeEnvironment,
+                settingsModule.getClusterSettings(), analysisModule.getAnalysisRegistry(), searchModule.getQueryParserRegistry(),
                 clusterModule.getIndexNameExpressionResolver(), indicesModule.getMapperRegistry(), namedWriteableRegistry,
                 threadPool, settingsModule.getIndexScopedSettings(), circuitBreakerService, bigArrays, scriptModule.getScriptService(),
                 clusterService, client, metaStateService);
 
             Collection<Object> pluginComponents = pluginsService.filterPlugins(Plugin.class).stream()
                 .flatMap(p -> p.createComponents(client, clusterService, threadPool, resourceWatcherService,
-                                                 scriptModule.getScriptService(), searchModule.getSearchRequestParsers(),
-                                                 xContentRegistry).stream())
+                                                 scriptModule.getScriptService(), searchModule.getSearchRequestParsers()).stream())
                 .collect(Collectors.toList());
             Collection<UnaryOperator<Map<String, MetaData.Custom>>> customMetaDataUpgraders =
                 pluginsService.filterPlugins(Plugin.class).stream()
                 .map(Plugin::getCustomMetaDataUpgrader)
                 .collect(Collectors.toList());
-            final NetworkModule networkModule = new NetworkModule(settings, false, pluginsService.filterPlugins(NetworkPlugin.class),
-                    threadPool, bigArrays, circuitBreakerService, namedWriteableRegistry, xContentRegistry, networkService);
+            final NetworkModule networkModule = new NetworkModule(settings, false, pluginsService.filterPlugins(NetworkPlugin.class), threadPool,
+                bigArrays, circuitBreakerService, namedWriteableRegistry, networkService);
             final MetaDataUpgrader metaDataUpgrader = new MetaDataUpgrader(customMetaDataUpgraders);
             final Transport transport = networkModule.getTransportSupplier().get();
             final TransportService transportService = newTransportService(settings, transport, threadPool,
@@ -417,11 +407,11 @@
             }
 
             final DiscoveryModule discoveryModule = new DiscoveryModule(this.settings, threadPool, transportService,
-                namedWriteableRegistry, networkService, clusterService, pluginsService.filterPlugins(DiscoveryPlugin.class));
+                networkService, clusterService, pluginsService.filterPlugins(DiscoveryPlugin.class));
             modules.add(b -> {
+                    b.bind(IndicesQueriesRegistry.class).toInstance(searchModule.getQueryParserRegistry());
                     b.bind(SearchRequestParsers.class).toInstance(searchModule.getSearchRequestParsers());
                     b.bind(SearchExtRegistry.class).toInstance(searchModule.getSearchExtRegistry());
-                    b.bind(NamedXContentRegistry.class).toInstance(xContentRegistry);
                     b.bind(PluginsService.class).toInstance(pluginsService);
                     b.bind(Client.class).toInstance(client);
                     b.bind(NodeClient.class).toInstance(client);
@@ -441,16 +431,13 @@
                     b.bind(IndicesService.class).toInstance(indicesService);
                     b.bind(SearchService.class).toInstance(newSearchService(clusterService, indicesService,
                         threadPool, scriptModule.getScriptService(), bigArrays, searchModule.getFetchPhase()));
-                    b.bind(SearchTransportService.class).toInstance(new SearchTransportService(settings, transportService));
-                    b.bind(SearchPhaseController.class).toInstance(new SearchPhaseController(settings, bigArrays,
-                            scriptModule.getScriptService()));
                     b.bind(Transport.class).toInstance(transport);
                     b.bind(TransportService.class).toInstance(transportService);
                     b.bind(NetworkService.class).toInstance(networkService);
                     b.bind(AllocationCommandRegistry.class).toInstance(NetworkModule.getAllocationCommandRegistry());
                     b.bind(UpdateHelper.class).toInstance(new UpdateHelper(settings, scriptModule.getScriptService()));
                     b.bind(MetaDataIndexUpgradeService.class).toInstance(new MetaDataIndexUpgradeService(settings,
-                        xContentRegistry, indicesModule.getMapperRegistry(), settingsModule.getIndexScopedSettings()));
+                        indicesModule.getMapperRegistry(), settingsModule.getIndexScopedSettings()));
                     b.bind(ClusterInfoService.class).toInstance(clusterInfoService);
                     b.bind(Discovery.class).toInstance(discoveryModule.getDiscovery());
                     {
@@ -474,6 +461,7 @@
                 .map(injector::getInstance).collect(Collectors.toList()));
             resourcesToClose.addAll(pluginLifecycleComponents);
             this.pluginLifecycleComponents = Collections.unmodifiableList(pluginLifecycleComponents);
+
             client.initialize(injector.getInstance(new Key<Map<GenericAction, TransportAction>>() {}));
 
             logger.info("initialized");
@@ -562,6 +550,7 @@
         injector.getInstance(RoutingService.class).start();
         injector.getInstance(SearchService.class).start();
         injector.getInstance(MonitorService.class).start();
+        injector.getInstance(RestController.class).start();
 
         final ClusterService clusterService = injector.getInstance(ClusterService.class);
 
@@ -575,7 +564,6 @@
         injector.getInstance(ResourceWatcherService.class).start();
         injector.getInstance(GatewayService.class).start();
         Discovery discovery = injector.getInstance(Discovery.class);
-        clusterService.setDiscoverySettings(discovery.getDiscoverySettings());
         clusterService.addInitialStateBlock(discovery.getDiscoverySettings().getNoMasterBlock());
         clusterService.setClusterStatePublisher(discovery::publish);
 
@@ -587,8 +575,8 @@
         TransportService transportService = injector.getInstance(TransportService.class);
         transportService.getTaskManager().setTaskResultsService(injector.getInstance(TaskResultsService.class));
         transportService.start();
-        validateNodeBeforeAcceptingRequests(settings, transportService.boundAddress(), pluginsService.filterPlugins(Plugin.class).stream()
-            .flatMap(p -> p.getBootstrapChecks().stream()).collect(Collectors.toList()));
+
+        validateNodeBeforeAcceptingRequests(settings, transportService.boundAddress());
 
         DiscoveryNode localNode = DiscoveryNode.createLocal(settings,
             transportService.boundAddress().publishAddress(), injector.getInstance(NodeEnvironment.class).nodeId());
@@ -597,7 +585,7 @@
         // playing nice with the life cycle interfaces
         clusterService.setLocalNode(localNode);
         transportService.setLocalNode(localNode);
-        clusterService.addStateApplier(transportService.getTaskManager());
+        clusterService.add(transportService.getTaskManager());
 
         clusterService.start();
 
@@ -609,14 +597,8 @@
         final TimeValue initialStateTimeout = DiscoverySettings.INITIAL_STATE_TIMEOUT_SETTING.get(settings);
         if (initialStateTimeout.millis() > 0) {
             final ThreadPool thread = injector.getInstance(ThreadPool.class);
-<<<<<<< HEAD
-            ClusterState clusterState = clusterService.state();
-            ClusterStateObserver observer = new ClusterStateObserver(clusterState, clusterService, null, logger, thread.getThreadContext());
-            if (clusterState.nodes().getMasterNodeId() == null) {
-=======
             ClusterStateObserver observer = new ClusterStateObserver(clusterService, null, logger, thread.getThreadContext());
             if (observer.observedState().nodes().getMasterNodeId() == null) {
->>>>>>> c8c4c16c
                 logger.debug("waiting to join the cluster. timeout [{}]", initialStateTimeout);
                 final CountDownLatch latch = new CountDownLatch(1);
                 observer.waitForNextChange(new ClusterStateObserver.Listener() {
@@ -634,11 +616,7 @@
                             initialStateTimeout);
                         latch.countDown();
                     }
-<<<<<<< HEAD
-                }, state -> state.nodes().getMasterNodeId() != null, initialStateTimeout);
-=======
                 }, MasterNodeChangePredicate.INSTANCE, initialStateTimeout);
->>>>>>> c8c4c16c
 
                 try {
                     latch.await();
@@ -697,6 +675,7 @@
         injector.getInstance(MonitorService.class).stop();
         injector.getInstance(GatewayService.class).stop();
         injector.getInstance(SearchService.class).stop();
+        injector.getInstance(RestController.class).stop();
         injector.getInstance(TransportService.class).stop();
 
         pluginLifecycleComponents.forEach(LifecycleComponent::stop);
@@ -758,6 +737,8 @@
         toClose.add(injector.getInstance(GatewayService.class));
         toClose.add(() -> stopWatch.stop().start("search"));
         toClose.add(injector.getInstance(SearchService.class));
+        toClose.add(() -> stopWatch.stop().start("rest"));
+        toClose.add(injector.getInstance(RestController.class));
         toClose.add(() -> stopWatch.stop().start("transport"));
         toClose.add(injector.getInstance(TransportService.class));
 
@@ -821,7 +802,7 @@
     @SuppressWarnings("unused")
     protected void validateNodeBeforeAcceptingRequests(
         final Settings settings,
-        final BoundTransportAddress boundTransportAddress, List<BootstrapCheck> bootstrapChecks) throws NodeValidationException {
+        final BoundTransportAddress boundTransportAddress) throws NodeValidationException {
     }
 
     /** Writes a file to the logs dir containing the ports for the given transport type */
