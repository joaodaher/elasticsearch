--- conflicted
+++ resolved
@@ -22,18 +22,14 @@
 import org.apache.logging.log4j.Logger;
 import org.apache.lucene.util.Constants;
 import org.apache.lucene.util.IOUtils;
-import org.apache.lucene.util.SetOnce;
 import org.elasticsearch.Build;
 import org.elasticsearch.ElasticsearchException;
 import org.elasticsearch.ElasticsearchTimeoutException;
 import org.elasticsearch.Version;
 import org.elasticsearch.action.ActionModule;
 import org.elasticsearch.action.GenericAction;
-import org.elasticsearch.action.search.SearchPhaseController;
-import org.elasticsearch.action.search.SearchTransportService;
 import org.elasticsearch.action.support.TransportAction;
 import org.elasticsearch.action.update.UpdateHelper;
-import org.elasticsearch.bootstrap.BootstrapCheck;
 import org.elasticsearch.client.Client;
 import org.elasticsearch.client.node.NodeClient;
 import org.elasticsearch.cluster.ClusterInfoService;
@@ -41,6 +37,7 @@
 import org.elasticsearch.cluster.ClusterState;
 import org.elasticsearch.cluster.ClusterStateObserver;
 import org.elasticsearch.cluster.InternalClusterInfoService;
+import org.elasticsearch.cluster.MasterNodeChangePredicate;
 import org.elasticsearch.cluster.NodeConnectionsService;
 import org.elasticsearch.cluster.action.index.MappingUpdatedAction;
 import org.elasticsearch.cluster.metadata.MetaData;
@@ -48,6 +45,7 @@
 import org.elasticsearch.cluster.node.DiscoveryNode;
 import org.elasticsearch.cluster.routing.RoutingService;
 import org.elasticsearch.cluster.routing.allocation.AllocationService;
+import org.elasticsearch.cluster.routing.allocation.command.AllocationCommandRegistry;
 import org.elasticsearch.cluster.service.ClusterService;
 import org.elasticsearch.common.StopWatch;
 import org.elasticsearch.common.component.Lifecycle;
@@ -74,7 +72,6 @@
 import org.elasticsearch.common.transport.TransportAddress;
 import org.elasticsearch.common.unit.TimeValue;
 import org.elasticsearch.common.util.BigArrays;
-import org.elasticsearch.common.xcontent.NamedXContentRegistry;
 import org.elasticsearch.common.xcontent.json.JsonXContent;
 import org.elasticsearch.discovery.Discovery;
 import org.elasticsearch.discovery.DiscoveryModule;
@@ -85,6 +82,7 @@
 import org.elasticsearch.gateway.GatewayModule;
 import org.elasticsearch.gateway.GatewayService;
 import org.elasticsearch.gateway.MetaStateService;
+import org.elasticsearch.http.HttpServer;
 import org.elasticsearch.http.HttpServerTransport;
 import org.elasticsearch.index.analysis.AnalysisRegistry;
 import org.elasticsearch.indices.IndicesModule;
@@ -94,6 +92,7 @@
 import org.elasticsearch.indices.breaker.HierarchyCircuitBreakerService;
 import org.elasticsearch.indices.breaker.NoneCircuitBreakerService;
 import org.elasticsearch.indices.cluster.IndicesClusterStateService;
+import org.elasticsearch.indices.query.IndicesQueriesRegistry;
 import org.elasticsearch.indices.recovery.PeerRecoverySourceService;
 import org.elasticsearch.indices.recovery.PeerRecoveryTargetService;
 import org.elasticsearch.indices.recovery.RecoverySettings;
@@ -102,6 +101,8 @@
 import org.elasticsearch.ingest.IngestService;
 import org.elasticsearch.monitor.MonitorService;
 import org.elasticsearch.monitor.jvm.JvmInfo;
+import org.elasticsearch.node.internal.InternalSettingsPreparer;
+import org.elasticsearch.node.service.NodeService;
 import org.elasticsearch.plugins.ActionPlugin;
 import org.elasticsearch.plugins.AnalysisPlugin;
 import org.elasticsearch.plugins.ClusterPlugin;
@@ -119,7 +120,9 @@
 import org.elasticsearch.rest.RestController;
 import org.elasticsearch.script.ScriptModule;
 import org.elasticsearch.script.ScriptService;
+import org.elasticsearch.search.SearchExtRegistry;
 import org.elasticsearch.search.SearchModule;
+import org.elasticsearch.search.SearchRequestParsers;
 import org.elasticsearch.search.SearchService;
 import org.elasticsearch.search.fetch.FetchPhase;
 import org.elasticsearch.snapshots.SnapshotShardsService;
@@ -157,8 +160,6 @@
 import java.util.stream.Collectors;
 import java.util.stream.Stream;
 
-import static java.util.stream.Collectors.toList;
-
 /**
  * A node represent a node within a cluster (<tt>cluster.name</tt>). The {@link #client()} can be used
  * in order to use a {@link Client} to perform actions/operations against the cluster.
@@ -183,16 +184,7 @@
     */
     public static final Setting<Boolean> NODE_LOCAL_STORAGE_SETTING = Setting.boolSetting("node.local_storage", true, Property.NodeScope);
     public static final Setting<String> NODE_NAME_SETTING = Setting.simpleString("node.name", Property.NodeScope);
-    public static final Setting<Settings> NODE_ATTRIBUTES = Setting.groupSetting("node.attr.", (settings) -> {
-        Map<String, String> settingsMap = settings.getAsMap();
-        for (Map.Entry<String, String> entry : settingsMap.entrySet()) {
-            String value = entry.getValue();
-            if (Character.isWhitespace(value.charAt(0)) || Character.isWhitespace(value.charAt(value.length() - 1))) {
-                throw new IllegalArgumentException("node.attr." + entry.getKey() + " cannot have leading or trailing whitespace " +
-                                                       "[" + value + "]");
-            }
-        }
-    }, Property.NodeScope);
+    public static final Setting<Settings> NODE_ATTRIBUTES = Setting.groupSetting("node.attr.", Property.NodeScope);
     public static final Setting<String> BREAKER_TYPE_KEY = new Setting<>("indices.breaker.type", "hierarchy", (s) -> {
         switch (s) {
             case "hierarchy":
@@ -223,7 +215,6 @@
     private final PluginsService pluginsService;
     private final NodeClient client;
     private final Collection<LifecycleComponent> pluginLifecycleComponents;
-    private final LocalNodeFactory localNodeFactory;
 
     /**
      * Constructs a node with the given settings.
@@ -260,6 +251,7 @@
             } catch (IOException ex) {
                 throw new IllegalStateException("Failed to created node environment", ex);
             }
+
             final boolean hadPredefinedNodeName = NODE_NAME_SETTING.exists(tmpSettings);
             Logger logger = Loggers.getLogger(Node.class, tmpSettings);
             final String nodeId = nodeEnvironment.nodeId();
@@ -301,8 +293,6 @@
 
             this.pluginsService = new PluginsService(tmpSettings, environment.modulesFile(), environment.pluginsFile(), classpathPlugins);
             this.settings = pluginsService.updatedSettings();
-            localNodeFactory = new LocalNodeFactory(settings, nodeEnvironment.nodeId());
-
             // create the environment based on the finalized (processed) view of the settings
             // this is just to makes sure that people get the same settings, no matter where they ask them from
             this.environment = new Environment(this.settings);
@@ -337,10 +327,12 @@
             resourcesToClose.add(resourceWatcherService);
             final NetworkService networkService = new NetworkService(settings,
                 getCustomNameResolvers(pluginsService.filterPlugins(DiscoveryPlugin.class)));
-            final ClusterService clusterService = new ClusterService(settings, settingsModule.getClusterSettings(), threadPool,
-                localNodeFactory::getNode);
-            clusterService.addListener(scriptModule.getScriptService());
+            final ClusterService clusterService = new ClusterService(settings, settingsModule.getClusterSettings(), threadPool);
+            clusterService.add(scriptModule.getScriptService());
             resourcesToClose.add(clusterService);
+            final TribeService tribeService = new TribeService(settings, clusterService, nodeId,
+                s -> newTribeClientNode(s, classpathPlugins));
+            resourcesToClose.add(tribeService);
             final IngestService ingestService = new IngestService(settings, threadPool, this.environment,
                 scriptModule.getScriptService(), analysisModule.getAnalysisRegistry(), pluginsService.filterPlugins(IngestPlugin.class));
             final ClusterInfoService clusterInfoService = newClusterInfoService(settings, clusterService, threadPool, client);
@@ -357,18 +349,16 @@
             modules.add(clusterModule);
             IndicesModule indicesModule = new IndicesModule(pluginsService.filterPlugins(MapperPlugin.class));
             modules.add(indicesModule);
-
-            SearchModule searchModule = new SearchModule(settings, false, pluginsService.filterPlugins(SearchPlugin.class), client);
+            SearchModule searchModule = new SearchModule(settings, false, pluginsService.filterPlugins(SearchPlugin.class));
+            ActionModule actionModule = new ActionModule(DiscoveryNode.isIngestNode(settings), false, settings,
+                clusterModule.getIndexNameExpressionResolver(), settingsModule.getClusterSettings(),
+                pluginsService.filterPlugins(ActionPlugin.class));
+            modules.add(actionModule);
+            modules.add(new GatewayModule());
+            modules.add(new RepositoriesModule(this.environment, pluginsService.filterPlugins(RepositoryPlugin.class)));
             CircuitBreakerService circuitBreakerService = createCircuitBreakerService(settingsModule.getSettings(),
                 settingsModule.getClusterSettings());
             resourcesToClose.add(circuitBreakerService);
-            ActionModule actionModule = new ActionModule(false, settings, clusterModule.getIndexNameExpressionResolver(),
-                    settingsModule.getIndexScopedSettings(), settingsModule.getClusterSettings(), settingsModule.getSettingsFilter(),
-                    threadPool, pluginsService.filterPlugins(ActionPlugin.class), client, circuitBreakerService);
-            modules.add(actionModule);
-            modules.add(new GatewayModule());
-
-
             BigArrays bigArrays = createBigArrays(settings, circuitBreakerService);
             resourcesToClose.add(bigArrays);
             modules.add(settingsModule);
@@ -377,66 +367,51 @@
                 indicesModule.getNamedWriteables().stream(),
                 searchModule.getNamedWriteables().stream(),
                 pluginsService.filterPlugins(Plugin.class).stream()
-                    .flatMap(p -> p.getNamedWriteables().stream()),
-                ClusterModule.getNamedWriteables().stream())
+                    .flatMap(p -> p.getNamedWriteables().stream()))
                 .flatMap(Function.identity()).collect(Collectors.toList());
             final NamedWriteableRegistry namedWriteableRegistry = new NamedWriteableRegistry(namedWriteables);
-            NamedXContentRegistry xContentRegistry = new NamedXContentRegistry(Stream.of(
-                NetworkModule.getNamedXContents().stream(),
-                searchModule.getNamedXContents().stream(),
-                pluginsService.filterPlugins(Plugin.class).stream()
-                    .flatMap(p -> p.getNamedXContent().stream()),
-                ClusterModule.getNamedXWriteables().stream())
-                .flatMap(Function.identity()).collect(toList()));
-            final TribeService tribeService = new TribeService(settings, clusterService, nodeId, namedWriteableRegistry,
-                s -> newTribeClientNode(s, classpathPlugins));
-            resourcesToClose.add(tribeService);
-            modules.add(new RepositoriesModule(this.environment, pluginsService.filterPlugins(RepositoryPlugin.class), xContentRegistry));
-            final MetaStateService metaStateService = new MetaStateService(settings, nodeEnvironment, xContentRegistry);
-            final IndicesService indicesService = new IndicesService(settings, pluginsService, nodeEnvironment, xContentRegistry,
-                settingsModule.getClusterSettings(), analysisModule.getAnalysisRegistry(),
+            final MetaStateService metaStateService = new MetaStateService(settings, nodeEnvironment);
+            final IndicesService indicesService = new IndicesService(settings, pluginsService, nodeEnvironment,
+                settingsModule.getClusterSettings(), analysisModule.getAnalysisRegistry(), searchModule.getQueryParserRegistry(),
                 clusterModule.getIndexNameExpressionResolver(), indicesModule.getMapperRegistry(), namedWriteableRegistry,
                 threadPool, settingsModule.getIndexScopedSettings(), circuitBreakerService, bigArrays, scriptModule.getScriptService(),
                 clusterService, client, metaStateService);
 
             Collection<Object> pluginComponents = pluginsService.filterPlugins(Plugin.class).stream()
                 .flatMap(p -> p.createComponents(client, clusterService, threadPool, resourceWatcherService,
-                                                 scriptModule.getScriptService(), xContentRegistry).stream())
+                                                 scriptModule.getScriptService(), searchModule.getSearchRequestParsers()).stream())
                 .collect(Collectors.toList());
             Collection<UnaryOperator<Map<String, MetaData.Custom>>> customMetaDataUpgraders =
                 pluginsService.filterPlugins(Plugin.class).stream()
                 .map(Plugin::getCustomMetaDataUpgrader)
                 .collect(Collectors.toList());
-            final RestController restController = actionModule.getRestController();
-            final NetworkModule networkModule = new NetworkModule(settings, false, pluginsService.filterPlugins(NetworkPlugin.class),
-                    threadPool, bigArrays, circuitBreakerService, namedWriteableRegistry, xContentRegistry, networkService,
-                    restController::dispatchRequest);
+            final NetworkModule networkModule = new NetworkModule(settings, false, pluginsService.filterPlugins(NetworkPlugin.class), threadPool,
+                bigArrays, circuitBreakerService, namedWriteableRegistry, networkService);
             final MetaDataUpgrader metaDataUpgrader = new MetaDataUpgrader(customMetaDataUpgraders);
             final Transport transport = networkModule.getTransportSupplier().get();
             final TransportService transportService = newTransportService(settings, transport, threadPool,
-                networkModule.getTransportInterceptor(), localNodeFactory, settingsModule.getClusterSettings());
+                networkModule.getTransportInterceptor(), settingsModule.getClusterSettings());
             final Consumer<Binder> httpBind;
-            final HttpServerTransport httpServerTransport;
             if (networkModule.isHttpEnabled()) {
-                httpServerTransport = networkModule.getHttpServerTransportSupplier().get();
+                HttpServerTransport httpServerTransport = networkModule.getHttpServerTransportSupplier().get();
+                HttpServer httpServer = new HttpServer(settings, httpServerTransport, actionModule.getRestController(), client,
+                    circuitBreakerService);
                 httpBind = b -> {
+                    b.bind(HttpServer.class).toInstance(httpServer);
                     b.bind(HttpServerTransport.class).toInstance(httpServerTransport);
                 };
             } else {
                 httpBind = b -> {
-                    b.bind(HttpServerTransport.class).toProvider(Providers.of(null));
+                    b.bind(HttpServer.class).toProvider(Providers.of(null));
                 };
-                httpServerTransport = null;
-            }
+            }
+
             final DiscoveryModule discoveryModule = new DiscoveryModule(this.settings, threadPool, transportService,
-                namedWriteableRegistry, networkService, clusterService, pluginsService.filterPlugins(DiscoveryPlugin.class));
-            NodeService nodeService = new NodeService(settings, threadPool, monitorService, discoveryModule.getDiscovery(),
-                transportService, indicesService, pluginsService, circuitBreakerService, scriptModule.getScriptService(),
-                httpServerTransport, ingestService, clusterService, settingsModule.getSettingsFilter());
-
+                networkService, clusterService, pluginsService.filterPlugins(DiscoveryPlugin.class));
             modules.add(b -> {
-                    b.bind(NodeService.class).toInstance(nodeService);
-                    b.bind(NamedXContentRegistry.class).toInstance(xContentRegistry);
+                    b.bind(IndicesQueriesRegistry.class).toInstance(searchModule.getQueryParserRegistry());
+                    b.bind(SearchRequestParsers.class).toInstance(searchModule.getSearchRequestParsers());
+                    b.bind(SearchExtRegistry.class).toInstance(searchModule.getSearchExtRegistry());
                     b.bind(PluginsService.class).toInstance(pluginsService);
                     b.bind(Client.class).toInstance(client);
                     b.bind(NodeClient.class).toInstance(client);
@@ -456,16 +431,13 @@
                     b.bind(IndicesService.class).toInstance(indicesService);
                     b.bind(SearchService.class).toInstance(newSearchService(clusterService, indicesService,
                         threadPool, scriptModule.getScriptService(), bigArrays, searchModule.getFetchPhase()));
-                    b.bind(SearchTransportService.class).toInstance(new SearchTransportService(settings,
-                            settingsModule.getClusterSettings(), transportService));
-                    b.bind(SearchPhaseController.class).toInstance(new SearchPhaseController(settings, bigArrays,
-                            scriptModule.getScriptService(), searchModule.getSearchResponseListeners()));
                     b.bind(Transport.class).toInstance(transport);
                     b.bind(TransportService.class).toInstance(transportService);
                     b.bind(NetworkService.class).toInstance(networkService);
+                    b.bind(AllocationCommandRegistry.class).toInstance(NetworkModule.getAllocationCommandRegistry());
                     b.bind(UpdateHelper.class).toInstance(new UpdateHelper(settings, scriptModule.getScriptService()));
                     b.bind(MetaDataIndexUpgradeService.class).toInstance(new MetaDataIndexUpgradeService(settings,
-                        xContentRegistry, indicesModule.getMapperRegistry(), settingsModule.getIndexScopedSettings()));
+                        indicesModule.getMapperRegistry(), settingsModule.getIndexScopedSettings()));
                     b.bind(ClusterInfoService.class).toInstance(clusterInfoService);
                     b.bind(Discovery.class).toInstance(discoveryModule.getDiscovery());
                     {
@@ -489,13 +461,9 @@
                 .map(injector::getInstance).collect(Collectors.toList()));
             resourcesToClose.addAll(pluginLifecycleComponents);
             this.pluginLifecycleComponents = Collections.unmodifiableList(pluginLifecycleComponents);
-            client.initialize(injector.getInstance(new Key<Map<GenericAction, TransportAction>>() {}),
-                    () -> clusterService.localNode().getId());
-
-            if (NetworkModule.HTTP_ENABLED.get(settings)) {
-                logger.debug("initializing HTTP handlers ...");
-                actionModule.initRestHandlers(() -> clusterService.state().nodes());
-            }
+
+            client.initialize(injector.getInstance(new Key<Map<GenericAction, TransportAction>>() {}));
+
             logger.info("initialized");
 
             success = true;
@@ -522,10 +490,8 @@
     }
 
     protected TransportService newTransportService(Settings settings, Transport transport, ThreadPool threadPool,
-                                                   TransportInterceptor interceptor,
-                                                   Function<BoundTransportAddress, DiscoveryNode> localNodeFactory,
-                                                   ClusterSettings clusterSettings) {
-        return new TransportService(settings, transport, threadPool, interceptor, localNodeFactory, clusterSettings);
+                                                   TransportInterceptor interceptor, ClusterSettings clusterSettings) {
+        return new TransportService(settings, transport, threadPool, interceptor, clusterSettings);
     }
 
     protected void processRecoverySettings(ClusterSettings clusterSettings, RecoverySettings recoverySettings) {
@@ -584,6 +550,7 @@
         injector.getInstance(RoutingService.class).start();
         injector.getInstance(SearchService.class).start();
         injector.getInstance(MonitorService.class).start();
+        injector.getInstance(RestController.class).start();
 
         final ClusterService clusterService = injector.getInstance(ClusterService.class);
 
@@ -597,7 +564,6 @@
         injector.getInstance(ResourceWatcherService.class).start();
         injector.getInstance(GatewayService.class).start();
         Discovery discovery = injector.getInstance(Discovery.class);
-        clusterService.setDiscoverySettings(discovery.getDiscoverySettings());
         clusterService.addInitialStateBlock(discovery.getDiscoverySettings().getNoMasterBlock());
         clusterService.setClusterStatePublisher(discovery::publish);
 
@@ -609,16 +575,20 @@
         TransportService transportService = injector.getInstance(TransportService.class);
         transportService.getTaskManager().setTaskResultsService(injector.getInstance(TaskResultsService.class));
         transportService.start();
-        validateNodeBeforeAcceptingRequests(settings, transportService.boundAddress(), pluginsService.filterPlugins(Plugin.class).stream()
-            .flatMap(p -> p.getBootstrapChecks().stream()).collect(Collectors.toList()));
-
-        clusterService.addStateApplier(transportService.getTaskManager());
+
+        validateNodeBeforeAcceptingRequests(settings, transportService.boundAddress());
+
+        DiscoveryNode localNode = DiscoveryNode.createLocal(settings,
+            transportService.boundAddress().publishAddress(), injector.getInstance(NodeEnvironment.class).nodeId());
+
+        // TODO: need to find a cleaner way to start/construct a service with some initial parameters,
+        // playing nice with the life cycle interfaces
+        clusterService.setLocalNode(localNode);
+        transportService.setLocalNode(localNode);
+        clusterService.add(transportService.getTaskManager());
+
         clusterService.start();
-        assert localNodeFactory.getNode() != null;
-        assert transportService.getLocalNode().equals(localNodeFactory.getNode())
-            : "transportService has a different local node than the factory provided";
-        assert clusterService.localNode().equals(localNodeFactory.getNode())
-            : "clusterService has a different local node than the factory provided";
+
         // start after cluster service so the local disco is known
         discovery.start();
         transportService.acceptIncomingRequests();
@@ -627,14 +597,8 @@
         final TimeValue initialStateTimeout = DiscoverySettings.INITIAL_STATE_TIMEOUT_SETTING.get(settings);
         if (initialStateTimeout.millis() > 0) {
             final ThreadPool thread = injector.getInstance(ThreadPool.class);
-<<<<<<< HEAD
-            ClusterState clusterState = clusterService.state();
-            ClusterStateObserver observer = new ClusterStateObserver(clusterState, clusterService, null, logger, thread.getThreadContext());
-            if (clusterState.nodes().getMasterNodeId() == null) {
-=======
             ClusterStateObserver observer = new ClusterStateObserver(clusterService, null, logger, thread.getThreadContext());
             if (observer.observedState().nodes().getMasterNodeId() == null) {
->>>>>>> c8c4c16c
                 logger.debug("waiting to join the cluster. timeout [{}]", initialStateTimeout);
                 final CountDownLatch latch = new CountDownLatch(1);
                 observer.waitForNextChange(new ClusterStateObserver.Listener() {
@@ -652,11 +616,7 @@
                             initialStateTimeout);
                         latch.countDown();
                     }
-<<<<<<< HEAD
-                }, state -> state.nodes().getMasterNodeId() != null, initialStateTimeout);
-=======
                 }, MasterNodeChangePredicate.INSTANCE, initialStateTimeout);
->>>>>>> c8c4c16c
 
                 try {
                     latch.await();
@@ -666,16 +626,12 @@
             }
         }
 
-
         if (NetworkModule.HTTP_ENABLED.get(settings)) {
-            injector.getInstance(HttpServerTransport.class).start();
+            injector.getInstance(HttpServer.class).start();
         }
 
         // start nodes now, after the http server, because it may take some time
         tribeService.startNodes();
-        // starts connecting to remote clusters if any cluster is configured
-        SearchTransportService searchTransportService = injector.getInstance(SearchTransportService.class);
-        searchTransportService.start();
 
         if (WRITE_PORTS_FIELD_SETTING.get(settings)) {
             if (NetworkModule.HTTP_ENABLED.get(settings)) {
@@ -701,7 +657,7 @@
         injector.getInstance(TribeService.class).stop();
         injector.getInstance(ResourceWatcherService.class).stop();
         if (NetworkModule.HTTP_ENABLED.get(settings)) {
-            injector.getInstance(HttpServerTransport.class).stop();
+            injector.getInstance(HttpServer.class).stop();
         }
 
         injector.getInstance(SnapshotsService.class).stop();
@@ -719,8 +675,8 @@
         injector.getInstance(MonitorService.class).stop();
         injector.getInstance(GatewayService.class).stop();
         injector.getInstance(SearchService.class).stop();
+        injector.getInstance(RestController.class).stop();
         injector.getInstance(TransportService.class).stop();
-        injector.getInstance(SearchTransportService.class).stop();
 
         pluginLifecycleComponents.forEach(LifecycleComponent::stop);
         // we should stop this last since it waits for resources to get released
@@ -753,7 +709,7 @@
         toClose.add(injector.getInstance(NodeService.class));
         toClose.add(() -> stopWatch.stop().start("http"));
         if (NetworkModule.HTTP_ENABLED.get(settings)) {
-            toClose.add(injector.getInstance(HttpServerTransport.class));
+            toClose.add(injector.getInstance(HttpServer.class));
         }
         toClose.add(() -> stopWatch.stop().start("snapshot_service"));
         toClose.add(injector.getInstance(SnapshotsService.class));
@@ -781,10 +737,10 @@
         toClose.add(injector.getInstance(GatewayService.class));
         toClose.add(() -> stopWatch.stop().start("search"));
         toClose.add(injector.getInstance(SearchService.class));
+        toClose.add(() -> stopWatch.stop().start("rest"));
+        toClose.add(injector.getInstance(RestController.class));
         toClose.add(() -> stopWatch.stop().start("transport"));
         toClose.add(injector.getInstance(TransportService.class));
-        toClose.add(() -> stopWatch.stop().start("search_transport_service"));
-        toClose.add(injector.getInstance(SearchTransportService.class));
 
         for (LifecycleComponent plugin : pluginLifecycleComponents) {
             toClose.add(() -> stopWatch.stop().start("plugin(" + plugin.getClass().getName() + ")"));
@@ -846,7 +802,7 @@
     @SuppressWarnings("unused")
     protected void validateNodeBeforeAcceptingRequests(
         final Settings settings,
-        final BoundTransportAddress boundTransportAddress, List<BootstrapCheck> bootstrapChecks) throws NodeValidationException {
+        final BoundTransportAddress boundTransportAddress) throws NodeValidationException {
     }
 
     /** Writes a file to the logs dir containing the ports for the given transport type */
@@ -936,26 +892,4 @@
                                                        ThreadPool threadPool, NodeClient client) {
         return new InternalClusterInfoService(settings, clusterService, threadPool, client);
     }
-
-    private static class LocalNodeFactory implements Function<BoundTransportAddress, DiscoveryNode> {
-        private final SetOnce<DiscoveryNode> localNode = new SetOnce<>();
-        private final String persistentNodeId;
-        private final Settings settings;
-
-        private LocalNodeFactory(Settings settings, String persistentNodeId) {
-            this.persistentNodeId = persistentNodeId;
-            this.settings = settings;
-        }
-
-        @Override
-        public DiscoveryNode apply(BoundTransportAddress boundTransportAddress) {
-            localNode.set(DiscoveryNode.createLocal(settings, boundTransportAddress.publishAddress(), persistentNodeId));
-            return localNode.get();
-        }
-
-        DiscoveryNode getNode() {
-            assert localNode.get() != null;
-            return localNode.get();
-        }
-    }
 }