/*
 * Licensed to Elasticsearch under one or more contributor
 * license agreements. See the NOTICE file distributed with
 * this work for additional information regarding copyright
 * ownership. Elasticsearch licenses this file to you under
 * the Apache License, Version 2.0 (the "License"); you may
 * not use this file except in compliance with the License.
 * You may obtain a copy of the License at
 *
 *    http://www.apache.org/licenses/LICENSE-2.0
 *
 * Unless required by applicable law or agreed to in writing,
 * software distributed under the License is distributed on an
 * "AS IS" BASIS, WITHOUT WARRANTIES OR CONDITIONS OF ANY
 * KIND, either express or implied.  See the License for the
 * specific language governing permissions and limitations
 * under the License.
 */

package org.elasticsearch.rest.action.admin.indices;

import org.elasticsearch.action.admin.indices.analyze.AnalyzeRequest;
import org.elasticsearch.client.node.NodeClient;
import org.elasticsearch.common.ParseField;
import org.elasticsearch.common.Strings;
import org.elasticsearch.common.bytes.BytesReference;
import org.elasticsearch.common.settings.Settings;
import org.elasticsearch.common.xcontent.XContentFactory;
import org.elasticsearch.common.xcontent.XContentParser;
import org.elasticsearch.rest.BaseRestHandler;
import org.elasticsearch.rest.RestController;
import org.elasticsearch.rest.RestRequest;
import org.elasticsearch.rest.action.RestToXContentListener;

import java.io.IOException;
import java.util.ArrayList;
import java.util.List;

import static org.elasticsearch.rest.RestRequest.Method.GET;
import static org.elasticsearch.rest.RestRequest.Method.POST;

public class RestAnalyzeAction extends BaseRestHandler {

    public static class Fields {
        public static final ParseField ANALYZER = new ParseField("analyzer");
        public static final ParseField TEXT = new ParseField("text");
        public static final ParseField FIELD = new ParseField("field");
        public static final ParseField TOKENIZER = new ParseField("tokenizer");
        public static final ParseField TOKEN_FILTERS = new ParseField("filter");
        public static final ParseField CHAR_FILTERS = new ParseField("char_filter");
        public static final ParseField EXPLAIN = new ParseField("explain");
        public static final ParseField ATTRIBUTES = new ParseField("attributes");
    }

    public RestAnalyzeAction(Settings settings, RestController controller) {
        super(settings);
        controller.registerHandler(GET, "/_analyze", this);
        controller.registerHandler(GET, "/{index}/_analyze", this);
        controller.registerHandler(POST, "/_analyze", this);
        controller.registerHandler(POST, "/{index}/_analyze", this);
    }

    private void deprecationLog(String key, RestRequest request) {
        if (request.hasParam(key)) {
            deprecationLogWithoutCheck(key);
        }
    }

    private void deprecationLogWithoutCheck(String key) {
        deprecationLogForText(key + " request parameter is deprecated and will be removed in the next major release." +
            " Please use the JSON in the request body instead request param");
    }

    void deprecationLogForText(String msg) {
        deprecationLogger.deprecated(msg);
    }

    @Override
    public RestChannelConsumer prepareRequest(final RestRequest request, final NodeClient client) throws IOException {

        String[] texts = request.paramAsStringArrayOrEmptyIfAll("text");
        deprecationLog("text", request);

        AnalyzeRequest analyzeRequest = new AnalyzeRequest(request.param("index"));
        analyzeRequest.text(texts);
        analyzeRequest.analyzer(request.param("analyzer"));
        deprecationLog("analyzer", request);
        analyzeRequest.field(request.param("field"));
        deprecationLog("field", request);
        final String tokenizer = request.param("tokenizer");
        if (tokenizer != null) {
            analyzeRequest.tokenizer(tokenizer);
            deprecationLogWithoutCheck("tokenizer");
        }
        for (String filter : request.paramAsStringArray("filter", Strings.EMPTY_ARRAY)) {
            analyzeRequest.addTokenFilter(filter);
            deprecationLogWithoutCheck("filter");
        }
        for (String charFilter : request.paramAsStringArray("char_filter", Strings.EMPTY_ARRAY)) {
            analyzeRequest.addTokenFilter(charFilter);
            deprecationLogWithoutCheck("char_filter");
        }
        analyzeRequest.explain(request.paramAsBoolean("explain", false));
        deprecationLog("explain", request);
        analyzeRequest.attributes(request.paramAsStringArray("attributes", analyzeRequest.attributes()));
        deprecationLog("attributes", request);

        handleBodyContent(request, texts, analyzeRequest);

        return channel -> client.admin().indices().analyze(analyzeRequest, new RestToXContentListener<>(channel));
    }

    void handleBodyContent(RestRequest request, String[] texts, AnalyzeRequest analyzeRequest) {
        BytesReference body = request.contentOrSourceParam();
        if (body.length() > 0) {
            if (XContentFactory.xContentType(body) == null) {
                if (texts == null || texts.length == 0) {
                    texts = new String[]{ body.utf8ToString() };
                    analyzeRequest.text(texts);
                    deprecationLogForText(" plain text bodies is deprecated and " +
                        "this feature will be removed in the next major release. Please use the text param in JSON");
                }
            } else {
<<<<<<< HEAD
                // NOTE: if rest request with xcontent body has request parameters, the parameters does not override xcontent values
                try (XContentParser parser = request.contentOrSourceParamParser()) {
                    buildFromContent(parser, analyzeRequest, parseFieldMatcher);
=======
                // NOTE: if rest request with xcontent body has request parameters, the parameters do not override xcontent values
                try (XContentParser parser = request.contentOrSourceParamParser()) {
                    buildFromContent(parser, analyzeRequest);
>>>>>>> c0b0a287
                } catch (IOException e) {
                    throw new IllegalArgumentException("Failed to parse request body", e);
                }
            }
        }
    }

<<<<<<< HEAD
    static void buildFromContent(XContentParser parser, AnalyzeRequest analyzeRequest, ParseFieldMatcher parseFieldMatcher)
            throws IOException {
=======
    static void buildFromContent(XContentParser parser, AnalyzeRequest analyzeRequest) throws IOException {
>>>>>>> c0b0a287
        if (parser.nextToken() != XContentParser.Token.START_OBJECT) {
            throw new IllegalArgumentException("Malformed content, must start with an object");
        } else {
            XContentParser.Token token;
            String currentFieldName = null;
            while ((token = parser.nextToken()) != XContentParser.Token.END_OBJECT) {
                if (token == XContentParser.Token.FIELD_NAME) {
                    currentFieldName = parser.currentName();
                } else if (Fields.TEXT.match(currentFieldName) && token == XContentParser.Token.VALUE_STRING) {
                    analyzeRequest.text(parser.text());
                } else if (Fields.TEXT.match(currentFieldName) && token == XContentParser.Token.START_ARRAY) {
                    List<String> texts = new ArrayList<>();
                    while ((token = parser.nextToken()) != XContentParser.Token.END_ARRAY) {
                        if (token.isValue() == false) {
                            throw new IllegalArgumentException(currentFieldName + " array element should only contain text");
                        }
                        texts.add(parser.text());
                    }
                    analyzeRequest.text(texts.toArray(new String[texts.size()]));
                } else if (Fields.ANALYZER.match(currentFieldName) && token == XContentParser.Token.VALUE_STRING) {
                    analyzeRequest.analyzer(parser.text());
                } else if (Fields.FIELD.match(currentFieldName) && token == XContentParser.Token.VALUE_STRING) {
                    analyzeRequest.field(parser.text());
                } else if (Fields.TOKENIZER.match(currentFieldName)) {
                    if (token == XContentParser.Token.VALUE_STRING) {
                        analyzeRequest.tokenizer(parser.text());
                    } else if (token == XContentParser.Token.START_OBJECT) {
                        analyzeRequest.tokenizer(parser.map());
                    } else {
                        throw new IllegalArgumentException(currentFieldName + " should be tokenizer's name or setting");
                    }
                } else if (Fields.TOKEN_FILTERS.match(currentFieldName)
                        && token == XContentParser.Token.START_ARRAY) {
                    while ((token = parser.nextToken()) != XContentParser.Token.END_ARRAY) {
                        if (token == XContentParser.Token.VALUE_STRING) {
                            analyzeRequest.addTokenFilter(parser.text());
                        } else if (token == XContentParser.Token.START_OBJECT) {
                            analyzeRequest.addTokenFilter(parser.map());
                        } else {
                            throw new IllegalArgumentException(currentFieldName
                                    + " array element should contain filter's name or setting");
                        }
                    }
                } else if (Fields.CHAR_FILTERS.match(currentFieldName)
                        && token == XContentParser.Token.START_ARRAY) {
                    while ((token = parser.nextToken()) != XContentParser.Token.END_ARRAY) {
                        if (token == XContentParser.Token.VALUE_STRING) {
                            analyzeRequest.addCharFilter(parser.text());
                        } else if (token == XContentParser.Token.START_OBJECT) {
                            analyzeRequest.addCharFilter(parser.map());
                        } else {
                            throw new IllegalArgumentException(currentFieldName
                                    + " array element should contain char filter's name or setting");
                        }
                    }
                } else if (Fields.EXPLAIN.match(currentFieldName)) {
                    if (parser.isBooleanValue()) {
                        analyzeRequest.explain(parser.booleanValue());
                    } else {
                        throw new IllegalArgumentException(currentFieldName + " must be either 'true' or 'false'");
<<<<<<< HEAD
                    }
                } else if (Fields.ATTRIBUTES.match(currentFieldName) && token == XContentParser.Token.START_ARRAY) {
                    List<String> attributes = new ArrayList<>();
                    while ((token = parser.nextToken()) != XContentParser.Token.END_ARRAY) {
                        if (token.isValue() == false) {
                            throw new IllegalArgumentException(currentFieldName + " array element should only contain attribute name");
                        }
                        attributes.add(parser.text());
                    }
=======
                    }
                } else if (Fields.ATTRIBUTES.match(currentFieldName) && token == XContentParser.Token.START_ARRAY) {
                    List<String> attributes = new ArrayList<>();
                    while ((token = parser.nextToken()) != XContentParser.Token.END_ARRAY) {
                        if (token.isValue() == false) {
                            throw new IllegalArgumentException(currentFieldName + " array element should only contain attribute name");
                        }
                        attributes.add(parser.text());
                    }
>>>>>>> c0b0a287
                    analyzeRequest.attributes(attributes.toArray(new String[attributes.size()]));
                } else {
                    throw new IllegalArgumentException("Unknown parameter ["
                            + currentFieldName + "] in request body or parameter is of the wrong type[" + token + "] ");
                }
            }
        }
    }
}<|MERGE_RESOLUTION|>--- conflicted
+++ resolved
@@ -121,15 +121,9 @@
                         "this feature will be removed in the next major release. Please use the text param in JSON");
                 }
             } else {
-<<<<<<< HEAD
-                // NOTE: if rest request with xcontent body has request parameters, the parameters does not override xcontent values
-                try (XContentParser parser = request.contentOrSourceParamParser()) {
-                    buildFromContent(parser, analyzeRequest, parseFieldMatcher);
-=======
                 // NOTE: if rest request with xcontent body has request parameters, the parameters do not override xcontent values
                 try (XContentParser parser = request.contentOrSourceParamParser()) {
                     buildFromContent(parser, analyzeRequest);
->>>>>>> c0b0a287
                 } catch (IOException e) {
                     throw new IllegalArgumentException("Failed to parse request body", e);
                 }
@@ -137,12 +131,7 @@
         }
     }
 
-<<<<<<< HEAD
-    static void buildFromContent(XContentParser parser, AnalyzeRequest analyzeRequest, ParseFieldMatcher parseFieldMatcher)
-            throws IOException {
-=======
     static void buildFromContent(XContentParser parser, AnalyzeRequest analyzeRequest) throws IOException {
->>>>>>> c0b0a287
         if (parser.nextToken() != XContentParser.Token.START_OBJECT) {
             throw new IllegalArgumentException("Malformed content, must start with an object");
         } else {
@@ -203,7 +192,6 @@
                         analyzeRequest.explain(parser.booleanValue());
                     } else {
                         throw new IllegalArgumentException(currentFieldName + " must be either 'true' or 'false'");
-<<<<<<< HEAD
                     }
                 } else if (Fields.ATTRIBUTES.match(currentFieldName) && token == XContentParser.Token.START_ARRAY) {
                     List<String> attributes = new ArrayList<>();
@@ -213,17 +201,6 @@
                         }
                         attributes.add(parser.text());
                     }
-=======
-                    }
-                } else if (Fields.ATTRIBUTES.match(currentFieldName) && token == XContentParser.Token.START_ARRAY) {
-                    List<String> attributes = new ArrayList<>();
-                    while ((token = parser.nextToken()) != XContentParser.Token.END_ARRAY) {
-                        if (token.isValue() == false) {
-                            throw new IllegalArgumentException(currentFieldName + " array element should only contain attribute name");
-                        }
-                        attributes.add(parser.text());
-                    }
->>>>>>> c0b0a287
                     analyzeRequest.attributes(attributes.toArray(new String[attributes.size()]));
                 } else {
                     throw new IllegalArgumentException("Unknown parameter ["
