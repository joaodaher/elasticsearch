--- conflicted
+++ resolved
@@ -45,10 +45,6 @@
 import static org.elasticsearch.rest.action.RestActions.buildBroadcastShardsHeader;
 
 public class RestValidateQueryAction extends BaseRestHandler {
-<<<<<<< HEAD
-    @Inject
-=======
->>>>>>> c0b0a287
     public RestValidateQueryAction(Settings settings, RestController controller) {
         super(settings);
         controller.registerHandler(GET, "/_validate/query", this);
@@ -71,11 +67,7 @@
         try {
             request.withContentOrSourceParamParserOrNull(parser -> {
                 if (parser != null) {
-<<<<<<< HEAD
-                    validateQueryRequest.query(RestActions.getQueryContent(parser, parseFieldMatcher));
-=======
                     validateQueryRequest.query(RestActions.getQueryContent(parser));
->>>>>>> c0b0a287
                 } else if (request.hasParam("q")) {
                     validateQueryRequest.query(RestActions.urlParamsToQueryBuilder(request));
                 }
