/*
 * Licensed to Elasticsearch under one or more contributor
 * license agreements. See the NOTICE file distributed with
 * this work for additional information regarding copyright
 * ownership. Elasticsearch licenses this file to you under
 * the Apache License, Version 2.0 (the "License"); you may
 * not use this file except in compliance with the License.
 * You may obtain a copy of the License at
 *
 *    http://www.apache.org/licenses/LICENSE-2.0
 *
 * Unless required by applicable law or agreed to in writing,
 * software distributed under the License is distributed on an
 * "AS IS" BASIS, WITHOUT WARRANTIES OR CONDITIONS OF ANY
 * KIND, either express or implied.  See the License for the
 * specific language governing permissions and limitations
 * under the License.
 */

package org.elasticsearch.rest.action.search;

import org.elasticsearch.action.search.SearchRequest;
import org.elasticsearch.action.search.SearchType;
import org.elasticsearch.action.support.IndicesOptions;
import org.elasticsearch.client.node.NodeClient;
import org.elasticsearch.common.Strings;
<<<<<<< HEAD
import org.elasticsearch.common.inject.Inject;
=======
>>>>>>> c0b0a287
import org.elasticsearch.common.settings.Settings;
import org.elasticsearch.common.xcontent.XContentParser;
import org.elasticsearch.index.query.QueryBuilder;
import org.elasticsearch.index.query.QueryParseContext;
import org.elasticsearch.rest.BaseRestHandler;
import org.elasticsearch.rest.RestController;
import org.elasticsearch.rest.RestRequest;
import org.elasticsearch.rest.action.RestActions;
import org.elasticsearch.rest.action.RestStatusToXContentListener;
import org.elasticsearch.search.Scroll;
import org.elasticsearch.search.builder.SearchSourceBuilder;
import org.elasticsearch.search.fetch.StoredFieldsContext;
import org.elasticsearch.search.fetch.subphase.FetchSourceContext;
import org.elasticsearch.search.internal.SearchContext;
import org.elasticsearch.search.sort.SortOrder;
import org.elasticsearch.search.suggest.SuggestBuilder;
import org.elasticsearch.search.suggest.term.TermSuggestionBuilder.SuggestMode;

import java.io.IOException;
import java.util.Arrays;

import static org.elasticsearch.common.unit.TimeValue.parseTimeValue;
import static org.elasticsearch.rest.RestRequest.Method.GET;
import static org.elasticsearch.rest.RestRequest.Method.POST;
import static org.elasticsearch.search.suggest.SuggestBuilders.termSuggestion;

/**
 *
 */
public class RestSearchAction extends BaseRestHandler {
    public RestSearchAction(Settings settings, RestController controller) {
        super(settings);
        controller.registerHandler(GET, "/_search", this);
        controller.registerHandler(POST, "/_search", this);
        controller.registerHandler(GET, "/{index}/_search", this);
        controller.registerHandler(POST, "/{index}/_search", this);
        controller.registerHandler(GET, "/{index}/{type}/_search", this);
        controller.registerHandler(POST, "/{index}/{type}/_search", this);
    }

    @Override
    public RestChannelConsumer prepareRequest(final RestRequest request, final NodeClient client) throws IOException {
        SearchRequest searchRequest = new SearchRequest();
        request.withContentOrSourceParamParserOrNull(parser ->
<<<<<<< HEAD
            parseSearchRequest(searchRequest, request, searchRequestParsers, parseFieldMatcher, parser));
=======
            parseSearchRequest(searchRequest, request, parser));
>>>>>>> c0b0a287

        return channel -> client.search(searchRequest, new RestStatusToXContentListener<>(channel));
    }

    /**
     * Parses the rest request on top of the SearchRequest, preserving values that are not overridden by the rest request.
     *
     * @param requestContentParser body of the request to read. This method does not attempt to read the body from the {@code request}
     *        parameter
     */
<<<<<<< HEAD
    public static void parseSearchRequest(SearchRequest searchRequest, RestRequest request, SearchRequestParsers searchRequestParsers,
                                          ParseFieldMatcher parseFieldMatcher, XContentParser requestContentParser) throws IOException {
=======
    public static void parseSearchRequest(SearchRequest searchRequest, RestRequest request,
                                          XContentParser requestContentParser) throws IOException {
>>>>>>> c0b0a287

        if (searchRequest.source() == null) {
            searchRequest.source(new SearchSourceBuilder());
        }
        searchRequest.indices(Strings.splitStringByCommaToArray(request.param("index")));
        if (requestContentParser != null) {
<<<<<<< HEAD
            QueryParseContext context = new QueryParseContext(requestContentParser, parseFieldMatcher);
            searchRequest.source().parseXContent(context, searchRequestParsers.aggParsers, searchRequestParsers.suggesters,
                    searchRequestParsers.searchExtParsers);
=======
            QueryParseContext context = new QueryParseContext(requestContentParser);
            searchRequest.source().parseXContent(context);
>>>>>>> c0b0a287
        }

        // do not allow 'query_and_fetch' or 'dfs_query_and_fetch' search types
        // from the REST layer. these modes are an internal optimization and should
        // not be specified explicitly by the user.
        String searchType = request.param("search_type");
        if (SearchType.fromString(searchType).equals(SearchType.QUERY_AND_FETCH) ||
                "dfs_query_and_fetch".equals(searchType)) {
            throw new IllegalArgumentException("Unsupported search type [" + searchType + "]");
        } else {
            searchRequest.searchType(searchType);
        }
        parseSearchSource(searchRequest.source(), request);
        searchRequest.requestCache(request.paramAsBoolean("request_cache", null));

        String scroll = request.param("scroll");
        if (scroll != null) {
            searchRequest.scroll(new Scroll(parseTimeValue(scroll, null, "scroll")));
        }

        searchRequest.types(Strings.splitStringByCommaToArray(request.param("type")));
        searchRequest.routing(request.param("routing"));
        searchRequest.preference(request.param("preference"));
        searchRequest.indicesOptions(IndicesOptions.fromRequest(request, searchRequest.indicesOptions()));
    }

    /**
     * Parses the rest request on top of the SearchSourceBuilder, preserving
     * values that are not overridden by the rest request.
     */
    private static void parseSearchSource(final SearchSourceBuilder searchSourceBuilder, RestRequest request) {
        QueryBuilder queryBuilder = RestActions.urlParamsToQueryBuilder(request);
        if (queryBuilder != null) {
            searchSourceBuilder.query(queryBuilder);
        }

        int from = request.paramAsInt("from", -1);
        if (from != -1) {
            searchSourceBuilder.from(from);
        }
        int size = request.paramAsInt("size", -1);
        if (size != -1) {
            searchSourceBuilder.size(size);
        }

        if (request.hasParam("explain")) {
            searchSourceBuilder.explain(request.paramAsBoolean("explain", null));
        }
        if (request.hasParam("version")) {
            searchSourceBuilder.version(request.paramAsBoolean("version", null));
        }
        if (request.hasParam("timeout")) {
            searchSourceBuilder.timeout(request.paramAsTime("timeout", null));
        }
        if (request.hasParam("terminate_after")) {
            int terminateAfter = request.paramAsInt("terminate_after",
                    SearchContext.DEFAULT_TERMINATE_AFTER);
            if (terminateAfter < 0) {
                throw new IllegalArgumentException("terminateAfter must be > 0");
            } else if (terminateAfter > 0) {
                searchSourceBuilder.terminateAfter(terminateAfter);
            }
        }

        if (request.param("fields") != null) {
            throw new IllegalArgumentException("The parameter [" +
                SearchSourceBuilder.FIELDS_FIELD + "] is no longer supported, please use [" +
                SearchSourceBuilder.STORED_FIELDS_FIELD + "] to retrieve stored fields or _source filtering " +
                "if the field is not stored");
        }


        StoredFieldsContext storedFieldsContext =
            StoredFieldsContext.fromRestRequest(SearchSourceBuilder.STORED_FIELDS_FIELD.getPreferredName(), request);
        if (storedFieldsContext != null) {
            searchSourceBuilder.storedFields(storedFieldsContext);
        }
        String sDocValueFields = request.param("docvalue_fields");
        if (sDocValueFields == null) {
            sDocValueFields = request.param("fielddata_fields");
        }
        if (sDocValueFields != null) {
            if (Strings.hasText(sDocValueFields)) {
                String[] sFields = Strings.splitStringByCommaToArray(sDocValueFields);
                for (String field : sFields) {
                    searchSourceBuilder.docValueField(field);
                }
            }
        }
        FetchSourceContext fetchSourceContext = FetchSourceContext.parseFromRestRequest(request);
        if (fetchSourceContext != null) {
            searchSourceBuilder.fetchSource(fetchSourceContext);
        }

        if (request.hasParam("track_scores")) {
            searchSourceBuilder.trackScores(request.paramAsBoolean("track_scores", false));
        }

        String sSorts = request.param("sort");
        if (sSorts != null) {
            String[] sorts = Strings.splitStringByCommaToArray(sSorts);
            for (String sort : sorts) {
                int delimiter = sort.lastIndexOf(":");
                if (delimiter != -1) {
                    String sortField = sort.substring(0, delimiter);
                    String reverse = sort.substring(delimiter + 1);
                    if ("asc".equals(reverse)) {
                        searchSourceBuilder.sort(sortField, SortOrder.ASC);
                    } else if ("desc".equals(reverse)) {
                        searchSourceBuilder.sort(sortField, SortOrder.DESC);
                    }
                } else {
                    searchSourceBuilder.sort(sort);
                }
            }
        }

        String sStats = request.param("stats");
        if (sStats != null) {
            searchSourceBuilder.stats(Arrays.asList(Strings.splitStringByCommaToArray(sStats)));
        }

        String suggestField = request.param("suggest_field");
        if (suggestField != null) {
            String suggestText = request.param("suggest_text", request.param("q"));
            int suggestSize = request.paramAsInt("suggest_size", 5);
            String suggestMode = request.param("suggest_mode");
            searchSourceBuilder.suggest(new SuggestBuilder().addSuggestion(suggestField,
                    termSuggestion(suggestField)
                        .text(suggestText).size(suggestSize)
                        .suggestMode(SuggestMode.resolve(suggestMode))));
        }
    }
}<|MERGE_RESOLUTION|>--- conflicted
+++ resolved
@@ -24,10 +24,6 @@
 import org.elasticsearch.action.support.IndicesOptions;
 import org.elasticsearch.client.node.NodeClient;
 import org.elasticsearch.common.Strings;
-<<<<<<< HEAD
-import org.elasticsearch.common.inject.Inject;
-=======
->>>>>>> c0b0a287
 import org.elasticsearch.common.settings.Settings;
 import org.elasticsearch.common.xcontent.XContentParser;
 import org.elasticsearch.index.query.QueryBuilder;
@@ -72,11 +68,7 @@
     public RestChannelConsumer prepareRequest(final RestRequest request, final NodeClient client) throws IOException {
         SearchRequest searchRequest = new SearchRequest();
         request.withContentOrSourceParamParserOrNull(parser ->
-<<<<<<< HEAD
-            parseSearchRequest(searchRequest, request, searchRequestParsers, parseFieldMatcher, parser));
-=======
             parseSearchRequest(searchRequest, request, parser));
->>>>>>> c0b0a287
 
         return channel -> client.search(searchRequest, new RestStatusToXContentListener<>(channel));
     }
@@ -87,27 +79,16 @@
      * @param requestContentParser body of the request to read. This method does not attempt to read the body from the {@code request}
      *        parameter
      */
-<<<<<<< HEAD
-    public static void parseSearchRequest(SearchRequest searchRequest, RestRequest request, SearchRequestParsers searchRequestParsers,
-                                          ParseFieldMatcher parseFieldMatcher, XContentParser requestContentParser) throws IOException {
-=======
     public static void parseSearchRequest(SearchRequest searchRequest, RestRequest request,
                                           XContentParser requestContentParser) throws IOException {
->>>>>>> c0b0a287
 
         if (searchRequest.source() == null) {
             searchRequest.source(new SearchSourceBuilder());
         }
         searchRequest.indices(Strings.splitStringByCommaToArray(request.param("index")));
         if (requestContentParser != null) {
-<<<<<<< HEAD
-            QueryParseContext context = new QueryParseContext(requestContentParser, parseFieldMatcher);
-            searchRequest.source().parseXContent(context, searchRequestParsers.aggParsers, searchRequestParsers.suggesters,
-                    searchRequestParsers.searchExtParsers);
-=======
             QueryParseContext context = new QueryParseContext(requestContentParser);
             searchRequest.source().parseXContent(context);
->>>>>>> c0b0a287
         }
 
         // do not allow 'query_and_fetch' or 'dfs_query_and_fetch' search types
