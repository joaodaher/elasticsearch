--- conflicted
+++ resolved
@@ -25,10 +25,6 @@
 import org.elasticsearch.action.support.broadcast.BroadcastResponse;
 import org.elasticsearch.action.support.nodes.BaseNodeResponse;
 import org.elasticsearch.action.support.nodes.BaseNodesResponse;
-<<<<<<< HEAD
-import org.elasticsearch.common.ParseFieldMatcher;
-=======
->>>>>>> c0b0a287
 import org.elasticsearch.common.lucene.uid.Versions;
 import org.elasticsearch.common.xcontent.ToXContent;
 import org.elasticsearch.common.xcontent.ToXContent.Params;
@@ -200,13 +196,8 @@
         return queryBuilder;
     }
 
-<<<<<<< HEAD
-    public static QueryBuilder getQueryContent(XContentParser requestParser, ParseFieldMatcher parseFieldMatcher) {
-        QueryParseContext context = new QueryParseContext(requestParser, parseFieldMatcher);
-=======
     public static QueryBuilder getQueryContent(XContentParser requestParser) {
         QueryParseContext context = new QueryParseContext(requestParser);
->>>>>>> c0b0a287
         return context.parseTopLevelQueryBuilder();
     }
 
