--- conflicted
+++ resolved
@@ -56,11 +56,7 @@
         indicesAliasesRequest.masterNodeTimeout(request.paramAsTime("master_timeout", indicesAliasesRequest.masterNodeTimeout()));
         indicesAliasesRequest.timeout(request.paramAsTime("timeout", indicesAliasesRequest.timeout()));
         try (XContentParser parser = request.contentParser()) {
-<<<<<<< HEAD
-            PARSER.parse(parser, indicesAliasesRequest, () -> ParseFieldMatcher.STRICT);
-=======
             PARSER.parse(parser, indicesAliasesRequest, null);
->>>>>>> c0b0a287
         }
         if (indicesAliasesRequest.getAliasActions().isEmpty()) {
             throw new IllegalArgumentException("No action specified");
