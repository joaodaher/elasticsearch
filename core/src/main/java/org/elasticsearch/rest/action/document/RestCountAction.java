/*
 * Licensed to Elasticsearch under one or more contributor
 * license agreements. See the NOTICE file distributed with
 * this work for additional information regarding copyright
 * ownership. Elasticsearch licenses this file to you under
 * the Apache License, Version 2.0 (the "License"); you may
 * not use this file except in compliance with the License.
 * You may obtain a copy of the License at
 *
 *    http://www.apache.org/licenses/LICENSE-2.0
 *
 * Unless required by applicable law or agreed to in writing,
 * software distributed under the License is distributed on an
 * "AS IS" BASIS, WITHOUT WARRANTIES OR CONDITIONS OF ANY
 * KIND, either express or implied.  See the License for the
 * specific language governing permissions and limitations
 * under the License.
 */

package org.elasticsearch.rest.action.document;

import org.elasticsearch.action.search.SearchRequest;
import org.elasticsearch.action.search.SearchResponse;
import org.elasticsearch.action.support.IndicesOptions;
import org.elasticsearch.client.node.NodeClient;
import org.elasticsearch.common.Strings;
<<<<<<< HEAD
import org.elasticsearch.common.inject.Inject;
=======
>>>>>>> c0b0a287
import org.elasticsearch.common.settings.Settings;
import org.elasticsearch.common.xcontent.XContentBuilder;
import org.elasticsearch.index.query.QueryBuilder;
import org.elasticsearch.rest.BaseRestHandler;
import org.elasticsearch.rest.BytesRestResponse;
import org.elasticsearch.rest.RestController;
import org.elasticsearch.rest.RestRequest;
import org.elasticsearch.rest.RestResponse;
import org.elasticsearch.rest.action.RestActions;
import org.elasticsearch.rest.action.RestBuilderListener;
import org.elasticsearch.search.builder.SearchSourceBuilder;

import java.io.IOException;

import static org.elasticsearch.rest.RestRequest.Method.GET;
import static org.elasticsearch.rest.RestRequest.Method.POST;
import static org.elasticsearch.rest.action.RestActions.buildBroadcastShardsHeader;
import static org.elasticsearch.search.internal.SearchContext.DEFAULT_TERMINATE_AFTER;

public class RestCountAction extends BaseRestHandler {
<<<<<<< HEAD
    @Inject
=======
>>>>>>> c0b0a287
    public RestCountAction(Settings settings, RestController controller) {
        super(settings);
        controller.registerHandler(POST, "/_count", this);
        controller.registerHandler(GET, "/_count", this);
        controller.registerHandler(POST, "/{index}/_count", this);
        controller.registerHandler(GET, "/{index}/_count", this);
        controller.registerHandler(POST, "/{index}/{type}/_count", this);
        controller.registerHandler(GET, "/{index}/{type}/_count", this);
    }

    @Override
    public RestChannelConsumer prepareRequest(final RestRequest request, final NodeClient client) throws IOException {
        SearchRequest countRequest = new SearchRequest(Strings.splitStringByCommaToArray(request.param("index")));
        countRequest.indicesOptions(IndicesOptions.fromRequest(request, countRequest.indicesOptions()));
        SearchSourceBuilder searchSourceBuilder = new SearchSourceBuilder().size(0);
        countRequest.source(searchSourceBuilder);
        request.withContentOrSourceParamParserOrNull(parser -> {
            if (parser == null) {
                QueryBuilder queryBuilder = RestActions.urlParamsToQueryBuilder(request);
                if (queryBuilder != null) {
                    searchSourceBuilder.query(queryBuilder);
                }
            } else {
<<<<<<< HEAD
                searchSourceBuilder.query(RestActions.getQueryContent(parser, parseFieldMatcher));
=======
                searchSourceBuilder.query(RestActions.getQueryContent(parser));
>>>>>>> c0b0a287
            }
        });
        countRequest.routing(request.param("routing"));
        float minScore = request.paramAsFloat("min_score", -1f);
        if (minScore != -1f) {
            searchSourceBuilder.minScore(minScore);
        }
        countRequest.types(Strings.splitStringByCommaToArray(request.param("type")));
        countRequest.preference(request.param("preference"));

        final int terminateAfter = request.paramAsInt("terminate_after", DEFAULT_TERMINATE_AFTER);
        if (terminateAfter < 0) {
            throw new IllegalArgumentException("terminateAfter must be > 0");
        } else if (terminateAfter > 0) {
            searchSourceBuilder.terminateAfter(terminateAfter);
        }
        return channel -> client.search(countRequest, new RestBuilderListener<SearchResponse>(channel) {
            @Override
            public RestResponse buildResponse(SearchResponse response, XContentBuilder builder) throws Exception {
                builder.startObject();
                if (terminateAfter != DEFAULT_TERMINATE_AFTER) {
                    builder.field("terminated_early", response.isTerminatedEarly());
                }
                builder.field("count", response.getHits().totalHits());
                buildBroadcastShardsHeader(builder, request, response.getTotalShards(), response.getSuccessfulShards(),
                        response.getFailedShards(), response.getShardFailures());

                builder.endObject();
                return new BytesRestResponse(response.status(), builder);
            }
        });
    }

}<|MERGE_RESOLUTION|>--- conflicted
+++ resolved
@@ -24,10 +24,6 @@
 import org.elasticsearch.action.support.IndicesOptions;
 import org.elasticsearch.client.node.NodeClient;
 import org.elasticsearch.common.Strings;
-<<<<<<< HEAD
-import org.elasticsearch.common.inject.Inject;
-=======
->>>>>>> c0b0a287
 import org.elasticsearch.common.settings.Settings;
 import org.elasticsearch.common.xcontent.XContentBuilder;
 import org.elasticsearch.index.query.QueryBuilder;
@@ -48,10 +44,6 @@
 import static org.elasticsearch.search.internal.SearchContext.DEFAULT_TERMINATE_AFTER;
 
 public class RestCountAction extends BaseRestHandler {
-<<<<<<< HEAD
-    @Inject
-=======
->>>>>>> c0b0a287
     public RestCountAction(Settings settings, RestController controller) {
         super(settings);
         controller.registerHandler(POST, "/_count", this);
@@ -75,11 +67,7 @@
                     searchSourceBuilder.query(queryBuilder);
                 }
             } else {
-<<<<<<< HEAD
-                searchSourceBuilder.query(RestActions.getQueryContent(parser, parseFieldMatcher));
-=======
                 searchSourceBuilder.query(RestActions.getQueryContent(parser));
->>>>>>> c0b0a287
             }
         });
         countRequest.routing(request.param("routing"));
