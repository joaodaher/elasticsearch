--- conflicted
+++ resolved
@@ -25,10 +25,6 @@
 import org.elasticsearch.client.node.NodeClient;
 import org.elasticsearch.common.Strings;
 import org.elasticsearch.common.Table;
-<<<<<<< HEAD
-import org.elasticsearch.common.inject.Inject;
-=======
->>>>>>> c0b0a287
 import org.elasticsearch.common.settings.Settings;
 import org.elasticsearch.index.query.QueryBuilder;
 import org.elasticsearch.rest.RestController;
@@ -43,12 +39,7 @@
 import static org.elasticsearch.rest.RestRequest.Method.GET;
 
 public class RestCountAction extends AbstractCatAction {
-<<<<<<< HEAD
-    @Inject
-    public RestCountAction(Settings settings, RestController restController, RestController controller) {
-=======
     public RestCountAction(Settings settings, RestController restController) {
->>>>>>> c0b0a287
         super(settings);
         restController.registerHandler(GET, "/_cat/count", this);
         restController.registerHandler(GET, "/_cat/count/{index}", this);
@@ -74,11 +65,7 @@
                         searchSourceBuilder.query(queryBuilder);
                     }
                 } else {
-<<<<<<< HEAD
-                    searchSourceBuilder.query(RestActions.getQueryContent(parser, parseFieldMatcher));
-=======
                     searchSourceBuilder.query(RestActions.getQueryContent(parser));
->>>>>>> c0b0a287
                 }
             });
         } catch (IOException e) {
