/*
 * Licensed to Elasticsearch under one or more contributor
 * license agreements. See the NOTICE file distributed with
 * this work for additional information regarding copyright
 * ownership. Elasticsearch licenses this file to you under
 * the Apache License, Version 2.0 (the "License"); you may
 * not use this file except in compliance with the License.
 * You may obtain a copy of the License at
 *
 *    http://www.apache.org/licenses/LICENSE-2.0
 *
 * Unless required by applicable law or agreed to in writing,
 * software distributed under the License is distributed on an
 * "AS IS" BASIS, WITHOUT WARRANTIES OR CONDITIONS OF ANY
 * KIND, either express or implied.  See the License for the
 * specific language governing permissions and limitations
 * under the License.
 */

package org.elasticsearch.rest.action;

import org.elasticsearch.common.xcontent.ToXContent;
import org.elasticsearch.common.xcontent.ToXContentObject;
import org.elasticsearch.common.xcontent.XContentBuilder;
import org.elasticsearch.rest.BytesRestResponse;
import org.elasticsearch.rest.RestChannel;
import org.elasticsearch.rest.RestResponse;
import org.elasticsearch.rest.RestStatus;

/**
 * A REST based action listener that assumes the response is of type {@link ToXContent} and automatically
 * builds an XContent based response (wrapping the toXContent in startObject/endObject).
 */
public class RestToXContentListener<Response extends ToXContentObject> extends RestResponseListener<Response> {

    public RestToXContentListener(RestChannel channel) {
        super(channel);
    }

    @Override
    public final RestResponse buildResponse(Response response) throws Exception {
        return buildResponse(response, channel.newBuilder());
    }

<<<<<<< HEAD
    public final RestResponse buildResponse(Response response, XContentBuilder builder) throws Exception {
        if (wrapInObject()) {
            builder.startObject();
        }
        response.toXContent(builder, channel.request());
        if (wrapInObject()) {
            builder.endObject();
        }
=======
    public RestResponse buildResponse(Response response, XContentBuilder builder) throws Exception {
        assert response.isFragment() == false; //would be nice if we could make default methods final
        response.toXContent(builder, channel.request());
>>>>>>> c0b0a287
        return new BytesRestResponse(getStatus(response), builder);
    }

    protected boolean wrapInObject() {
        //Ideally, the toXContent method starts with startObject and ends with endObject.
        //In practice, we have many places where toXContent produces a json fragment that's not valid by itself. We will
        //migrate those step by step, so that we never have to start objects here, and we can remove this method.
        return true;
    }

    protected RestStatus getStatus(Response response) {
        return RestStatus.OK;
    }
}<|MERGE_RESOLUTION|>--- conflicted
+++ resolved
@@ -42,28 +42,10 @@
         return buildResponse(response, channel.newBuilder());
     }
 
-<<<<<<< HEAD
-    public final RestResponse buildResponse(Response response, XContentBuilder builder) throws Exception {
-        if (wrapInObject()) {
-            builder.startObject();
-        }
-        response.toXContent(builder, channel.request());
-        if (wrapInObject()) {
-            builder.endObject();
-        }
-=======
     public RestResponse buildResponse(Response response, XContentBuilder builder) throws Exception {
         assert response.isFragment() == false; //would be nice if we could make default methods final
         response.toXContent(builder, channel.request());
->>>>>>> c0b0a287
         return new BytesRestResponse(getStatus(response), builder);
-    }
-
-    protected boolean wrapInObject() {
-        //Ideally, the toXContent method starts with startObject and ends with endObject.
-        //In practice, we have many places where toXContent produces a json fragment that's not valid by itself. We will
-        //migrate those step by step, so that we never have to start objects here, and we can remove this method.
-        return true;
     }
 
     protected RestStatus getStatus(Response response) {
