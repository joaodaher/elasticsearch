--- conflicted
+++ resolved
@@ -1240,15 +1240,9 @@
     public AliasFilter buildAliasFilter(ClusterState state, String index, String... expressions) {
         /* Being static, parseAliasFilter doesn't have access to whatever guts it needs to parse a query. Instead of passing in a bunch
          * of dependencies we pass in a function that can perform the parsing. */
-<<<<<<< HEAD
-        ShardSearchRequest.FilterParser filterParser = bytes -> {
-            try (XContentParser parser = XContentFactory.xContent(bytes).createParser(xContentRegistry, bytes)) {
-                return new QueryParseContext(parser, new ParseFieldMatcher(settings)).parseInnerQueryBuilder();
-=======
         CheckedFunction<byte[], Optional<QueryBuilder>, IOException> filterParser = bytes -> {
             try (XContentParser parser = XContentFactory.xContent(bytes).createParser(xContentRegistry, bytes)) {
                 return new QueryParseContext(parser).parseInnerQueryBuilder();
->>>>>>> c0b0a287
             }
         };
         String[] aliases = indexNameExpressionResolver.filteringAliases(state, index, expressions);
