--- conflicted
+++ resolved
@@ -19,16 +19,7 @@
 
 package org.elasticsearch.index.search;
 
-import static org.apache.lucene.analysis.synonym.SynonymGraphFilter.GRAPH_FLAG;
-
 import org.apache.lucene.analysis.Analyzer;
-import org.apache.lucene.analysis.CachingTokenFilter;
-import org.apache.lucene.analysis.TokenStream;
-import org.apache.lucene.analysis.synonym.GraphTokenStreamFiniteStrings;
-import org.apache.lucene.analysis.tokenattributes.FlagsAttribute;
-import org.apache.lucene.analysis.tokenattributes.PositionIncrementAttribute;
-import org.apache.lucene.analysis.tokenattributes.PositionLengthAttribute;
-import org.apache.lucene.analysis.tokenattributes.TermToBytesRefAttribute;
 import org.apache.lucene.index.Term;
 import org.apache.lucene.queries.ExtendedCommonTermsQuery;
 import org.apache.lucene.search.BooleanClause;
@@ -58,10 +49,6 @@
 import org.elasticsearch.index.query.support.QueryParsers;
 
 import java.io.IOException;
-<<<<<<< HEAD
-import java.util.ArrayList;
-=======
->>>>>>> c0b0a287
 import java.util.List;
 
 public class MatchQuery {
@@ -319,116 +306,6 @@
             this.mapper = mapper;
         }
 
-        /**
-         * Creates a query from the analysis chain.  Overrides original so all it does is create the token stream and pass that into the
-         * new {@link #createFieldQuery(TokenStream, Occur, String, boolean, int)} method which has all the original query generation logic.
-         *
-         * @param analyzer   analyzer used for this query
-         * @param operator   default boolean operator used for this query
-         * @param field      field to create queries against
-         * @param queryText  text to be passed to the analysis chain
-         * @param quoted     true if phrases should be generated when terms occur at more than one position
-         * @param phraseSlop slop factor for phrase/multiphrase queries
-         */
-        @Override
-        protected final Query createFieldQuery(Analyzer analyzer, BooleanClause.Occur operator, String field, String queryText,
-                                               boolean quoted, int phraseSlop) {
-            assert operator == BooleanClause.Occur.SHOULD || operator == BooleanClause.Occur.MUST;
-
-            // Use the analyzer to get all the tokens, and then build an appropriate
-            // query based on the analysis chain.
-            try (TokenStream source = analyzer.tokenStream(field, queryText)) {
-                return createFieldQuery(source, operator, field, quoted, phraseSlop);
-            } catch (IOException e) {
-                throw new RuntimeException("Error analyzing query text", e);
-            }
-        }
-
-        /**
-         * Creates a query from a token stream.  Same logic as {@link #createFieldQuery(Analyzer, Occur, String, String, boolean, int)}
-         * with additional graph token stream detection.
-         *
-         * @param source     the token stream to create the query from
-         * @param operator   default boolean operator used for this query
-         * @param field      field to create queries against
-         * @param quoted     true if phrases should be generated when terms occur at more than one position
-         * @param phraseSlop slop factor for phrase/multiphrase queries
-         */
-        protected final Query createFieldQuery(TokenStream source, BooleanClause.Occur operator, String field, boolean quoted,
-                                               int phraseSlop) {
-            assert operator == BooleanClause.Occur.SHOULD || operator == BooleanClause.Occur.MUST;
-
-            // Build an appropriate query based on the analysis chain.
-            try (CachingTokenFilter stream = new CachingTokenFilter(source)) {
-
-                TermToBytesRefAttribute termAtt = stream.getAttribute(TermToBytesRefAttribute.class);
-                PositionIncrementAttribute posIncAtt = stream.addAttribute(PositionIncrementAttribute.class);
-                PositionLengthAttribute posLenAtt = stream.addAttribute(PositionLengthAttribute.class);
-                FlagsAttribute flagsAtt = stream.addAttribute(FlagsAttribute.class);
-
-                if (termAtt == null) {
-                    return null;
-                }
-
-                // phase 1: read through the stream and assess the situation:
-                // counting the number of tokens/positions and marking if we have any synonyms.
-
-                int numTokens = 0;
-                int positionCount = 0;
-                boolean hasSynonyms = false;
-                boolean isGraph = false;
-
-                stream.reset();
-                while (stream.incrementToken()) {
-                    numTokens++;
-                    int positionIncrement = posIncAtt.getPositionIncrement();
-                    if (positionIncrement != 0) {
-                        positionCount += positionIncrement;
-                    } else {
-                        hasSynonyms = true;
-                    }
-
-                    int positionLength = posLenAtt.getPositionLength();
-                    if (!isGraph && positionLength > 1 && ((flagsAtt.getFlags() & GRAPH_FLAG) == GRAPH_FLAG)) {
-                        isGraph = true;
-                    }
-                }
-
-                // phase 2: based on token count, presence of synonyms, and options
-                // formulate a single term, boolean, or phrase.
-
-                if (numTokens == 0) {
-                    return null;
-                } else if (numTokens == 1) {
-                    // single term
-                    return analyzeTerm(field, stream);
-                } else if (isGraph) {
-                    // graph
-                    return analyzeGraph(stream, operator, field, quoted, phraseSlop);
-                } else if (quoted && positionCount > 1) {
-                    // phrase
-                    if (hasSynonyms) {
-                        // complex phrase with synonyms
-                        return analyzeMultiPhrase(field, stream, phraseSlop);
-                    } else {
-                        // simple phrase
-                        return analyzePhrase(field, stream, phraseSlop);
-                    }
-                } else {
-                    // boolean
-                    if (positionCount == 1) {
-                        // only one position, with synonyms
-                        return analyzeBoolean(field, stream);
-                    } else {
-                        // complex case: multiple positions
-                        return analyzeMultiBoolean(field, stream, operator);
-                    }
-                }
-            } catch (IOException e) {
-                throw new RuntimeException("Error analyzing query text", e);
-            }
-        }
-
         @Override
         protected Query newTermQuery(Term term) {
             return blendTermQuery(term, mapper);
@@ -497,13 +374,6 @@
             Query booleanQuery = createBooleanQuery(field, queryText, lowFreqOccur);
             if (booleanQuery != null && booleanQuery instanceof BooleanQuery) {
                 BooleanQuery bq = (BooleanQuery) booleanQuery;
-<<<<<<< HEAD
-                ExtendedCommonTermsQuery query = new ExtendedCommonTermsQuery(highFreqOccur, lowFreqOccur, maxTermFrequency, (
-                    (BooleanQuery) booleanQuery).isCoordDisabled(), fieldType);
-                for (BooleanClause clause : bq.clauses()) {
-                    if (!(clause.getQuery() instanceof TermQuery)) {
-                        return booleanQuery;
-=======
                 return boolToExtendedCommonTermsQuery(bq, highFreqOccur, lowFreqOccur, maxTermFrequency, fieldType);
             } else if (booleanQuery != null && booleanQuery instanceof GraphQuery && ((GraphQuery) booleanQuery).hasBoolean()) {
                 // we have a graph query that has at least one boolean sub-query
@@ -516,7 +386,6 @@
                         queries[i] = boolToExtendedCommonTermsQuery((BooleanQuery) oldQuery, highFreqOccur, lowFreqOccur, maxTermFrequency, fieldType);
                     } else {
                         queries[i] = oldQuery;
->>>>>>> c0b0a287
                     }
                 }
 
@@ -538,34 +407,6 @@
             }
             return query;
         }
-
-        /**
-         * Creates a query from a graph token stream by extracting all the finite strings from the graph and using them to create the query.
-         */
-        protected Query analyzeGraph(TokenStream source, BooleanClause.Occur operator, String field, boolean quoted, int phraseSlop)
-            throws IOException {
-            source.reset();
-            GraphTokenStreamFiniteStrings graphTokenStreams = new GraphTokenStreamFiniteStrings();
-            List<TokenStream> tokenStreams = graphTokenStreams.getTokenStreams(source);
-
-            if (tokenStreams.isEmpty()) {
-                return null;
-            }
-
-            List<Query> queries = new ArrayList<>(tokenStreams.size());
-            for (TokenStream ts : tokenStreams) {
-                Query query = createFieldQuery(ts, operator, field, quoted, phraseSlop);
-                if (query != null) {
-                    queries.add(query);
-                }
-            }
-
-            return new GraphQuery(queries.toArray(new Query[0]));
-        }
-    }
-
-    protected Query blendTermsQuery(Term[] terms, MappedFieldType fieldType) {
-        return new SynonymQuery(terms);
     }
 
     protected Query blendTermsQuery(Term[] terms, MappedFieldType fieldType) {
