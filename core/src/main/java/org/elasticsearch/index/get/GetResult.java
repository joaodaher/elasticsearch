--- conflicted
+++ resolved
@@ -55,13 +55,6 @@
     private static final String FOUND = "found";
     private static final String FIELDS = "fields";
 
-    private static final String _INDEX = "_index";
-    private static final String _TYPE = "_type";
-    private static final String _ID = "_id";
-    private static final String _VERSION = "_version";
-    private static final String FOUND = "found";
-    private static final String FIELDS = "fields";
-    
     private String index;
     private String type;
     private String id;
@@ -273,18 +266,11 @@
         return builder;
     }
 
-<<<<<<< HEAD
-    public static GetResult fromXContent(XContentParser parser) throws IOException {
-        XContentParser.Token token = parser.nextToken();
-        ensureExpectedToken(XContentParser.Token.START_OBJECT, token, parser::getTokenLocation);
-        String currentFieldName = null;
-=======
     public static GetResult fromXContentEmbedded(XContentParser parser) throws IOException {
         XContentParser.Token token = parser.nextToken();
         ensureExpectedToken(XContentParser.Token.FIELD_NAME, token, parser::getTokenLocation);
 
         String currentFieldName = parser.currentName();
->>>>>>> c0b0a287
         String index = null, type = null, id = null;
         long version = -1;
         boolean found = false;
@@ -328,8 +314,6 @@
         return new GetResult(index, type, id, version, found, source, fields);
     }
 
-<<<<<<< HEAD
-=======
     public static GetResult fromXContent(XContentParser parser) throws IOException {
         XContentParser.Token token = parser.nextToken();
         ensureExpectedToken(XContentParser.Token.START_OBJECT, token, parser::getTokenLocation);
@@ -337,7 +321,6 @@
         return fromXContentEmbedded(parser);
     }
 
->>>>>>> c0b0a287
     public static GetResult readGetResult(StreamInput in) throws IOException {
         GetResult result = new GetResult();
         result.readFrom(in);
