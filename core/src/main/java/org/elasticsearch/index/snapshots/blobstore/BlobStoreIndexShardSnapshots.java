--- conflicted
+++ resolved
@@ -21,10 +21,6 @@
 
 import org.elasticsearch.ElasticsearchParseException;
 import org.elasticsearch.common.ParseField;
-<<<<<<< HEAD
-import org.elasticsearch.common.ParseFieldMatcher;
-=======
->>>>>>> c0b0a287
 import org.elasticsearch.common.xcontent.ToXContent;
 import org.elasticsearch.common.xcontent.XContentBuilder;
 import org.elasticsearch.common.xcontent.XContentParser;
@@ -156,7 +152,6 @@
         static final ParseField FILES = new ParseField("files");
         static final ParseField SNAPSHOTS = new ParseField("snapshots");
     }
-    private static final ParseFieldMatcher parseFieldMatcher = ParseFieldMatcher.EMPTY;
 
     /**
      * Writes index file for the shard in the following format.
