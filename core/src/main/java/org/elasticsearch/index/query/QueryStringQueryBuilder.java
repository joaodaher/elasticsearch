/*
 * Licensed to Elasticsearch under one or more contributor
 * license agreements. See the NOTICE file distributed with
 * this work for additional information regarding copyright
 * ownership. Elasticsearch licenses this file to you under
 * the Apache License, Version 2.0 (the "License"); you may
 * not use this file except in compliance with the License.
 * You may obtain a copy of the License at
 *
 *    http://www.apache.org/licenses/LICENSE-2.0
 *
 * Unless required by applicable law or agreed to in writing,
 * software distributed under the License is distributed on an
 * "AS IS" BASIS, WITHOUT WARRANTIES OR CONDITIONS OF ANY
 * KIND, either express or implied.  See the License for the
 * specific language governing permissions and limitations
 * under the License.
 */

package org.elasticsearch.index.query;

import org.apache.lucene.queryparser.classic.MapperQueryParser;
import org.apache.lucene.queryparser.classic.QueryParserSettings;
import org.apache.lucene.search.BoostQuery;
import org.apache.lucene.search.FuzzyQuery;
import org.apache.lucene.search.Query;
import org.apache.lucene.util.automaton.Operations;
import org.elasticsearch.Version;
import org.elasticsearch.common.ParseField;
import org.elasticsearch.common.ParsingException;
import org.elasticsearch.common.io.stream.StreamInput;
import org.elasticsearch.common.io.stream.StreamOutput;
import org.elasticsearch.common.lucene.search.Queries;
import org.elasticsearch.common.regex.Regex;
import org.elasticsearch.common.unit.Fuzziness;
import org.elasticsearch.common.xcontent.XContentBuilder;
import org.elasticsearch.common.xcontent.XContentParser;
import org.elasticsearch.index.analysis.NamedAnalyzer;
import org.elasticsearch.index.mapper.DateFieldMapper;
import org.elasticsearch.index.mapper.IpFieldMapper;
import org.elasticsearch.index.mapper.KeywordFieldMapper;
import org.elasticsearch.index.mapper.MappedFieldType;
import org.elasticsearch.index.mapper.MapperService;
import org.elasticsearch.index.mapper.NumberFieldMapper;
import org.elasticsearch.index.mapper.ScaledFloatFieldMapper;
import org.elasticsearch.index.mapper.StringFieldMapper;
import org.elasticsearch.index.mapper.TextFieldMapper;
import org.elasticsearch.index.mapper.TimestampFieldMapper;
import org.elasticsearch.index.query.support.QueryParsers;
import org.joda.time.DateTimeZone;

import java.io.IOException;
import java.util.ArrayList;
import java.util.Collection;
import java.util.HashMap;
import java.util.HashSet;
import java.util.List;
import java.util.Locale;
import java.util.Map;
import java.util.Objects;
import java.util.Optional;
import java.util.Set;
import java.util.TreeMap;

/**
 * A query that parses a query string and runs it. There are two modes that this operates. The first,
 * when no field is added (using {@link #field(String)}, will run the query once and non prefixed fields
 * will use the {@link #defaultField(String)} set. The second, when one or more fields are added
 * (using {@link #field(String)}), will run the parsed query against the provided fields, and combine
 * them either using DisMax or a plain boolean query (see {@link #useDisMax(boolean)}).
 */
public class QueryStringQueryBuilder extends AbstractQueryBuilder<QueryStringQueryBuilder> {

    public static final String NAME = "query_string";

    public static final boolean DEFAULT_AUTO_GENERATE_PHRASE_QUERIES = false;
    public static final int DEFAULT_MAX_DETERMINED_STATES = Operations.DEFAULT_MAX_DETERMINIZED_STATES;
    public static final boolean DEFAULT_ENABLE_POSITION_INCREMENTS = true;
    public static final boolean DEFAULT_ESCAPE = false;
    public static final boolean DEFAULT_USE_DIS_MAX = true;
    public static final int DEFAULT_FUZZY_PREFIX_LENGTH = FuzzyQuery.defaultPrefixLength;
    public static final int DEFAULT_FUZZY_MAX_EXPANSIONS = FuzzyQuery.defaultMaxExpansions;
    public static final int DEFAULT_PHRASE_SLOP = 0;
    public static final float DEFAULT_TIE_BREAKER = 0.0f;
    public static final Fuzziness DEFAULT_FUZZINESS = Fuzziness.AUTO;
    public static final Operator DEFAULT_OPERATOR = Operator.OR;
    public static final boolean DEFAULT_SPLIT_ON_WHITESPACE = true;

    private static final ParseField QUERY_FIELD = new ParseField("query");
    private static final ParseField FIELDS_FIELD = new ParseField("fields");
    private static final ParseField DEFAULT_FIELD_FIELD = new ParseField("default_field");
    private static final ParseField DEFAULT_OPERATOR_FIELD = new ParseField("default_operator");
    private static final ParseField ANALYZER_FIELD = new ParseField("analyzer");
    private static final ParseField QUOTE_ANALYZER_FIELD = new ParseField("quote_analyzer");
    private static final ParseField ALLOW_LEADING_WILDCARD_FIELD = new ParseField("allow_leading_wildcard");
    private static final ParseField AUTO_GENERATE_PHRASE_QUERIES_FIELD = new ParseField("auto_generate_phrase_queries");
    private static final ParseField MAX_DETERMINIZED_STATES_FIELD = new ParseField("max_determinized_states", "max_determined_states");
    private static final ParseField LOWERCASE_EXPANDED_TERMS_FIELD = new ParseField("lowercase_expanded_terms")
            .withAllDeprecated("Decision is now made by the analyzer");
    private static final ParseField ENABLE_POSITION_INCREMENTS_FIELD = new ParseField("enable_position_increment");
    private static final ParseField ESCAPE_FIELD = new ParseField("escape");
    private static final ParseField USE_DIS_MAX_FIELD = new ParseField("use_dis_max");
    private static final ParseField FUZZY_PREFIX_LENGTH_FIELD = new ParseField("fuzzy_prefix_length");
    private static final ParseField FUZZY_MAX_EXPANSIONS_FIELD = new ParseField("fuzzy_max_expansions");
    private static final ParseField FUZZY_REWRITE_FIELD = new ParseField("fuzzy_rewrite");
    private static final ParseField PHRASE_SLOP_FIELD = new ParseField("phrase_slop");
    private static final ParseField TIE_BREAKER_FIELD = new ParseField("tie_breaker");
    private static final ParseField ANALYZE_WILDCARD_FIELD = new ParseField("analyze_wildcard");
    private static final ParseField REWRITE_FIELD = new ParseField("rewrite");
    private static final ParseField MINIMUM_SHOULD_MATCH_FIELD = new ParseField("minimum_should_match");
    private static final ParseField QUOTE_FIELD_SUFFIX_FIELD = new ParseField("quote_field_suffix");
    private static final ParseField LENIENT_FIELD = new ParseField("lenient");
    private static final ParseField LOCALE_FIELD = new ParseField("locale")
            .withAllDeprecated("Decision is now made by the analyzer");
    private static final ParseField TIME_ZONE_FIELD = new ParseField("time_zone");
    private static final ParseField SPLIT_ON_WHITESPACE = new ParseField("split_on_whitespace");
    private static final ParseField ALL_FIELDS_FIELD = new ParseField("all_fields");

    // Mapping types the "all-ish" query can be executed against
    public static final Set<String> ALLOWED_QUERY_MAPPER_TYPES;

    static {
        ALLOWED_QUERY_MAPPER_TYPES = new HashSet<>();
        ALLOWED_QUERY_MAPPER_TYPES.add(DateFieldMapper.CONTENT_TYPE);
        ALLOWED_QUERY_MAPPER_TYPES.add(IpFieldMapper.CONTENT_TYPE);
        ALLOWED_QUERY_MAPPER_TYPES.add(KeywordFieldMapper.CONTENT_TYPE);
        for (NumberFieldMapper.NumberType nt : NumberFieldMapper.NumberType.values()) {
            ALLOWED_QUERY_MAPPER_TYPES.add(nt.typeName());
        }
        ALLOWED_QUERY_MAPPER_TYPES.add(ScaledFloatFieldMapper.CONTENT_TYPE);
        ALLOWED_QUERY_MAPPER_TYPES.add(StringFieldMapper.CONTENT_TYPE);
        ALLOWED_QUERY_MAPPER_TYPES.add(TextFieldMapper.CONTENT_TYPE);
        ALLOWED_QUERY_MAPPER_TYPES.add(TimestampFieldMapper.CONTENT_TYPE);
    }

    private final String queryString;

    private String defaultField;
    /**
     * Fields to query against. If left empty will query default field,
     * currently _ALL. Uses a TreeMap to hold the fields so boolean clauses are
     * always sorted in same order for generated Lucene query for easier
     * testing.
     *
     * Can be changed back to HashMap once https://issues.apache.org/jira/browse/LUCENE-6305 is fixed.
     */
    private final Map<String, Float> fieldsAndWeights = new TreeMap<>();

    private Operator defaultOperator = DEFAULT_OPERATOR;

    private String analyzer;
    private String quoteAnalyzer;

    private String quoteFieldSuffix;

    private boolean autoGeneratePhraseQueries = DEFAULT_AUTO_GENERATE_PHRASE_QUERIES;

    private Boolean allowLeadingWildcard;

    private Boolean analyzeWildcard;

    private boolean enablePositionIncrements = DEFAULT_ENABLE_POSITION_INCREMENTS;

    private Fuzziness fuzziness = DEFAULT_FUZZINESS;

    private int fuzzyPrefixLength = DEFAULT_FUZZY_PREFIX_LENGTH;

    private int fuzzyMaxExpansions = DEFAULT_FUZZY_MAX_EXPANSIONS;

    private String rewrite;

    private String fuzzyRewrite;

    private boolean escape = DEFAULT_ESCAPE;

    private int phraseSlop = DEFAULT_PHRASE_SLOP;

    private boolean useDisMax = DEFAULT_USE_DIS_MAX;

    private float tieBreaker = DEFAULT_TIE_BREAKER;

    private String minimumShouldMatch;

    private Boolean lenient;

    private DateTimeZone timeZone;

    private Boolean useAllFields;

    /** To limit effort spent determinizing regexp queries. */
    private int maxDeterminizedStates = DEFAULT_MAX_DETERMINED_STATES;

    private boolean splitOnWhitespace = DEFAULT_SPLIT_ON_WHITESPACE;

    public QueryStringQueryBuilder(String queryString) {
        if (queryString == null) {
            throw new IllegalArgumentException("query text missing");
        }
        this.queryString = queryString;
    }

    /**
     * Read from a stream.
     */
    public QueryStringQueryBuilder(StreamInput in) throws IOException {
        super(in);
        queryString = in.readString();
        defaultField = in.readOptionalString();
        int size = in.readVInt();
        for (int i = 0; i < size; i++) {
            fieldsAndWeights.put(in.readString(), in.readFloat());
        }
        defaultOperator = Operator.readFromStream(in);
        analyzer = in.readOptionalString();
        quoteAnalyzer = in.readOptionalString();
        quoteFieldSuffix = in.readOptionalString();
        autoGeneratePhraseQueries = in.readBoolean();
        allowLeadingWildcard = in.readOptionalBoolean();
        analyzeWildcard = in.readOptionalBoolean();
<<<<<<< HEAD
        if (in.getVersion().before(Version.V_5_1_1_UNRELEASED)) {
            in.readBoolean(); // lowercase_expanded_terms
        }
        enablePositionIncrements = in.readBoolean();
        if (in.getVersion().before(Version.V_5_1_1_UNRELEASED)) {
=======
        if (in.getVersion().before(Version.V_5_1_1)) {
            in.readBoolean(); // lowercase_expanded_terms
        }
        enablePositionIncrements = in.readBoolean();
        if (in.getVersion().before(Version.V_5_1_1)) {
>>>>>>> c8c4c16c
            in.readString(); // locale
        }
        fuzziness = new Fuzziness(in);
        fuzzyPrefixLength = in.readVInt();
        fuzzyMaxExpansions = in.readVInt();
        fuzzyRewrite = in.readOptionalString();
        phraseSlop = in.readVInt();
        useDisMax = in.readBoolean();
        tieBreaker = in.readFloat();
        rewrite = in.readOptionalString();
        minimumShouldMatch = in.readOptionalString();
        lenient = in.readOptionalBoolean();
        timeZone = in.readOptionalTimeZone();
        escape = in.readBoolean();
        maxDeterminizedStates = in.readVInt();
<<<<<<< HEAD
        if (in.getVersion().onOrAfter(Version.V_5_1_1_UNRELEASED)) {
=======
        if (in.getVersion().onOrAfter(Version.V_5_1_1)) {
>>>>>>> c8c4c16c
            splitOnWhitespace = in.readBoolean();
            useAllFields = in.readOptionalBoolean();
        } else {
            splitOnWhitespace = DEFAULT_SPLIT_ON_WHITESPACE;
        }
    }

    @Override
    protected void doWriteTo(StreamOutput out) throws IOException {
        out.writeString(this.queryString);
        out.writeOptionalString(this.defaultField);
        out.writeVInt(this.fieldsAndWeights.size());
        for (Map.Entry<String, Float> fieldsEntry : this.fieldsAndWeights.entrySet()) {
            out.writeString(fieldsEntry.getKey());
            out.writeFloat(fieldsEntry.getValue());
        }
        this.defaultOperator.writeTo(out);
        out.writeOptionalString(this.analyzer);
        out.writeOptionalString(this.quoteAnalyzer);
        out.writeOptionalString(this.quoteFieldSuffix);
        out.writeBoolean(this.autoGeneratePhraseQueries);
        out.writeOptionalBoolean(this.allowLeadingWildcard);
        out.writeOptionalBoolean(this.analyzeWildcard);
<<<<<<< HEAD
        if (out.getVersion().before(Version.V_5_1_1_UNRELEASED)) {
            out.writeBoolean(true); // lowercase_expanded_terms
        }
        out.writeBoolean(this.enablePositionIncrements);
        if (out.getVersion().before(Version.V_5_1_1_UNRELEASED)) {
=======
        if (out.getVersion().before(Version.V_5_1_1)) {
            out.writeBoolean(true); // lowercase_expanded_terms
        }
        out.writeBoolean(this.enablePositionIncrements);
        if (out.getVersion().before(Version.V_5_1_1)) {
>>>>>>> c8c4c16c
            out.writeString(Locale.ROOT.toLanguageTag()); // locale
        }
        this.fuzziness.writeTo(out);
        out.writeVInt(this.fuzzyPrefixLength);
        out.writeVInt(this.fuzzyMaxExpansions);
        out.writeOptionalString(this.fuzzyRewrite);
        out.writeVInt(this.phraseSlop);
        out.writeBoolean(this.useDisMax);
        out.writeFloat(this.tieBreaker);
        out.writeOptionalString(this.rewrite);
        out.writeOptionalString(this.minimumShouldMatch);
        out.writeOptionalBoolean(this.lenient);
        out.writeOptionalTimeZone(timeZone);
        out.writeBoolean(this.escape);
        out.writeVInt(this.maxDeterminizedStates);
<<<<<<< HEAD
        if (out.getVersion().onOrAfter(Version.V_5_1_1_UNRELEASED)) {
=======
        if (out.getVersion().onOrAfter(Version.V_5_1_1)) {
>>>>>>> c8c4c16c
            out.writeBoolean(this.splitOnWhitespace);
            out.writeOptionalBoolean(this.useAllFields);
        }
    }

    public String queryString() {
        return this.queryString;
    }

    /**
     * The default field to run against when no prefix field is specified. Only relevant when
     * not explicitly adding fields the query string will run against.
     */
    public QueryStringQueryBuilder defaultField(String defaultField) {
        this.defaultField = defaultField;
        return this;
    }

    public String defaultField() {
        return this.defaultField;
    }

    /**
     * Tell the query_string query to use all fields explicitly, even if _all is
     * enabled. If the "default_field" parameter or "fields" are specified, they
     * will be ignored.
     */
    public QueryStringQueryBuilder useAllFields(Boolean useAllFields) {
        this.useAllFields = useAllFields;
        return this;
    }

    public Boolean useAllFields() {
        return this.useAllFields;
    }

    /**
     * Adds a field to run the query string against. The field will be associated with the
     * default boost of {@link AbstractQueryBuilder#DEFAULT_BOOST}.
     * Use {@link #field(String, float)} to set a specific boost for the field.
     */
    public QueryStringQueryBuilder field(String field) {
        this.fieldsAndWeights.put(field, AbstractQueryBuilder.DEFAULT_BOOST);
        return this;
    }

    /**
     * Adds a field to run the query string against with a specific boost.
     */
    public QueryStringQueryBuilder field(String field, float boost) {
        this.fieldsAndWeights.put(field, boost);
        return this;
    }

    /**
     * Add several fields to run the query against with a specific boost.
     */
    public QueryStringQueryBuilder fields(Map<String, Float> fields) {
        this.fieldsAndWeights.putAll(fields);
        return this;
    }

    /** Returns the fields including their respective boosts to run the query against. */
    public Map<String, Float> fields() {
        return this.fieldsAndWeights;
    }

    /**
     * When more than one field is used with the query string, should queries be combined using
     * dis max, or boolean query. Defaults to dis max (<tt>true</tt>).
     */
    public QueryStringQueryBuilder useDisMax(boolean useDisMax) {
        this.useDisMax = useDisMax;
        return this;
    }

    public boolean useDisMax() {
        return this.useDisMax;
    }

    /**
     * When more than one field is used with the query string, and combined queries are using
     * dis max, control the tie breaker for it.
     */
    public QueryStringQueryBuilder tieBreaker(float tieBreaker) {
        this.tieBreaker = tieBreaker;
        return this;
    }

    public float tieBreaker() {
        return this.tieBreaker;
    }

    /**
     * Sets the boolean operator of the query parser used to parse the query string.
     * <p>
     * In default mode ({@link Operator#OR}) terms without any modifiers
     * are considered optional: for example <code>capital of Hungary</code> is equal to
     * <code>capital OR of OR Hungary</code>.
     * <p>
     * In {@link Operator#AND} mode terms are considered to be in conjunction: the
     * above mentioned query is parsed as <code>capital AND of AND Hungary</code>
     */
    public QueryStringQueryBuilder defaultOperator(Operator defaultOperator) {
        this.defaultOperator = defaultOperator == null ? DEFAULT_OPERATOR : defaultOperator;
        return this;
    }

    public Operator defaultOperator() {
        return this.defaultOperator;
    }

    /**
     * The optional analyzer used to analyze the query string. Note, if a field has search analyzer
     * defined for it, then it will be used automatically. Defaults to the smart search analyzer.
     */
    public QueryStringQueryBuilder analyzer(String analyzer) {
        this.analyzer = analyzer;
        return this;
    }

    /**
     * The optional analyzer used to analyze the query string for phrase searches. Note, if a field has search (quote) analyzer
     * defined for it, then it will be used automatically. Defaults to the smart search analyzer.
     */
    public QueryStringQueryBuilder quoteAnalyzer(String quoteAnalyzer) {
        this.quoteAnalyzer = quoteAnalyzer;
        return this;
    }

    /**
     * Set to true if phrase queries will be automatically generated
     * when the analyzer returns more than one term from whitespace
     * delimited text.
     * NOTE: this behavior may not be suitable for all languages.
     * <p>
     * Set to false if phrase queries should only be generated when
     * surrounded by double quotes.
     */
    public QueryStringQueryBuilder autoGeneratePhraseQueries(boolean autoGeneratePhraseQueries) {
        this.autoGeneratePhraseQueries = autoGeneratePhraseQueries;
        return this;
    }

    public boolean autoGeneratePhraseQueries() {
        return this.autoGeneratePhraseQueries;
    }

    /**
     * Protects against too-difficult regular expression queries.
     */
    public QueryStringQueryBuilder maxDeterminizedStates(int maxDeterminizedStates) {
        this.maxDeterminizedStates = maxDeterminizedStates;
        return this;
    }

    public int maxDeterminizedStates() {
        return this.maxDeterminizedStates;
    }

    /**
     * Should leading wildcards be allowed or not. Defaults to <tt>true</tt>.
     */
    public QueryStringQueryBuilder allowLeadingWildcard(Boolean allowLeadingWildcard) {
        this.allowLeadingWildcard = allowLeadingWildcard;
        return this;
    }

    public Boolean allowLeadingWildcard() {
        return this.allowLeadingWildcard;
    }

    /**
     * Set to <tt>true</tt> to enable position increments in result query. Defaults to
     * <tt>true</tt>.
     * <p>
     * When set, result phrase and multi-phrase queries will be aware of position increments.
     * Useful when e.g. a StopFilter increases the position increment of the token that follows an omitted token.
     */
    public QueryStringQueryBuilder enablePositionIncrements(boolean enablePositionIncrements) {
        this.enablePositionIncrements = enablePositionIncrements;
        return this;
    }

    public boolean enablePositionIncrements() {
        return this.enablePositionIncrements;
    }

    /**
     * Set the edit distance for fuzzy queries. Default is "AUTO".
     */
    public QueryStringQueryBuilder fuzziness(Fuzziness fuzziness) {
        this.fuzziness = fuzziness == null ? DEFAULT_FUZZINESS : fuzziness;
        return this;
    }

    public Fuzziness fuzziness() {
        return this.fuzziness;
    }

    /**
     * Set the minimum prefix length for fuzzy queries. Default is 1.
     */
    public QueryStringQueryBuilder fuzzyPrefixLength(int fuzzyPrefixLength) {
        this.fuzzyPrefixLength = fuzzyPrefixLength;
        return this;
    }

    public int fuzzyPrefixLength() {
        return fuzzyPrefixLength;
    }

    public QueryStringQueryBuilder fuzzyMaxExpansions(int fuzzyMaxExpansions) {
        this.fuzzyMaxExpansions = fuzzyMaxExpansions;
        return this;
    }

    public int fuzzyMaxExpansions() {
        return fuzzyMaxExpansions;
    }

    public QueryStringQueryBuilder fuzzyRewrite(String fuzzyRewrite) {
        this.fuzzyRewrite = fuzzyRewrite;
        return this;
    }

    public String fuzzyRewrite() {
        return fuzzyRewrite;
    }

    /**
     * Sets the default slop for phrases.  If zero, then exact phrase matches
     * are required. Default value is zero.
     */
    public QueryStringQueryBuilder phraseSlop(int phraseSlop) {
        this.phraseSlop = phraseSlop;
        return this;
    }

    public int phraseSlop() {
        return phraseSlop;
    }

    public QueryStringQueryBuilder rewrite(String rewrite) {
        this.rewrite = rewrite;
        return this;
    }

    /**
     * Set to <tt>true</tt> to enable analysis on wildcard and prefix queries.
     */
    public QueryStringQueryBuilder analyzeWildcard(Boolean analyzeWildcard) {
        this.analyzeWildcard = analyzeWildcard;
        return this;
    }

    public Boolean analyzeWildcard() {
        return this.analyzeWildcard;
    }

    public String rewrite() {
        return this.rewrite;
    }

    public QueryStringQueryBuilder minimumShouldMatch(String minimumShouldMatch) {
        this.minimumShouldMatch = minimumShouldMatch;
        return this;
    }

    public String minimumShouldMatch() {
        return this.minimumShouldMatch;
    }

    /**
     * An optional field name suffix to automatically try and add to the field searched when using quoted text.
     */
    public QueryStringQueryBuilder quoteFieldSuffix(String quoteFieldSuffix) {
        this.quoteFieldSuffix = quoteFieldSuffix;
        return this;
    }

    public String quoteFieldSuffix() {
        return this.quoteFieldSuffix;
    }

    /**
     * Sets the query string parser to be lenient when parsing field values, defaults to the index
     * setting and if not set, defaults to false.
     */
    public QueryStringQueryBuilder lenient(Boolean lenient) {
        this.lenient = lenient;
        return this;
    }

    public Boolean lenient() {
        return this.lenient;
    }

    /**
     * In case of date field, we can adjust the from/to fields using a timezone
     */
    public QueryStringQueryBuilder timeZone(String timeZone) {
        if (timeZone != null) {
            this.timeZone = DateTimeZone.forID(timeZone);
        } else {
            this.timeZone = null;
        }
        return this;
    }

    public QueryStringQueryBuilder timeZone(DateTimeZone timeZone) {
        this.timeZone = timeZone;
        return this;
    }

    public DateTimeZone timeZone() {
        return this.timeZone;
    }

    /**
     * Set to <tt>true</tt> to enable escaping of the query string
     */
    public QueryStringQueryBuilder escape(boolean escape) {
        this.escape = escape;
        return this;
    }

    public boolean escape() {
        return this.escape;
    }

    /**
     * Whether query text should be split on whitespace prior to analysis.
     * Default is <code>{@value #DEFAULT_SPLIT_ON_WHITESPACE}</code>.
     */
    public QueryStringQueryBuilder splitOnWhitespace(boolean value) {
        this.splitOnWhitespace = value;
        return this;
    }

    public boolean splitOnWhitespace() {
        return splitOnWhitespace;
    }

    @Override
    protected void doXContent(XContentBuilder builder, Params params) throws IOException {
        builder.startObject(NAME);
        builder.field(QUERY_FIELD.getPreferredName(), this.queryString);
        if (this.defaultField != null) {
            builder.field(DEFAULT_FIELD_FIELD.getPreferredName(), this.defaultField);
        }
        builder.startArray(FIELDS_FIELD.getPreferredName());
        for (Map.Entry<String, Float> fieldEntry : this.fieldsAndWeights.entrySet()) {
            builder.value(fieldEntry.getKey() + "^" + fieldEntry.getValue());
        }
        builder.endArray();
        builder.field(USE_DIS_MAX_FIELD.getPreferredName(), this.useDisMax);
        builder.field(TIE_BREAKER_FIELD.getPreferredName(), this.tieBreaker);
        builder.field(DEFAULT_OPERATOR_FIELD.getPreferredName(),
                this.defaultOperator.name().toLowerCase(Locale.ROOT));
        if (this.analyzer != null) {
            builder.field(ANALYZER_FIELD.getPreferredName(), this.analyzer);
        }
        if (this.quoteAnalyzer != null) {
            builder.field(QUOTE_ANALYZER_FIELD.getPreferredName(), this.quoteAnalyzer);
        }
        builder.field(AUTO_GENERATE_PHRASE_QUERIES_FIELD.getPreferredName(), this.autoGeneratePhraseQueries);
        builder.field(MAX_DETERMINIZED_STATES_FIELD.getPreferredName(), this.maxDeterminizedStates);
        if (this.allowLeadingWildcard != null) {
            builder.field(ALLOW_LEADING_WILDCARD_FIELD.getPreferredName(), this.allowLeadingWildcard);
        }
        builder.field(ENABLE_POSITION_INCREMENTS_FIELD.getPreferredName(), this.enablePositionIncrements);
        this.fuzziness.toXContent(builder, params);
        builder.field(FUZZY_PREFIX_LENGTH_FIELD.getPreferredName(), this.fuzzyPrefixLength);
        builder.field(FUZZY_MAX_EXPANSIONS_FIELD.getPreferredName(), this.fuzzyMaxExpansions);
        if (this.fuzzyRewrite != null) {
            builder.field(FUZZY_REWRITE_FIELD.getPreferredName(), this.fuzzyRewrite);
        }
        builder.field(PHRASE_SLOP_FIELD.getPreferredName(), this.phraseSlop);
        if (this.analyzeWildcard != null) {
            builder.field(ANALYZE_WILDCARD_FIELD.getPreferredName(), this.analyzeWildcard);
        }
        if (this.rewrite != null) {
            builder.field(REWRITE_FIELD.getPreferredName(), this.rewrite);
        }
        if (this.minimumShouldMatch != null) {
            builder.field(MINIMUM_SHOULD_MATCH_FIELD.getPreferredName(), this.minimumShouldMatch);
        }
        if (this.quoteFieldSuffix != null) {
            builder.field(QUOTE_FIELD_SUFFIX_FIELD.getPreferredName(), this.quoteFieldSuffix);
        }
        if (this.lenient != null) {
            builder.field(LENIENT_FIELD.getPreferredName(), this.lenient);
        }
        if (this.timeZone != null) {
            builder.field(TIME_ZONE_FIELD.getPreferredName(), this.timeZone.getID());
        }
        builder.field(ESCAPE_FIELD.getPreferredName(), this.escape);
        builder.field(SPLIT_ON_WHITESPACE.getPreferredName(), this.splitOnWhitespace);
        if (this.useAllFields != null) {
            builder.field(ALL_FIELDS_FIELD.getPreferredName(), this.useAllFields);
        }
        printBoostAndQueryName(builder);
        builder.endObject();
    }

    public static Optional<QueryStringQueryBuilder> fromXContent(QueryParseContext parseContext) throws IOException {
        XContentParser parser = parseContext.parser();
        String currentFieldName = null;
        XContentParser.Token token;
        String queryString = null;
        String defaultField = null;
        String analyzer = null;
        String quoteAnalyzer = null;
        String queryName = null;
        float boost = AbstractQueryBuilder.DEFAULT_BOOST;
        boolean autoGeneratePhraseQueries = QueryStringQueryBuilder.DEFAULT_AUTO_GENERATE_PHRASE_QUERIES;
        int maxDeterminizedStates = QueryStringQueryBuilder.DEFAULT_MAX_DETERMINED_STATES;
        boolean enablePositionIncrements = QueryStringQueryBuilder.DEFAULT_ENABLE_POSITION_INCREMENTS;
        boolean escape = QueryStringQueryBuilder.DEFAULT_ESCAPE;
        boolean useDisMax = QueryStringQueryBuilder.DEFAULT_USE_DIS_MAX;
        int fuzzyPrefixLength = QueryStringQueryBuilder.DEFAULT_FUZZY_PREFIX_LENGTH;
        int fuzzyMaxExpansions = QueryStringQueryBuilder.DEFAULT_FUZZY_MAX_EXPANSIONS;
        int phraseSlop = QueryStringQueryBuilder.DEFAULT_PHRASE_SLOP;
        float tieBreaker = QueryStringQueryBuilder.DEFAULT_TIE_BREAKER;
        Boolean analyzeWildcard = null;
        Boolean allowLeadingWildcard = null;
        String minimumShouldMatch = null;
        String quoteFieldSuffix = null;
        Boolean lenient = null;
        Operator defaultOperator = QueryStringQueryBuilder.DEFAULT_OPERATOR;
        String timeZone = null;
        Fuzziness fuzziness = QueryStringQueryBuilder.DEFAULT_FUZZINESS;
        String fuzzyRewrite = null;
        String rewrite = null;
        boolean splitOnWhitespace = DEFAULT_SPLIT_ON_WHITESPACE;
        Boolean useAllFields = null;
        Map<String, Float> fieldsAndWeights = new HashMap<>();
        while ((token = parser.nextToken()) != XContentParser.Token.END_OBJECT) {
            if (token == XContentParser.Token.FIELD_NAME) {
                currentFieldName = parser.currentName();
            } else if (token == XContentParser.Token.START_ARRAY) {
                if (FIELDS_FIELD.match(currentFieldName)) {
                    while ((token = parser.nextToken()) != XContentParser.Token.END_ARRAY) {
                        String fField = null;
                        float fBoost = AbstractQueryBuilder.DEFAULT_BOOST;
                        char[] text = parser.textCharacters();
                        int end = parser.textOffset() + parser.textLength();
                        for (int i = parser.textOffset(); i < end; i++) {
                            if (text[i] == '^') {
                                int relativeLocation = i - parser.textOffset();
                                fField = new String(text, parser.textOffset(), relativeLocation);
                                fBoost = Float.parseFloat(new String(text, i + 1, parser.textLength() - relativeLocation - 1));
                                break;
                            }
                        }
                        if (fField == null) {
                            fField = parser.text();
                        }
                        fieldsAndWeights.put(fField, fBoost);
                    }
                } else {
                    throw new ParsingException(parser.getTokenLocation(), "[" + QueryStringQueryBuilder.NAME +
                            "] query does not support [" + currentFieldName + "]");
                }
            } else if (token.isValue()) {
                if (QUERY_FIELD.match(currentFieldName)) {
                    queryString = parser.text();
                } else if (DEFAULT_FIELD_FIELD.match(currentFieldName)) {
                    defaultField = parser.text();
                } else if (DEFAULT_OPERATOR_FIELD.match(currentFieldName)) {
                    defaultOperator = Operator.fromString(parser.text());
                } else if (ANALYZER_FIELD.match(currentFieldName)) {
                    analyzer = parser.text();
                } else if (QUOTE_ANALYZER_FIELD.match(currentFieldName)) {
                    quoteAnalyzer = parser.text();
                } else if (ALLOW_LEADING_WILDCARD_FIELD.match(currentFieldName)) {
                    allowLeadingWildcard = parser.booleanValue();
                } else if (AUTO_GENERATE_PHRASE_QUERIES_FIELD.match(currentFieldName)) {
                    autoGeneratePhraseQueries = parser.booleanValue();
                } else if (MAX_DETERMINIZED_STATES_FIELD.match(currentFieldName)) {
                    maxDeterminizedStates = parser.intValue();
                } else if (LOWERCASE_EXPANDED_TERMS_FIELD.match(currentFieldName)) {
                    // ignore, deprecated setting
                } else if (ENABLE_POSITION_INCREMENTS_FIELD.match(currentFieldName)) {
                    enablePositionIncrements = parser.booleanValue();
                } else if (ESCAPE_FIELD.match(currentFieldName)) {
                    escape = parser.booleanValue();
                } else if (USE_DIS_MAX_FIELD.match(currentFieldName)) {
                    useDisMax = parser.booleanValue();
                } else if (FUZZY_PREFIX_LENGTH_FIELD.match(currentFieldName)) {
                    fuzzyPrefixLength = parser.intValue();
                } else if (FUZZY_MAX_EXPANSIONS_FIELD.match(currentFieldName)) {
                    fuzzyMaxExpansions = parser.intValue();
                } else if (FUZZY_REWRITE_FIELD.match(currentFieldName)) {
                    fuzzyRewrite = parser.textOrNull();
                } else if (PHRASE_SLOP_FIELD.match(currentFieldName)) {
                    phraseSlop = parser.intValue();
                } else if (Fuzziness.FIELD.match(currentFieldName)) {
                    fuzziness = Fuzziness.parse(parser);
                } else if (AbstractQueryBuilder.BOOST_FIELD.match(currentFieldName)) {
                    boost = parser.floatValue();
                } else if (TIE_BREAKER_FIELD.match(currentFieldName)) {
                    tieBreaker = parser.floatValue();
                } else if (ANALYZE_WILDCARD_FIELD.match(currentFieldName)) {
                    analyzeWildcard = parser.booleanValue();
                } else if (REWRITE_FIELD.match(currentFieldName)) {
                    rewrite = parser.textOrNull();
                } else if (MINIMUM_SHOULD_MATCH_FIELD.match(currentFieldName)) {
                    minimumShouldMatch = parser.textOrNull();
                } else if (QUOTE_FIELD_SUFFIX_FIELD.match(currentFieldName)) {
                    quoteFieldSuffix = parser.textOrNull();
                } else if (LENIENT_FIELD.match(currentFieldName)) {
                    lenient = parser.booleanValue();
                } else if (LOCALE_FIELD.match(currentFieldName)) {
                    // ignore, deprecated setting
                } else if (ALL_FIELDS_FIELD.match(currentFieldName)) {
                    useAllFields = parser.booleanValue();
                } else if (TIME_ZONE_FIELD.match(currentFieldName)) {
                    try {
                        timeZone = parser.text();
                    } catch (IllegalArgumentException e) {
                        throw new ParsingException(parser.getTokenLocation(), "[" + QueryStringQueryBuilder.NAME +
                                "] time_zone [" + parser.text() + "] is unknown");
                    }
                } else if (AbstractQueryBuilder.NAME_FIELD.match(currentFieldName)) {
                    queryName = parser.text();
                } else if (SPLIT_ON_WHITESPACE.match(currentFieldName)) {
                    splitOnWhitespace = parser.booleanValue();
                } else {
                    throw new ParsingException(parser.getTokenLocation(), "[" + QueryStringQueryBuilder.NAME +
                            "] query does not support [" + currentFieldName + "]");
                }
            } else {
                throw new ParsingException(parser.getTokenLocation(), "[" + QueryStringQueryBuilder.NAME +
                        "] unknown token [" + token + "] after [" + currentFieldName + "]");
            }
        }
        if (queryString == null) {
            throw new ParsingException(parser.getTokenLocation(), "[" + QueryStringQueryBuilder.NAME + "] must be provided with a [query]");
        }

        if ((useAllFields != null && useAllFields) &&
                (defaultField != null || fieldsAndWeights.size() != 0)) {
            throw new ParsingException(parser.getTokenLocation(),
                    "cannot use [all_fields] parameter in conjunction with [default_field] or [fields]");
        }

        QueryStringQueryBuilder queryStringQuery = new QueryStringQueryBuilder(queryString);
        queryStringQuery.fields(fieldsAndWeights);
        queryStringQuery.defaultField(defaultField);
        queryStringQuery.defaultOperator(defaultOperator);
        queryStringQuery.analyzer(analyzer);
        queryStringQuery.quoteAnalyzer(quoteAnalyzer);
        queryStringQuery.allowLeadingWildcard(allowLeadingWildcard);
        queryStringQuery.autoGeneratePhraseQueries(autoGeneratePhraseQueries);
        queryStringQuery.maxDeterminizedStates(maxDeterminizedStates);
        queryStringQuery.enablePositionIncrements(enablePositionIncrements);
        queryStringQuery.escape(escape);
        queryStringQuery.useDisMax(useDisMax);
        queryStringQuery.fuzzyPrefixLength(fuzzyPrefixLength);
        queryStringQuery.fuzzyMaxExpansions(fuzzyMaxExpansions);
        queryStringQuery.fuzzyRewrite(fuzzyRewrite);
        queryStringQuery.phraseSlop(phraseSlop);
        queryStringQuery.fuzziness(fuzziness);
        queryStringQuery.tieBreaker(tieBreaker);
        queryStringQuery.analyzeWildcard(analyzeWildcard);
        queryStringQuery.rewrite(rewrite);
        queryStringQuery.minimumShouldMatch(minimumShouldMatch);
        queryStringQuery.quoteFieldSuffix(quoteFieldSuffix);
        queryStringQuery.lenient(lenient);
        queryStringQuery.timeZone(timeZone);
        queryStringQuery.boost(boost);
        queryStringQuery.queryName(queryName);
        queryStringQuery.splitOnWhitespace(splitOnWhitespace);
        queryStringQuery.useAllFields(useAllFields);
        return Optional.of(queryStringQuery);
    }

    @Override
    public String getWriteableName() {
        return NAME;
    }

    @Override
    protected boolean doEquals(QueryStringQueryBuilder other) {
        return Objects.equals(queryString, other.queryString) &&
                Objects.equals(defaultField, other.defaultField) &&
                Objects.equals(fieldsAndWeights, other.fieldsAndWeights) &&
                Objects.equals(defaultOperator, other.defaultOperator) &&
                Objects.equals(analyzer, other.analyzer) &&
                Objects.equals(quoteAnalyzer, other.quoteAnalyzer) &&
                Objects.equals(quoteFieldSuffix, other.quoteFieldSuffix) &&
                Objects.equals(autoGeneratePhraseQueries, other.autoGeneratePhraseQueries) &&
                Objects.equals(allowLeadingWildcard, other.allowLeadingWildcard) &&
                Objects.equals(enablePositionIncrements, other.enablePositionIncrements) &&
                Objects.equals(analyzeWildcard, other.analyzeWildcard) &&
                Objects.equals(fuzziness, other.fuzziness) &&
                Objects.equals(fuzzyPrefixLength, other.fuzzyPrefixLength) &&
                Objects.equals(fuzzyMaxExpansions, other.fuzzyMaxExpansions) &&
                Objects.equals(fuzzyRewrite, other.fuzzyRewrite) &&
                Objects.equals(phraseSlop, other.phraseSlop) &&
                Objects.equals(useDisMax, other.useDisMax) &&
                Objects.equals(tieBreaker, other.tieBreaker) &&
                Objects.equals(rewrite, other.rewrite) &&
                Objects.equals(minimumShouldMatch, other.minimumShouldMatch) &&
                Objects.equals(lenient, other.lenient) &&
                timeZone == null ? other.timeZone == null : other.timeZone != null &&
                Objects.equals(timeZone.getID(), other.timeZone.getID()) &&
                Objects.equals(escape, other.escape) &&
                Objects.equals(maxDeterminizedStates, other.maxDeterminizedStates) &&
                Objects.equals(splitOnWhitespace, other.splitOnWhitespace) &&
                Objects.equals(useAllFields, other.useAllFields);
    }

    @Override
    protected int doHashCode() {
        return Objects.hash(queryString, defaultField, fieldsAndWeights, defaultOperator, analyzer, quoteAnalyzer,
                quoteFieldSuffix, autoGeneratePhraseQueries, allowLeadingWildcard, analyzeWildcard,
                enablePositionIncrements, fuzziness, fuzzyPrefixLength,
                fuzzyMaxExpansions, fuzzyRewrite, phraseSlop, useDisMax, tieBreaker, rewrite, minimumShouldMatch, lenient,
                timeZone == null ? 0 : timeZone.getID(), escape, maxDeterminizedStates, splitOnWhitespace, useAllFields);
    }

    /**
     * Given a shard context, return a map of all fields in the mappings that
     * can be queried. The map will be field name to a float of 1.0f.
     */
    public static Map<String, Float> allQueryableDefaultFields(QueryShardContext context) {
        Collection<String> allFields = context.simpleMatchToIndexNames("*");
        Map<String, Float> fields = new HashMap<>();
        for (String fieldName : allFields) {
            if (MapperService.isMetadataField(fieldName)) {
                // Ignore our metadata fields
                continue;
            }
            MappedFieldType mft = context.fieldMapper(fieldName);
            assert mft != null : "should never have a null mapper for an existing field";

            // Ignore fields that are not in the allowed mapper types. Some
            // types do not support term queries, and thus we cannot generate
            // a special query for them.
            String mappingType = mft.typeName();
            if (ALLOWED_QUERY_MAPPER_TYPES.contains(mappingType)) {
                fields.put(fieldName, 1.0f);
            }
        }
        return fields;
    }

    @Override
    protected Query doToQuery(QueryShardContext context) throws IOException {
        //TODO would be nice to have all the settings in one place: some change though at query execution time
        //e.g. field names get expanded to concrete names, defaults get resolved sometimes to settings values etc.
        if (splitOnWhitespace == false && autoGeneratePhraseQueries) {
            throw new IllegalArgumentException("it is disallowed to disable [split_on_whitespace] " +
                "if [auto_generate_phrase_queries] is activated");
        }
        QueryParserSettings qpSettings;
        if (this.escape) {
            qpSettings = new QueryParserSettings(org.apache.lucene.queryparser.classic.QueryParser.escape(this.queryString));
        } else {
            qpSettings = new QueryParserSettings(this.queryString);
        }

        Map<String, Float> resolvedFields = new TreeMap<>();

        if ((useAllFields != null && useAllFields) && (fieldsAndWeights.size() != 0 || this.defaultField != null)) {
            throw addValidationError("cannot use [all_fields] parameter in conjunction with [default_field] or [fields]", null);
        }

        // If explicitly required to use all fields, use all fields, OR:
        // Automatically determine the fields (to replace the _all field) if all of the following are true:
        // - The _all field is disabled,
        // - and the default_field has not been changed in the settings
        // - and default_field is not specified in the request
        // - and no fields are specified in the request
        if ((this.useAllFields != null && this.useAllFields) ||
                (context.getMapperService().allEnabled() == false &&
                        "_all".equals(context.defaultField()) &&
                        this.defaultField == null &&
                        this.fieldsAndWeights.size() == 0)) {
            // Use the automatically determined expansion of all queryable fields
            resolvedFields = allQueryableDefaultFields(context);
            // Automatically set leniency to "true" so mismatched fields don't cause exceptions
            qpSettings.lenient(true);
        } else {
            qpSettings.defaultField(this.defaultField == null ? context.defaultField() : this.defaultField);

            for (Map.Entry<String, Float> fieldsEntry : fieldsAndWeights.entrySet()) {
                String fieldName = fieldsEntry.getKey();
                Float weight = fieldsEntry.getValue();
                if (Regex.isSimpleMatchPattern(fieldName)) {
                    for (String resolvedFieldName : context.getMapperService().simpleMatchToIndexNames(fieldName)) {
                        resolvedFields.put(resolvedFieldName, weight);
                    }
                } else {
                    resolvedFields.put(fieldName, weight);
                }
            }
            qpSettings.lenient(lenient == null ? context.queryStringLenient() : lenient);
        }
        qpSettings.fieldsAndWeights(resolvedFields);
        qpSettings.defaultOperator(defaultOperator.toQueryParserOperator());

        if (analyzer == null) {
            qpSettings.defaultAnalyzer(context.getMapperService().searchAnalyzer());
        } else {
            NamedAnalyzer namedAnalyzer = context.getIndexAnalyzers().get(analyzer);
            if (namedAnalyzer == null) {
                throw new QueryShardException(context, "[query_string] analyzer [" + analyzer + "] not found");
            }
            qpSettings.forceAnalyzer(namedAnalyzer);
        }
        if (quoteAnalyzer != null) {
            NamedAnalyzer namedAnalyzer = context.getIndexAnalyzers().get(quoteAnalyzer);
            if (namedAnalyzer == null) {
                throw new QueryShardException(context, "[query_string] quote_analyzer [" + quoteAnalyzer + "] not found");
            }
            qpSettings.forceQuoteAnalyzer(namedAnalyzer);
        } else if (analyzer != null) {
            qpSettings.forceQuoteAnalyzer(qpSettings.analyzer());
        } else {
            qpSettings.defaultQuoteAnalyzer(context.getMapperService().searchQuoteAnalyzer());
        }

        qpSettings.quoteFieldSuffix(quoteFieldSuffix);
        qpSettings.autoGeneratePhraseQueries(autoGeneratePhraseQueries);
        qpSettings.allowLeadingWildcard(allowLeadingWildcard == null ? context.queryStringAllowLeadingWildcard() : allowLeadingWildcard);
        qpSettings.analyzeWildcard(analyzeWildcard == null ? context.queryStringAnalyzeWildcard() : analyzeWildcard);
        qpSettings.enablePositionIncrements(enablePositionIncrements);
        qpSettings.fuzziness(fuzziness);
        qpSettings.fuzzyPrefixLength(fuzzyPrefixLength);
        qpSettings.fuzzyMaxExpansions(fuzzyMaxExpansions);
        qpSettings.fuzzyRewriteMethod(QueryParsers.parseRewriteMethod(this.fuzzyRewrite));
        qpSettings.phraseSlop(phraseSlop);
        qpSettings.useDisMax(useDisMax);
        qpSettings.tieBreaker(tieBreaker);
        qpSettings.rewriteMethod(QueryParsers.parseRewriteMethod(this.rewrite));
        qpSettings.timeZone(timeZone);
        qpSettings.maxDeterminizedStates(maxDeterminizedStates);
        qpSettings.splitOnWhitespace(splitOnWhitespace);

        MapperQueryParser queryParser = context.queryParser(qpSettings);
        Query query;
        try {
            query = queryParser.parse(queryString);
        } catch (org.apache.lucene.queryparser.classic.ParseException e) {
            throw new QueryShardException(context, "Failed to parse query [" + this.queryString + "]", e);
        }

        if (query == null) {
            return null;
        }

        //save the BoostQuery wrapped structure if present
        List<Float> boosts = new ArrayList<>();
        while(query instanceof BoostQuery) {
            BoostQuery boostQuery = (BoostQuery) query;
            boosts.add(boostQuery.getBoost());
            query = boostQuery.getQuery();
        }

        query = Queries.fixNegativeQueryIfNeeded(query);
        query = Queries.maybeApplyMinimumShouldMatch(query, this.minimumShouldMatch);

        //restore the previous BoostQuery wrapping
        for (int i = boosts.size() - 1; i >= 0; i--) {
            query = new BoostQuery(query, boosts.get(i));
        }

        return query;
    }

}<|MERGE_RESOLUTION|>--- conflicted
+++ resolved
@@ -21,6 +21,7 @@
 
 import org.apache.lucene.queryparser.classic.MapperQueryParser;
 import org.apache.lucene.queryparser.classic.QueryParserSettings;
+import org.apache.lucene.search.BooleanQuery;
 import org.apache.lucene.search.BoostQuery;
 import org.apache.lucene.search.FuzzyQuery;
 import org.apache.lucene.search.Query;
@@ -70,7 +71,6 @@
  * them either using DisMax or a plain boolean query (see {@link #useDisMax(boolean)}).
  */
 public class QueryStringQueryBuilder extends AbstractQueryBuilder<QueryStringQueryBuilder> {
-
     public static final String NAME = "query_string";
 
     public static final boolean DEFAULT_AUTO_GENERATE_PHRASE_QUERIES = false;
@@ -94,7 +94,7 @@
     private static final ParseField QUOTE_ANALYZER_FIELD = new ParseField("quote_analyzer");
     private static final ParseField ALLOW_LEADING_WILDCARD_FIELD = new ParseField("allow_leading_wildcard");
     private static final ParseField AUTO_GENERATE_PHRASE_QUERIES_FIELD = new ParseField("auto_generate_phrase_queries");
-    private static final ParseField MAX_DETERMINIZED_STATES_FIELD = new ParseField("max_determinized_states", "max_determined_states");
+    private static final ParseField MAX_DETERMINED_STATES_FIELD = new ParseField("max_determined_states");
     private static final ParseField LOWERCASE_EXPANDED_TERMS_FIELD = new ParseField("lowercase_expanded_terms")
             .withAllDeprecated("Decision is now made by the analyzer");
     private static final ParseField ENABLE_POSITION_INCREMENTS_FIELD = new ParseField("enable_position_increment");
@@ -217,19 +217,11 @@
         autoGeneratePhraseQueries = in.readBoolean();
         allowLeadingWildcard = in.readOptionalBoolean();
         analyzeWildcard = in.readOptionalBoolean();
-<<<<<<< HEAD
-        if (in.getVersion().before(Version.V_5_1_1_UNRELEASED)) {
-            in.readBoolean(); // lowercase_expanded_terms
-        }
-        enablePositionIncrements = in.readBoolean();
-        if (in.getVersion().before(Version.V_5_1_1_UNRELEASED)) {
-=======
         if (in.getVersion().before(Version.V_5_1_1)) {
             in.readBoolean(); // lowercase_expanded_terms
         }
         enablePositionIncrements = in.readBoolean();
         if (in.getVersion().before(Version.V_5_1_1)) {
->>>>>>> c8c4c16c
             in.readString(); // locale
         }
         fuzziness = new Fuzziness(in);
@@ -245,11 +237,7 @@
         timeZone = in.readOptionalTimeZone();
         escape = in.readBoolean();
         maxDeterminizedStates = in.readVInt();
-<<<<<<< HEAD
-        if (in.getVersion().onOrAfter(Version.V_5_1_1_UNRELEASED)) {
-=======
         if (in.getVersion().onOrAfter(Version.V_5_1_1)) {
->>>>>>> c8c4c16c
             splitOnWhitespace = in.readBoolean();
             useAllFields = in.readOptionalBoolean();
         } else {
@@ -273,19 +261,11 @@
         out.writeBoolean(this.autoGeneratePhraseQueries);
         out.writeOptionalBoolean(this.allowLeadingWildcard);
         out.writeOptionalBoolean(this.analyzeWildcard);
-<<<<<<< HEAD
-        if (out.getVersion().before(Version.V_5_1_1_UNRELEASED)) {
-            out.writeBoolean(true); // lowercase_expanded_terms
-        }
-        out.writeBoolean(this.enablePositionIncrements);
-        if (out.getVersion().before(Version.V_5_1_1_UNRELEASED)) {
-=======
         if (out.getVersion().before(Version.V_5_1_1)) {
             out.writeBoolean(true); // lowercase_expanded_terms
         }
         out.writeBoolean(this.enablePositionIncrements);
         if (out.getVersion().before(Version.V_5_1_1)) {
->>>>>>> c8c4c16c
             out.writeString(Locale.ROOT.toLanguageTag()); // locale
         }
         this.fuzziness.writeTo(out);
@@ -301,11 +281,7 @@
         out.writeOptionalTimeZone(timeZone);
         out.writeBoolean(this.escape);
         out.writeVInt(this.maxDeterminizedStates);
-<<<<<<< HEAD
-        if (out.getVersion().onOrAfter(Version.V_5_1_1_UNRELEASED)) {
-=======
         if (out.getVersion().onOrAfter(Version.V_5_1_1)) {
->>>>>>> c8c4c16c
             out.writeBoolean(this.splitOnWhitespace);
             out.writeOptionalBoolean(this.useAllFields);
         }
@@ -673,7 +649,7 @@
             builder.field(QUOTE_ANALYZER_FIELD.getPreferredName(), this.quoteAnalyzer);
         }
         builder.field(AUTO_GENERATE_PHRASE_QUERIES_FIELD.getPreferredName(), this.autoGeneratePhraseQueries);
-        builder.field(MAX_DETERMINIZED_STATES_FIELD.getPreferredName(), this.maxDeterminizedStates);
+        builder.field(MAX_DETERMINED_STATES_FIELD.getPreferredName(), this.maxDeterminizedStates);
         if (this.allowLeadingWildcard != null) {
             builder.field(ALLOW_LEADING_WILDCARD_FIELD.getPreferredName(), this.allowLeadingWildcard);
         }
@@ -748,7 +724,7 @@
             if (token == XContentParser.Token.FIELD_NAME) {
                 currentFieldName = parser.currentName();
             } else if (token == XContentParser.Token.START_ARRAY) {
-                if (FIELDS_FIELD.match(currentFieldName)) {
+                if (parseContext.getParseFieldMatcher().match(currentFieldName, FIELDS_FIELD)) {
                     while ((token = parser.nextToken()) != XContentParser.Token.END_ARRAY) {
                         String fField = null;
                         float fBoost = AbstractQueryBuilder.DEFAULT_BOOST;
@@ -772,68 +748,68 @@
                             "] query does not support [" + currentFieldName + "]");
                 }
             } else if (token.isValue()) {
-                if (QUERY_FIELD.match(currentFieldName)) {
+                if (parseContext.getParseFieldMatcher().match(currentFieldName, QUERY_FIELD)) {
                     queryString = parser.text();
-                } else if (DEFAULT_FIELD_FIELD.match(currentFieldName)) {
+                } else if (parseContext.getParseFieldMatcher().match(currentFieldName, DEFAULT_FIELD_FIELD)) {
                     defaultField = parser.text();
-                } else if (DEFAULT_OPERATOR_FIELD.match(currentFieldName)) {
+                } else if (parseContext.getParseFieldMatcher().match(currentFieldName, DEFAULT_OPERATOR_FIELD)) {
                     defaultOperator = Operator.fromString(parser.text());
-                } else if (ANALYZER_FIELD.match(currentFieldName)) {
+                } else if (parseContext.getParseFieldMatcher().match(currentFieldName, ANALYZER_FIELD)) {
                     analyzer = parser.text();
-                } else if (QUOTE_ANALYZER_FIELD.match(currentFieldName)) {
+                } else if (parseContext.getParseFieldMatcher().match(currentFieldName, QUOTE_ANALYZER_FIELD)) {
                     quoteAnalyzer = parser.text();
-                } else if (ALLOW_LEADING_WILDCARD_FIELD.match(currentFieldName)) {
+                } else if (parseContext.getParseFieldMatcher().match(currentFieldName, ALLOW_LEADING_WILDCARD_FIELD)) {
                     allowLeadingWildcard = parser.booleanValue();
-                } else if (AUTO_GENERATE_PHRASE_QUERIES_FIELD.match(currentFieldName)) {
+                } else if (parseContext.getParseFieldMatcher().match(currentFieldName, AUTO_GENERATE_PHRASE_QUERIES_FIELD)) {
                     autoGeneratePhraseQueries = parser.booleanValue();
-                } else if (MAX_DETERMINIZED_STATES_FIELD.match(currentFieldName)) {
+                } else if (parseContext.getParseFieldMatcher().match(currentFieldName, MAX_DETERMINED_STATES_FIELD)) {
                     maxDeterminizedStates = parser.intValue();
-                } else if (LOWERCASE_EXPANDED_TERMS_FIELD.match(currentFieldName)) {
+                } else if (parseContext.getParseFieldMatcher().match(currentFieldName, LOWERCASE_EXPANDED_TERMS_FIELD)) {
                     // ignore, deprecated setting
-                } else if (ENABLE_POSITION_INCREMENTS_FIELD.match(currentFieldName)) {
+                } else if (parseContext.getParseFieldMatcher().match(currentFieldName, ENABLE_POSITION_INCREMENTS_FIELD)) {
                     enablePositionIncrements = parser.booleanValue();
-                } else if (ESCAPE_FIELD.match(currentFieldName)) {
+                } else if (parseContext.getParseFieldMatcher().match(currentFieldName, ESCAPE_FIELD)) {
                     escape = parser.booleanValue();
-                } else if (USE_DIS_MAX_FIELD.match(currentFieldName)) {
+                } else if (parseContext.getParseFieldMatcher().match(currentFieldName, USE_DIS_MAX_FIELD)) {
                     useDisMax = parser.booleanValue();
-                } else if (FUZZY_PREFIX_LENGTH_FIELD.match(currentFieldName)) {
+                } else if (parseContext.getParseFieldMatcher().match(currentFieldName, FUZZY_PREFIX_LENGTH_FIELD)) {
                     fuzzyPrefixLength = parser.intValue();
-                } else if (FUZZY_MAX_EXPANSIONS_FIELD.match(currentFieldName)) {
+                } else if (parseContext.getParseFieldMatcher().match(currentFieldName, FUZZY_MAX_EXPANSIONS_FIELD)) {
                     fuzzyMaxExpansions = parser.intValue();
-                } else if (FUZZY_REWRITE_FIELD.match(currentFieldName)) {
+                } else if (parseContext.getParseFieldMatcher().match(currentFieldName, FUZZY_REWRITE_FIELD)) {
                     fuzzyRewrite = parser.textOrNull();
-                } else if (PHRASE_SLOP_FIELD.match(currentFieldName)) {
+                } else if (parseContext.getParseFieldMatcher().match(currentFieldName, PHRASE_SLOP_FIELD)) {
                     phraseSlop = parser.intValue();
-                } else if (Fuzziness.FIELD.match(currentFieldName)) {
+                } else if (parseContext.getParseFieldMatcher().match(currentFieldName, Fuzziness.FIELD)) {
                     fuzziness = Fuzziness.parse(parser);
-                } else if (AbstractQueryBuilder.BOOST_FIELD.match(currentFieldName)) {
+                } else if (parseContext.getParseFieldMatcher().match(currentFieldName, AbstractQueryBuilder.BOOST_FIELD)) {
                     boost = parser.floatValue();
-                } else if (TIE_BREAKER_FIELD.match(currentFieldName)) {
+                } else if (parseContext.getParseFieldMatcher().match(currentFieldName, TIE_BREAKER_FIELD)) {
                     tieBreaker = parser.floatValue();
-                } else if (ANALYZE_WILDCARD_FIELD.match(currentFieldName)) {
+                } else if (parseContext.getParseFieldMatcher().match(currentFieldName, ANALYZE_WILDCARD_FIELD)) {
                     analyzeWildcard = parser.booleanValue();
-                } else if (REWRITE_FIELD.match(currentFieldName)) {
+                } else if (parseContext.getParseFieldMatcher().match(currentFieldName, REWRITE_FIELD)) {
                     rewrite = parser.textOrNull();
-                } else if (MINIMUM_SHOULD_MATCH_FIELD.match(currentFieldName)) {
+                } else if (parseContext.getParseFieldMatcher().match(currentFieldName, MINIMUM_SHOULD_MATCH_FIELD)) {
                     minimumShouldMatch = parser.textOrNull();
-                } else if (QUOTE_FIELD_SUFFIX_FIELD.match(currentFieldName)) {
+                } else if (parseContext.getParseFieldMatcher().match(currentFieldName, QUOTE_FIELD_SUFFIX_FIELD)) {
                     quoteFieldSuffix = parser.textOrNull();
-                } else if (LENIENT_FIELD.match(currentFieldName)) {
+                } else if (parseContext.getParseFieldMatcher().match(currentFieldName, LENIENT_FIELD)) {
                     lenient = parser.booleanValue();
-                } else if (LOCALE_FIELD.match(currentFieldName)) {
+                } else if (parseContext.getParseFieldMatcher().match(currentFieldName, LOCALE_FIELD)) {
                     // ignore, deprecated setting
-                } else if (ALL_FIELDS_FIELD.match(currentFieldName)) {
+                } else if (parseContext.getParseFieldMatcher().match(currentFieldName, ALL_FIELDS_FIELD)) {
                     useAllFields = parser.booleanValue();
-                } else if (TIME_ZONE_FIELD.match(currentFieldName)) {
+                } else if (parseContext.getParseFieldMatcher().match(currentFieldName, TIME_ZONE_FIELD)) {
                     try {
                         timeZone = parser.text();
                     } catch (IllegalArgumentException e) {
                         throw new ParsingException(parser.getTokenLocation(), "[" + QueryStringQueryBuilder.NAME +
                                 "] time_zone [" + parser.text() + "] is unknown");
                     }
-                } else if (AbstractQueryBuilder.NAME_FIELD.match(currentFieldName)) {
+                } else if (parseContext.getParseFieldMatcher().match(currentFieldName, AbstractQueryBuilder.NAME_FIELD)) {
                     queryName = parser.text();
-                } else if (SPLIT_ON_WHITESPACE.match(currentFieldName)) {
+                } else if (parseContext.getParseFieldMatcher().match(currentFieldName, SPLIT_ON_WHITESPACE)) {
                     splitOnWhitespace = parser.booleanValue();
                 } else {
                     throw new ParsingException(parser.getTokenLocation(), "[" + QueryStringQueryBuilder.NAME +
@@ -960,10 +936,6 @@
     protected Query doToQuery(QueryShardContext context) throws IOException {
         //TODO would be nice to have all the settings in one place: some change though at query execution time
         //e.g. field names get expanded to concrete names, defaults get resolved sometimes to settings values etc.
-        if (splitOnWhitespace == false && autoGeneratePhraseQueries) {
-            throw new IllegalArgumentException("it is disallowed to disable [split_on_whitespace] " +
-                "if [auto_generate_phrase_queries] is activated");
-        }
         QueryParserSettings qpSettings;
         if (this.escape) {
             qpSettings = new QueryParserSettings(org.apache.lucene.queryparser.classic.QueryParser.escape(this.queryString));
@@ -1040,11 +1012,11 @@
         qpSettings.fuzziness(fuzziness);
         qpSettings.fuzzyPrefixLength(fuzzyPrefixLength);
         qpSettings.fuzzyMaxExpansions(fuzzyMaxExpansions);
-        qpSettings.fuzzyRewriteMethod(QueryParsers.parseRewriteMethod(this.fuzzyRewrite));
+        qpSettings.fuzzyRewriteMethod(QueryParsers.parseRewriteMethod(context.getParseFieldMatcher(), this.fuzzyRewrite));
         qpSettings.phraseSlop(phraseSlop);
         qpSettings.useDisMax(useDisMax);
         qpSettings.tieBreaker(tieBreaker);
-        qpSettings.rewriteMethod(QueryParsers.parseRewriteMethod(this.rewrite));
+        qpSettings.rewriteMethod(QueryParsers.parseRewriteMethod(context.getParseFieldMatcher(), this.rewrite));
         qpSettings.timeZone(timeZone);
         qpSettings.maxDeterminizedStates(maxDeterminizedStates);
         qpSettings.splitOnWhitespace(splitOnWhitespace);
@@ -1070,7 +1042,12 @@
         }
 
         query = Queries.fixNegativeQueryIfNeeded(query);
-        query = Queries.maybeApplyMinimumShouldMatch(query, this.minimumShouldMatch);
+        // If the coordination factor is disabled on a boolean query we don't apply the minimum should match.
+        // This is done to make sure that the minimum_should_match doesn't get applied when there is only one word
+        // and multiple variations of the same word in the query (synonyms for instance).
+        if (query instanceof BooleanQuery && !((BooleanQuery) query).isCoordDisabled()) {
+            query = Queries.applyMinimumShouldMatch((BooleanQuery) query, this.minimumShouldMatch());
+        }
 
         //restore the previous BoostQuery wrapping
         for (int i = boosts.size() - 1; i >= 0; i--) {
@@ -1079,5 +1056,4 @@
 
         return query;
     }
-
 }