/*
 * Licensed to Elasticsearch under one or more contributor
 * license agreements. See the NOTICE file distributed with
 * this work for additional information regarding copyright
 * ownership. Elasticsearch licenses this file to you under
 * the Apache License, Version 2.0 (the "License"); you may
 * not use this file except in compliance with the License.
 * You may obtain a copy of the License at
 *
 *    http://www.apache.org/licenses/LICENSE-2.0
 *
 * Unless required by applicable law or agreed to in writing,
 * software distributed under the License is distributed on an
 * "AS IS" BASIS, WITHOUT WARRANTIES OR CONDITIONS OF ANY
 * KIND, either express or implied.  See the License for the
 * specific language governing permissions and limitations
 * under the License.
 */

package org.elasticsearch.index.query;

import org.apache.lucene.queries.ExtendedCommonTermsQuery;
import org.apache.lucene.search.BooleanQuery;
import org.apache.lucene.search.FuzzyQuery;
import org.apache.lucene.search.GraphQuery;
import org.apache.lucene.search.Query;
import org.elasticsearch.common.ParseField;
import org.elasticsearch.common.ParsingException;
import org.elasticsearch.common.io.stream.StreamInput;
import org.elasticsearch.common.io.stream.StreamOutput;
import org.elasticsearch.common.lucene.search.Queries;
import org.elasticsearch.common.unit.Fuzziness;
import org.elasticsearch.common.xcontent.XContentBuilder;
import org.elasticsearch.common.xcontent.XContentParser;
import org.elasticsearch.index.query.support.QueryParsers;
import org.elasticsearch.index.search.MatchQuery;
import org.elasticsearch.index.search.MatchQuery.ZeroTermsQuery;

import java.io.IOException;
import java.util.List;
import java.util.Locale;
import java.util.Objects;
import java.util.Optional;

/**
 * Match query is a query that analyzes the text and constructs a query as the
 * result of the analysis.
 */
public class MatchQueryBuilder extends AbstractQueryBuilder<MatchQueryBuilder> {
    public static final ParseField SLOP_FIELD = new ParseField("slop", "phrase_slop").withAllDeprecated("match_phrase query");
    public static final ParseField ZERO_TERMS_QUERY_FIELD = new ParseField("zero_terms_query");
    public static final ParseField CUTOFF_FREQUENCY_FIELD = new ParseField("cutoff_frequency");
    public static final ParseField LENIENT_FIELD = new ParseField("lenient");
    public static final ParseField FUZZY_TRANSPOSITIONS_FIELD = new ParseField("fuzzy_transpositions");
    public static final ParseField FUZZY_REWRITE_FIELD = new ParseField("fuzzy_rewrite");
    public static final ParseField MINIMUM_SHOULD_MATCH_FIELD = new ParseField("minimum_should_match");
    public static final ParseField OPERATOR_FIELD = new ParseField("operator");
    public static final ParseField MAX_EXPANSIONS_FIELD = new ParseField("max_expansions");
    public static final ParseField PREFIX_LENGTH_FIELD = new ParseField("prefix_length");
    public static final ParseField ANALYZER_FIELD = new ParseField("analyzer");
    public static final ParseField TYPE_FIELD = new ParseField("type").withAllDeprecated("match_phrase and match_phrase_prefix query");
    public static final ParseField QUERY_FIELD = new ParseField("query");

    /** The name for the match query */
    public static final String NAME = "match";

    public static final ParseField QUERY_NAME_FIELD = new ParseField(NAME, "match_fuzzy", "fuzzy_match");

    /** The default mode terms are combined in a match query */
    public static final Operator DEFAULT_OPERATOR = Operator.OR;

    /** The default mode match query type */
    @Deprecated
    public static final MatchQuery.Type DEFAULT_TYPE = MatchQuery.Type.BOOLEAN;

    private final String fieldName;

    private final Object value;

    @Deprecated
    private MatchQuery.Type type = DEFAULT_TYPE;

    private Operator operator = DEFAULT_OPERATOR;

    private String analyzer;

    @Deprecated
    private int slop = MatchQuery.DEFAULT_PHRASE_SLOP;

    private Fuzziness fuzziness = null;

    private int prefixLength = FuzzyQuery.defaultPrefixLength;

    private int  maxExpansions = FuzzyQuery.defaultMaxExpansions;

    private boolean fuzzyTranspositions = FuzzyQuery.defaultTranspositions;

    private String minimumShouldMatch;

    private String fuzzyRewrite = null;

    private boolean lenient = MatchQuery.DEFAULT_LENIENCY;

    private MatchQuery.ZeroTermsQuery zeroTermsQuery = MatchQuery.DEFAULT_ZERO_TERMS_QUERY;

    private Float cutoffFrequency = null;

    /**
     * Constructs a new match query.
     */
    public MatchQueryBuilder(String fieldName, Object value) {
        if (fieldName == null) {
            throw new IllegalArgumentException("[" + NAME + "] requires fieldName");
        }
        if (value == null) {
            throw new IllegalArgumentException("[" + NAME + "] requires query value");
        }
        this.fieldName = fieldName;
        this.value = value;
    }

    /**
     * Read from a stream.
     */
    public MatchQueryBuilder(StreamInput in) throws IOException {
        super(in);
        fieldName = in.readString();
        value = in.readGenericValue();
        type = MatchQuery.Type.readFromStream(in);
        operator = Operator.readFromStream(in);
        slop = in.readVInt();
        prefixLength = in.readVInt();
        maxExpansions = in.readVInt();
        fuzzyTranspositions = in.readBoolean();
        lenient = in.readBoolean();
        zeroTermsQuery = MatchQuery.ZeroTermsQuery.readFromStream(in);
        // optional fields
        analyzer = in.readOptionalString();
        minimumShouldMatch = in.readOptionalString();
        fuzzyRewrite = in.readOptionalString();
        fuzziness = in.readOptionalWriteable(Fuzziness::new);
        cutoffFrequency = in.readOptionalFloat();
    }

    @Override
    protected void doWriteTo(StreamOutput out) throws IOException {
        out.writeString(fieldName);
        out.writeGenericValue(value);
        type.writeTo(out);
        operator.writeTo(out);
        out.writeVInt(slop);
        out.writeVInt(prefixLength);
        out.writeVInt(maxExpansions);
        out.writeBoolean(fuzzyTranspositions);
        out.writeBoolean(lenient);
        zeroTermsQuery.writeTo(out);
        // optional fields
        out.writeOptionalString(analyzer);
        out.writeOptionalString(minimumShouldMatch);
        out.writeOptionalString(fuzzyRewrite);
        out.writeOptionalWriteable(fuzziness);
        out.writeOptionalFloat(cutoffFrequency);
    }

    /** Returns the field name used in this query. */
    public String fieldName() {
        return this.fieldName;
    }

    /** Returns the value used in this query. */
    public Object value() {
        return this.value;
    }

    /**
     * Sets the type of the text query.
     *
     * @deprecated Use {@link MatchPhraseQueryBuilder} for <code>phrase</code>
     *             queries and {@link MatchPhrasePrefixQueryBuilder} for
     *             <code>phrase_prefix</code> queries
     */
    @Deprecated
    public MatchQueryBuilder type(MatchQuery.Type type) {
        if (type == null) {
            throw new IllegalArgumentException("[" + NAME + "] requires type to be non-null");
        }
        this.type = type;
        return this;
    }

    /**
     * Get the type of the query.
     *
     * @deprecated Use {@link MatchPhraseQueryBuilder} for <code>phrase</code>
     *             queries and {@link MatchPhrasePrefixQueryBuilder} for
     *             <code>phrase_prefix</code> queries
     */
    @Deprecated
    public MatchQuery.Type type() {
        return this.type;
    }

    /** Sets the operator to use when using a boolean query. Defaults to <tt>OR</tt>. */
    public MatchQueryBuilder operator(Operator operator) {
        if (operator == null) {
            throw new IllegalArgumentException("[" + NAME + "] requires operator to be non-null");
        }
        this.operator = operator;
        return this;
    }

    /** Returns the operator to use in a boolean query.*/
    public Operator operator() {
        return this.operator;
    }

    /**
     * Explicitly set the analyzer to use. Defaults to use explicit mapping config for the field, or, if not
     * set, the default search analyzer.
     */
    public MatchQueryBuilder analyzer(String analyzer) {
        this.analyzer = analyzer;
        return this;
    }

    /** Get the analyzer to use, if previously set, otherwise <tt>null</tt> */
    public String analyzer() {
        return this.analyzer;
    }

    /**
     * Sets a slop factor for phrase queries
     *
     * @deprecated for phrase queries use {@link MatchPhraseQueryBuilder}
     */
    @Deprecated
    public MatchQueryBuilder slop(int slop) {
        if (slop < 0 ) {
            throw new IllegalArgumentException("No negative slop allowed.");
        }
        this.slop = slop;
        return this;
    }

    /**
     * Get the slop factor for phrase queries.
     *
     * @deprecated for phrase queries use {@link MatchPhraseQueryBuilder}
     */
    @Deprecated
    public int slop() {
        return this.slop;
    }

    /** Sets the fuzziness used when evaluated to a fuzzy query type. Defaults to "AUTO". */
    public MatchQueryBuilder fuzziness(Object fuzziness) {
        this.fuzziness = Fuzziness.build(fuzziness);
        return this;
    }

    /**  Gets the fuzziness used when evaluated to a fuzzy query type. */
    public Fuzziness fuzziness() {
        return this.fuzziness;
    }

    /**
     * Sets the length of a length of common (non-fuzzy) prefix for fuzzy match queries
     * @param prefixLength non-negative length of prefix
     * @throws IllegalArgumentException in case the prefix is negative
     */
    public MatchQueryBuilder prefixLength(int prefixLength) {
        if (prefixLength < 0 ) {
            throw new IllegalArgumentException("[" + NAME + "] requires prefix length to be non-negative.");
        }
        this.prefixLength = prefixLength;
        return this;
    }

    /**
     * Gets the length of a length of common (non-fuzzy) prefix for fuzzy match queries
     */
    public int prefixLength() {
        return this.prefixLength;
    }

    /**
     * When using fuzzy or prefix type query, the number of term expansions to use.
     */
    public MatchQueryBuilder maxExpansions(int maxExpansions) {
        if (maxExpansions <= 0 ) {
            throw new IllegalArgumentException("[" + NAME + "] requires maxExpansions to be positive.");
        }
        this.maxExpansions = maxExpansions;
        return this;
    }

    /**
     * Get the (optional) number of term expansions when using fuzzy or prefix type query.
     */
    public int maxExpansions() {
        return this.maxExpansions;
    }

    /**
     * Set a cutoff value in [0..1] (or absolute number &gt;=1) representing the
     * maximum threshold of a terms document frequency to be considered a low
     * frequency term.
     */
    public MatchQueryBuilder cutoffFrequency(float cutoff) {
        this.cutoffFrequency = cutoff;
        return this;
    }

    /** Gets the optional cutoff value, can be <tt>null</tt> if not set previously */
    public Float cutoffFrequency() {
        return this.cutoffFrequency;
    }

    /** Sets optional minimumShouldMatch value to apply to the query */
    public MatchQueryBuilder minimumShouldMatch(String minimumShouldMatch) {
        this.minimumShouldMatch = minimumShouldMatch;
        return this;
    }

    /** Gets the minimumShouldMatch value */
    public String minimumShouldMatch() {
        return this.minimumShouldMatch;
    }

    /** Sets the fuzzy_rewrite parameter controlling how the fuzzy query will get rewritten */
    public MatchQueryBuilder fuzzyRewrite(String fuzzyRewrite) {
        this.fuzzyRewrite = fuzzyRewrite;
        return this;
    }

    /**
     * Get the fuzzy_rewrite parameter
     * @see #fuzzyRewrite(String)
     */
    public String fuzzyRewrite() {
        return this.fuzzyRewrite;
    }

    /**
     * Sets whether transpositions are supported in fuzzy queries.<p>
     * The default metric used by fuzzy queries to determine a match is the Damerau-Levenshtein
     * distance formula which supports transpositions. Setting transposition to false will
     * switch to classic Levenshtein distance.<br>
     * If not set, Damerau-Levenshtein distance metric will be used.
     */
    public MatchQueryBuilder fuzzyTranspositions(boolean fuzzyTranspositions) {
        this.fuzzyTranspositions = fuzzyTranspositions;
        return this;
    }

    /** Gets the fuzzy query transposition setting. */
    public boolean fuzzyTranspositions() {
        return this.fuzzyTranspositions;
    }

    /**
     * Sets whether format based failures will be ignored.
     * @deprecated use #lenient() instead
     */
    @Deprecated
    public MatchQueryBuilder setLenient(boolean lenient) {
        return lenient(lenient);
    }

    /**
     * Sets whether format based failures will be ignored.
     */
    public MatchQueryBuilder lenient(boolean lenient) {
        this.lenient = lenient;
        return this;
    }

    /**
     * Gets leniency setting that controls if format based failures will be ignored.
     */
    public boolean lenient() {
        return this.lenient;
    }

    /**
     * Sets query to use in case no query terms are available, e.g. after analysis removed them.
     * Defaults to {@link MatchQuery.ZeroTermsQuery#NONE}, but can be set to
     * {@link MatchQuery.ZeroTermsQuery#ALL} instead.
     */
    public MatchQueryBuilder zeroTermsQuery(MatchQuery.ZeroTermsQuery zeroTermsQuery) {
        if (zeroTermsQuery == null) {
            throw new IllegalArgumentException("[" + NAME + "] requires zeroTermsQuery to be non-null");
        }
        this.zeroTermsQuery = zeroTermsQuery;
        return this;
    }

    /**
     * Returns the setting for handling zero terms queries.
     */
    public MatchQuery.ZeroTermsQuery zeroTermsQuery() {
        return this.zeroTermsQuery;
    }

    @Override
    public void doXContent(XContentBuilder builder, Params params) throws IOException {
        builder.startObject(NAME);
        builder.startObject(fieldName);

        builder.field(QUERY_FIELD.getPreferredName(), value);
        // this is deprecated so only output the value if its not the default value (for bwc)
        if (type != MatchQuery.Type.BOOLEAN) {
            builder.field(TYPE_FIELD.getPreferredName(), type.toString().toLowerCase(Locale.ENGLISH));
        }
        builder.field(OPERATOR_FIELD.getPreferredName(), operator.toString());
        if (analyzer != null) {
            builder.field(ANALYZER_FIELD.getPreferredName(), analyzer);
        }
        // this is deprecated so only output the value if its not the default value (for bwc)
        if (slop != MatchQuery.DEFAULT_PHRASE_SLOP) {
            builder.field(SLOP_FIELD.getPreferredName(), slop);
        }
        if (fuzziness != null) {
            fuzziness.toXContent(builder, params);
        }
        builder.field(PREFIX_LENGTH_FIELD.getPreferredName(), prefixLength);
        builder.field(MAX_EXPANSIONS_FIELD.getPreferredName(), maxExpansions);
        if (minimumShouldMatch != null) {
            builder.field(MINIMUM_SHOULD_MATCH_FIELD.getPreferredName(), minimumShouldMatch);
        }
        if (fuzzyRewrite != null) {
            builder.field(FUZZY_REWRITE_FIELD.getPreferredName(), fuzzyRewrite);
        }
        // LUCENE 4 UPGRADE we need to document this & test this
        builder.field(FUZZY_TRANSPOSITIONS_FIELD.getPreferredName(), fuzzyTranspositions);
        builder.field(LENIENT_FIELD.getPreferredName(), lenient);
        builder.field(ZERO_TERMS_QUERY_FIELD.getPreferredName(), zeroTermsQuery.toString());
        if (cutoffFrequency != null) {
            builder.field(CUTOFF_FREQUENCY_FIELD.getPreferredName(), cutoffFrequency);
        }
        printBoostAndQueryName(builder);
        builder.endObject();
        builder.endObject();
    }

    @Override
    protected Query doToQuery(QueryShardContext context) throws IOException {
        // validate context specific fields
        if (analyzer != null && context.getIndexAnalyzers().get(analyzer) == null) {
            throw new QueryShardException(context, "[" + NAME + "] analyzer [" + analyzer + "] not found");
        }

        MatchQuery matchQuery = new MatchQuery(context);
        matchQuery.setOccur(operator.toBooleanClauseOccur());
        matchQuery.setAnalyzer(analyzer);
        matchQuery.setPhraseSlop(slop);
        matchQuery.setFuzziness(fuzziness);
        matchQuery.setFuzzyPrefixLength(prefixLength);
        matchQuery.setMaxExpansions(maxExpansions);
        matchQuery.setTranspositions(fuzzyTranspositions);
        matchQuery.setFuzzyRewriteMethod(QueryParsers.parseRewriteMethod(fuzzyRewrite, null));
        matchQuery.setLenient(lenient);
        matchQuery.setCommonTermsCutoff(cutoffFrequency);
        matchQuery.setZeroTermsQuery(zeroTermsQuery);

        Query query = matchQuery.parse(type, fieldName, value);
<<<<<<< HEAD
        if (query == null) {
            return null;
        }

        // If the coordination factor is disabled on a boolean query we don't apply the minimum should match.
        // This is done to make sure that the minimum_should_match doesn't get applied when there is only one word
        // and multiple variations of the same word in the query (synonyms for instance).
        if (query instanceof BooleanQuery && !((BooleanQuery) query).isCoordDisabled()) {
            query = Queries.applyMinimumShouldMatch((BooleanQuery) query, minimumShouldMatch);
        } else if (query instanceof GraphQuery && ((GraphQuery) query).hasBoolean()) {
            // we have a graph query that has at least one boolean sub-query
            // re-build and set minimum should match value on all boolean queries
            List<Query> oldQueries = ((GraphQuery) query).getQueries();
            Query[] queries = new Query[oldQueries.size()];
            for (int i = 0; i < queries.length; i++) {
                Query oldQuery = oldQueries.get(i);
                if (oldQuery instanceof BooleanQuery) {
                    queries[i] = Queries.applyMinimumShouldMatch((BooleanQuery) oldQuery, minimumShouldMatch);
                } else {
                    queries[i] = oldQuery;
                }
            }

            query = new GraphQuery(queries);
        } else if (query instanceof ExtendedCommonTermsQuery) {
            ((ExtendedCommonTermsQuery)query).setLowFreqMinimumNumberShouldMatch(minimumShouldMatch);
        }

        return query;
=======
        return Queries.maybeApplyMinimumShouldMatch(query, minimumShouldMatch);
>>>>>>> c0b0a287
    }

    @Override
    protected boolean doEquals(MatchQueryBuilder other) {
        return Objects.equals(fieldName, other.fieldName) &&
               Objects.equals(value, other.value) &&
               Objects.equals(type, other.type) &&
               Objects.equals(operator, other.operator) &&
               Objects.equals(analyzer, other.analyzer) &&
               Objects.equals(slop, other.slop) &&
               Objects.equals(fuzziness, other.fuzziness) &&
               Objects.equals(prefixLength, other.prefixLength) &&
               Objects.equals(maxExpansions, other.maxExpansions) &&
               Objects.equals(minimumShouldMatch, other.minimumShouldMatch) &&
               Objects.equals(fuzzyRewrite, other.fuzzyRewrite) &&
               Objects.equals(lenient, other.lenient) &&
               Objects.equals(fuzzyTranspositions, other.fuzzyTranspositions) &&
               Objects.equals(zeroTermsQuery, other.zeroTermsQuery) &&
               Objects.equals(cutoffFrequency, other.cutoffFrequency);
    }

    @Override
    protected int doHashCode() {
        return Objects.hash(fieldName, value, type, operator, analyzer, slop,
                fuzziness, prefixLength, maxExpansions, minimumShouldMatch,
                fuzzyRewrite, lenient, fuzzyTranspositions, zeroTermsQuery, cutoffFrequency);
    }

    @Override
    public String getWriteableName() {
        return NAME;
    }

    public static Optional<MatchQueryBuilder> fromXContent(QueryParseContext parseContext) throws IOException {
        XContentParser parser = parseContext.parser();
        String fieldName = null;
        MatchQuery.Type type = MatchQuery.Type.BOOLEAN;
        Object value = null;
        float boost = AbstractQueryBuilder.DEFAULT_BOOST;
        String minimumShouldMatch = null;
        String analyzer = null;
        Operator operator = MatchQueryBuilder.DEFAULT_OPERATOR;
        int slop = MatchQuery.DEFAULT_PHRASE_SLOP;
        Fuzziness fuzziness = null;
        int prefixLength = FuzzyQuery.defaultPrefixLength;
        int maxExpansion = FuzzyQuery.defaultMaxExpansions;
        boolean fuzzyTranspositions = FuzzyQuery.defaultTranspositions;
        String fuzzyRewrite = null;
        boolean lenient = MatchQuery.DEFAULT_LENIENCY;
        Float cutOffFrequency = null;
        ZeroTermsQuery zeroTermsQuery = MatchQuery.DEFAULT_ZERO_TERMS_QUERY;
        String queryName = null;
        String currentFieldName = null;
        XContentParser.Token token;
        while ((token = parser.nextToken()) != XContentParser.Token.END_OBJECT) {
            if (token == XContentParser.Token.FIELD_NAME) {
                currentFieldName = parser.currentName();
            } else if (parseContext.isDeprecatedSetting(currentFieldName)) {
                // skip
            } else if (token == XContentParser.Token.START_OBJECT) {
                throwParsingExceptionOnMultipleFields(NAME, parser.getTokenLocation(), fieldName, currentFieldName);
                fieldName = currentFieldName;
                while ((token = parser.nextToken()) != XContentParser.Token.END_OBJECT) {
                    if (token == XContentParser.Token.FIELD_NAME) {
                        currentFieldName = parser.currentName();
                    } else if (token.isValue()) {
                        if (QUERY_FIELD.match(currentFieldName)) {
                            value = parser.objectText();
                        } else if (TYPE_FIELD.match(currentFieldName)) {
                            String tStr = parser.text();
                            if ("boolean".equals(tStr)) {
                                type = MatchQuery.Type.BOOLEAN;
                            } else if ("phrase".equals(tStr)) {
                                type = MatchQuery.Type.PHRASE;
                            } else if ("phrase_prefix".equals(tStr) || ("phrasePrefix".equals(tStr))) {
                                type = MatchQuery.Type.PHRASE_PREFIX;
                            } else {
                                throw new ParsingException(parser.getTokenLocation(), "[" + NAME + "] query does not support type " + tStr);
                            }
                        } else if (ANALYZER_FIELD.match(currentFieldName)) {
                            analyzer = parser.text();
                        } else if (AbstractQueryBuilder.BOOST_FIELD.match(currentFieldName)) {
                            boost = parser.floatValue();
                        } else if (SLOP_FIELD.match(currentFieldName)) {
                            slop = parser.intValue();
                        } else if (Fuzziness.FIELD.match(currentFieldName)) {
                            fuzziness = Fuzziness.parse(parser);
                        } else if (PREFIX_LENGTH_FIELD.match(currentFieldName)) {
                            prefixLength = parser.intValue();
                        } else if (MAX_EXPANSIONS_FIELD.match(currentFieldName)) {
                            maxExpansion = parser.intValue();
                        } else if (OPERATOR_FIELD.match(currentFieldName)) {
                            operator = Operator.fromString(parser.text());
                        } else if (MINIMUM_SHOULD_MATCH_FIELD.match(currentFieldName)) {
                            minimumShouldMatch = parser.textOrNull();
                        } else if (FUZZY_REWRITE_FIELD.match(currentFieldName)) {
                            fuzzyRewrite = parser.textOrNull();
                        } else if (FUZZY_TRANSPOSITIONS_FIELD.match(currentFieldName)) {
                            fuzzyTranspositions = parser.booleanValue();
                        } else if (LENIENT_FIELD.match(currentFieldName)) {
                            lenient = parser.booleanValue();
                        } else if (CUTOFF_FREQUENCY_FIELD.match(currentFieldName)) {
                            cutOffFrequency = parser.floatValue();
                        } else if (ZERO_TERMS_QUERY_FIELD.match(currentFieldName)) {
                            String zeroTermsDocs = parser.text();
                            if ("none".equalsIgnoreCase(zeroTermsDocs)) {
                                zeroTermsQuery = MatchQuery.ZeroTermsQuery.NONE;
                            } else if ("all".equalsIgnoreCase(zeroTermsDocs)) {
                                zeroTermsQuery = MatchQuery.ZeroTermsQuery.ALL;
                            } else {
                                throw new ParsingException(parser.getTokenLocation(),
                                        "Unsupported zero_terms_docs value [" + zeroTermsDocs + "]");
                            }
                        } else if (AbstractQueryBuilder.NAME_FIELD.match(currentFieldName)) {
                            queryName = parser.text();
                        } else {
                            throw new ParsingException(parser.getTokenLocation(),
                                    "[" + NAME + "] query does not support [" + currentFieldName + "]");
                        }
                    } else {
                        throw new ParsingException(parser.getTokenLocation(),
                                "[" + NAME + "] unknown token [" + token + "] after [" + currentFieldName + "]");
                    }
                }
            } else {
                throwParsingExceptionOnMultipleFields(NAME, parser.getTokenLocation(), fieldName, parser.currentName());
                fieldName = parser.currentName();
                value = parser.objectText();
            }
        }

        if (value == null) {
            throw new ParsingException(parser.getTokenLocation(), "No text specified for text query");
        }

        MatchQueryBuilder matchQuery = new MatchQueryBuilder(fieldName, value);
        matchQuery.operator(operator);
        matchQuery.type(type);
        matchQuery.analyzer(analyzer);
        matchQuery.slop(slop);
        matchQuery.minimumShouldMatch(minimumShouldMatch);
        if (fuzziness != null) {
            matchQuery.fuzziness(fuzziness);
        }
        matchQuery.fuzzyRewrite(fuzzyRewrite);
        matchQuery.prefixLength(prefixLength);
        matchQuery.fuzzyTranspositions(fuzzyTranspositions);
        matchQuery.maxExpansions(maxExpansion);
        matchQuery.lenient(lenient);
        if (cutOffFrequency != null) {
            matchQuery.cutoffFrequency(cutOffFrequency);
        }
        matchQuery.zeroTermsQuery(zeroTermsQuery);
        matchQuery.queryName(queryName);
        matchQuery.boost(boost);
        return Optional.of(matchQuery);
    }

}<|MERGE_RESOLUTION|>--- conflicted
+++ resolved
@@ -464,39 +464,7 @@
         matchQuery.setZeroTermsQuery(zeroTermsQuery);
 
         Query query = matchQuery.parse(type, fieldName, value);
-<<<<<<< HEAD
-        if (query == null) {
-            return null;
-        }
-
-        // If the coordination factor is disabled on a boolean query we don't apply the minimum should match.
-        // This is done to make sure that the minimum_should_match doesn't get applied when there is only one word
-        // and multiple variations of the same word in the query (synonyms for instance).
-        if (query instanceof BooleanQuery && !((BooleanQuery) query).isCoordDisabled()) {
-            query = Queries.applyMinimumShouldMatch((BooleanQuery) query, minimumShouldMatch);
-        } else if (query instanceof GraphQuery && ((GraphQuery) query).hasBoolean()) {
-            // we have a graph query that has at least one boolean sub-query
-            // re-build and set minimum should match value on all boolean queries
-            List<Query> oldQueries = ((GraphQuery) query).getQueries();
-            Query[] queries = new Query[oldQueries.size()];
-            for (int i = 0; i < queries.length; i++) {
-                Query oldQuery = oldQueries.get(i);
-                if (oldQuery instanceof BooleanQuery) {
-                    queries[i] = Queries.applyMinimumShouldMatch((BooleanQuery) oldQuery, minimumShouldMatch);
-                } else {
-                    queries[i] = oldQuery;
-                }
-            }
-
-            query = new GraphQuery(queries);
-        } else if (query instanceof ExtendedCommonTermsQuery) {
-            ((ExtendedCommonTermsQuery)query).setLowFreqMinimumNumberShouldMatch(minimumShouldMatch);
-        }
-
-        return query;
-=======
         return Queries.maybeApplyMinimumShouldMatch(query, minimumShouldMatch);
->>>>>>> c0b0a287
     }
 
     @Override
