--- conflicted
+++ resolved
@@ -374,11 +374,6 @@
                     minimumShouldMatch = parser.textOrNull();
                 } else if (AbstractQueryBuilder.BOOST_FIELD.match(currentFieldName)) {
                     boost = parser.floatValue();
-<<<<<<< HEAD
-                } else if (MINIMUM_NUMBER_SHOULD_MATCH.match(currentFieldName)) {
-                    minimumShouldMatch = parser.textOrNull();
-=======
->>>>>>> c0b0a287
                 } else if (ADJUST_PURE_NEGATIVE.match(currentFieldName)) {
                     adjustPureNegative = parser.booleanValue();
                 } else if (AbstractQueryBuilder.NAME_FIELD.match(currentFieldName)) {
