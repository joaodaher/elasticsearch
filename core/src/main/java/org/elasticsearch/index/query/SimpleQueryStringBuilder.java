/*
 * Licensed to Elasticsearch under one or more contributor
 * license agreements. See the NOTICE file distributed with
 * this work for additional information regarding copyright
 * ownership. Elasticsearch licenses this file to you under
 * the Apache License, Version 2.0 (the "License"); you may
 * not use this file except in compliance with the License.
 * You may obtain a copy of the License at
 *
 *    http://www.apache.org/licenses/LICENSE-2.0
 *
 * Unless required by applicable law or agreed to in writing,
 * software distributed under the License is distributed on an
 * "AS IS" BASIS, WITHOUT WARRANTIES OR CONDITIONS OF ANY
 * KIND, either express or implied.  See the License for the
 * specific language governing permissions and limitations
 * under the License.
 */

package org.elasticsearch.index.query;

import org.apache.lucene.analysis.Analyzer;
import org.apache.lucene.search.BooleanQuery;
import org.apache.lucene.search.GraphQuery;
import org.apache.lucene.search.Query;
import org.elasticsearch.Version;
import org.elasticsearch.common.ParseField;
import org.elasticsearch.common.ParsingException;
import org.elasticsearch.common.Strings;
import org.elasticsearch.common.io.stream.StreamInput;
import org.elasticsearch.common.io.stream.StreamOutput;
import org.elasticsearch.common.lucene.search.Queries;
import org.elasticsearch.common.regex.Regex;
import org.elasticsearch.common.xcontent.XContentBuilder;
import org.elasticsearch.common.xcontent.XContentParser;
import org.elasticsearch.index.mapper.MappedFieldType;
import org.elasticsearch.index.query.SimpleQueryParser.Settings;

import java.io.IOException;
import java.util.HashMap;
import java.util.List;
import java.util.Locale;
import java.util.Map;
import java.util.Objects;
import java.util.Optional;
import java.util.TreeMap;

/**
 * SimpleQuery is a query parser that acts similar to a query_string query, but
 * won't throw exceptions for any weird string syntax. It supports
 * the following:
 * <ul>
 * <li>'{@code +}' specifies {@code AND} operation: <tt>token1+token2</tt>
 * <li>'{@code |}' specifies {@code OR} operation: <tt>token1|token2</tt>
 * <li>'{@code -}' negates a single token: <tt>-token0</tt>
 * <li>'{@code "}' creates phrases of terms: <tt>"term1 term2 ..."</tt>
 * <li>'{@code *}' at the end of terms specifies prefix query: <tt>term*</tt>
 * <li>'{@code (}' and '{@code)}' specifies precedence: <tt>token1 + (token2 | token3)</tt>
 * <li>'{@code ~}N' at the end of terms specifies fuzzy query: <tt>term~1</tt>
 * <li>'{@code ~}N' at the end of phrases specifies near/slop query: <tt>"term1 term2"~5</tt>
 * </ul>
 * <p>
 * See: {@link SimpleQueryParser} for more information.
 * <p>
 * This query supports these options:
 * <p>
 * Required:
 * {@code query} - query text to be converted into other queries
 * <p>
 * Optional:
 * {@code analyzer} - anaylzer to be used for analyzing tokens to determine
 * which kind of query they should be converted into, defaults to "standard"
 * {@code default_operator} - default operator for boolean queries, defaults
 * to OR
 * {@code fields} - fields to search, defaults to _all if not set, allows
 * boosting a field with ^n
 *
 * For more detailed explanation of the query string syntax see also the <a
 * href=
 * "https://www.elastic.co/guide/en/elasticsearch/reference/current/query-dsl-simple-query-string-query.html"
 * > online documentation</a>.
 */
public class SimpleQueryStringBuilder extends AbstractQueryBuilder<SimpleQueryStringBuilder> {

    /** Default for using lenient query parsing.*/
    public static final boolean DEFAULT_LENIENT = false;
    /** Default for wildcard analysis.*/
    public static final boolean DEFAULT_ANALYZE_WILDCARD = false;
    /** Default for default operator to use for linking boolean clauses.*/
    public static final Operator DEFAULT_OPERATOR = Operator.OR;
    /** Default for search flags to use. */
    public static final int DEFAULT_FLAGS = SimpleQueryStringFlag.ALL.value;

    /** Name for (de-)serialization. */
    public static final String NAME = "simple_query_string";

    private static final ParseField MINIMUM_SHOULD_MATCH_FIELD = new ParseField("minimum_should_match");
    private static final ParseField ANALYZE_WILDCARD_FIELD = new ParseField("analyze_wildcard");
    private static final ParseField LENIENT_FIELD = new ParseField("lenient");
    private static final ParseField LOWERCASE_EXPANDED_TERMS_FIELD = new ParseField("lowercase_expanded_terms")
            .withAllDeprecated("Decision is now made by the analyzer");
    private static final ParseField LOCALE_FIELD = new ParseField("locale")
            .withAllDeprecated("Decision is now made by the analyzer");
    private static final ParseField FLAGS_FIELD = new ParseField("flags");
    private static final ParseField DEFAULT_OPERATOR_FIELD = new ParseField("default_operator");
    private static final ParseField ANALYZER_FIELD = new ParseField("analyzer");
    private static final ParseField QUERY_FIELD = new ParseField("query");
    private static final ParseField FIELDS_FIELD = new ParseField("fields");
    private static final ParseField QUOTE_FIELD_SUFFIX_FIELD = new ParseField("quote_field_suffix");
    private static final ParseField ALL_FIELDS_FIELD = new ParseField("all_fields");

    /** Query text to parse. */
    private final String queryText;
    /**
     * Fields to query against. If left empty will query default field,
     * currently _ALL. Uses a TreeMap to hold the fields so boolean clauses are
     * always sorted in same order for generated Lucene query for easier
     * testing.
     *
     * Can be changed back to HashMap once https://issues.apache.org/jira/browse/LUCENE-6305 is fixed.
     */
    private final Map<String, Float> fieldsAndWeights = new TreeMap<>();
    /** If specified, analyzer to use to parse the query text, defaults to registered default in toQuery. */
    private String analyzer;
    /** Default operator to use for linking boolean clauses. Defaults to OR according to docs. */
    private Operator defaultOperator = DEFAULT_OPERATOR;
    /** If result is a boolean query, minimumShouldMatch parameter to apply. Ignored otherwise. */
    private String minimumShouldMatch;
    /** Any search flags to be used, ALL by default. */
    private int flags = DEFAULT_FLAGS;
    /** Flag specifying whether query should be forced to expand to all searchable fields */
    private Boolean useAllFields;

    /** Further search settings needed by the ES specific query string parser only. */
    private Settings settings = new Settings();

    /** Construct a new simple query with this query string. */
    public SimpleQueryStringBuilder(String queryText) {
        if (queryText == null) {
            throw new IllegalArgumentException("query text missing");
        }
        this.queryText = queryText;
    }

    /**
     * Read from a stream.
     */
    public SimpleQueryStringBuilder(StreamInput in) throws IOException {
        super(in);
        queryText = in.readString();
        int size = in.readInt();
        Map<String, Float> fields = new HashMap<>();
        for (int i = 0; i < size; i++) {
            String field = in.readString();
            Float weight = in.readFloat();
            fields.put(field, weight);
        }
        fieldsAndWeights.putAll(fields);
        flags = in.readInt();
        analyzer = in.readOptionalString();
        defaultOperator = Operator.readFromStream(in);
<<<<<<< HEAD
        if (in.getVersion().before(Version.V_5_1_1_UNRELEASED)) {
=======
        if (in.getVersion().before(Version.V_5_1_1)) {
>>>>>>> c8c4c16c
            in.readBoolean(); // lowercase_expanded_terms
        }
        settings.lenient(in.readBoolean());
        settings.analyzeWildcard(in.readBoolean());
<<<<<<< HEAD
        if (in.getVersion().before(Version.V_5_1_1_UNRELEASED)) {
            in.readString(); // locale
        }
        minimumShouldMatch = in.readOptionalString();
        if (in.getVersion().onOrAfter(Version.V_5_1_1_UNRELEASED)) {
=======
        if (in.getVersion().before(Version.V_5_1_1)) {
            in.readString(); // locale
        }
        minimumShouldMatch = in.readOptionalString();
        if (in.getVersion().onOrAfter(Version.V_5_1_1)) {
>>>>>>> c8c4c16c
            settings.quoteFieldSuffix(in.readOptionalString());
            useAllFields = in.readOptionalBoolean();
        }
    }

    @Override
    protected void doWriteTo(StreamOutput out) throws IOException {
        out.writeString(queryText);
        out.writeInt(fieldsAndWeights.size());
        for (Map.Entry<String, Float> entry : fieldsAndWeights.entrySet()) {
            out.writeString(entry.getKey());
            out.writeFloat(entry.getValue());
        }
        out.writeInt(flags);
        out.writeOptionalString(analyzer);
        defaultOperator.writeTo(out);
<<<<<<< HEAD
        if (out.getVersion().before(Version.V_5_1_1_UNRELEASED)) {
=======
        if (out.getVersion().before(Version.V_5_1_1)) {
>>>>>>> c8c4c16c
            out.writeBoolean(true); // lowercase_expanded_terms
        }
        out.writeBoolean(settings.lenient());
        out.writeBoolean(settings.analyzeWildcard());
<<<<<<< HEAD
        if (out.getVersion().before(Version.V_5_1_1_UNRELEASED)) {
            out.writeString(Locale.ROOT.toLanguageTag()); // locale
        }
        out.writeOptionalString(minimumShouldMatch);
        if (out.getVersion().onOrAfter(Version.V_5_1_1_UNRELEASED)) {
=======
        if (out.getVersion().before(Version.V_5_1_1)) {
            out.writeString(Locale.ROOT.toLanguageTag()); // locale
        }
        out.writeOptionalString(minimumShouldMatch);
        if (out.getVersion().onOrAfter(Version.V_5_1_1)) {
>>>>>>> c8c4c16c
            out.writeOptionalString(settings.quoteFieldSuffix());
            out.writeOptionalBoolean(useAllFields);
        }
    }

    /** Returns the text to parse the query from. */
    public String value() {
        return this.queryText;
    }

    /** Add a field to run the query against. */
    public SimpleQueryStringBuilder field(String field) {
        if (Strings.isEmpty(field)) {
            throw new IllegalArgumentException("supplied field is null or empty");
        }
        this.fieldsAndWeights.put(field, AbstractQueryBuilder.DEFAULT_BOOST);
        return this;
    }

    /** Add a field to run the query against with a specific boost. */
    public SimpleQueryStringBuilder field(String field, float boost) {
        if (Strings.isEmpty(field)) {
            throw new IllegalArgumentException("supplied field is null or empty");
        }
        this.fieldsAndWeights.put(field, boost);
        return this;
    }

    /** Add several fields to run the query against with a specific boost. */
    public SimpleQueryStringBuilder fields(Map<String, Float> fields) {
        Objects.requireNonNull(fields, "fields cannot be null");
        this.fieldsAndWeights.putAll(fields);
        return this;
    }

    /** Returns the fields including their respective boosts to run the query against. */
    public Map<String, Float> fields() {
        return this.fieldsAndWeights;
    }

    /** Specify an analyzer to use for the query. */
    public SimpleQueryStringBuilder analyzer(String analyzer) {
        this.analyzer = analyzer;
        return this;
    }

    /** Returns the analyzer to use for the query. */
    public String analyzer() {
        return this.analyzer;
    }

    public Boolean useAllFields() {
        return useAllFields;
    }

    public SimpleQueryStringBuilder useAllFields(Boolean useAllFields) {
        this.useAllFields = useAllFields;
        return this;
    }

    /**
     * Specify the default operator for the query. Defaults to "OR" if no
     * operator is specified.
     */
    public SimpleQueryStringBuilder defaultOperator(Operator defaultOperator) {
        this.defaultOperator = (defaultOperator != null) ? defaultOperator : DEFAULT_OPERATOR;
        return this;
    }

    /** Returns the default operator for the query. */
    public Operator defaultOperator() {
        return this.defaultOperator;
    }

    /**
     * Specify the enabled features of the SimpleQueryString. Defaults to ALL if
     * none are specified.
     */
    public SimpleQueryStringBuilder flags(SimpleQueryStringFlag... flags) {
        if (flags != null && flags.length > 0) {
            int value = 0;
            for (SimpleQueryStringFlag flag : flags) {
                value |= flag.value;
            }
            this.flags = value;
        } else {
            this.flags = DEFAULT_FLAGS;
        }

        return this;
    }

    /** For testing and serialisation only. */
    SimpleQueryStringBuilder flags(int flags) {
        this.flags = flags;
        return this;
    }

    /** For testing only: Return the flags set for this query. */
    int flags() {
        return this.flags;
    }

    /**
     * Set the suffix to append to field names for phrase matching.
     */
    public SimpleQueryStringBuilder quoteFieldSuffix(String suffix) {
        settings.quoteFieldSuffix(suffix);
        return this;
    }

    /**
     * Return the suffix to append to field names for phrase matching.
     */
    public String quoteFieldSuffix() {
        return settings.quoteFieldSuffix();
    }

    /** Specifies whether query parsing should be lenient. Defaults to false. */
    public SimpleQueryStringBuilder lenient(boolean lenient) {
        this.settings.lenient(lenient);
        return this;
    }

    /** Returns whether query parsing should be lenient. */
    public boolean lenient() {
        return this.settings.lenient();
    }

    /** Specifies whether wildcards should be analyzed. Defaults to false. */
    public SimpleQueryStringBuilder analyzeWildcard(boolean analyzeWildcard) {
        this.settings.analyzeWildcard(analyzeWildcard);
        return this;
    }

    /** Returns whether wildcards should by analyzed. */
    public boolean analyzeWildcard() {
        return this.settings.analyzeWildcard();
    }

    /**
     * Specifies the minimumShouldMatch to apply to the resulting query should
     * that be a Boolean query.
     */
    public SimpleQueryStringBuilder minimumShouldMatch(String minimumShouldMatch) {
        this.minimumShouldMatch = minimumShouldMatch;
        return this;
    }

    /**
     * Returns the minimumShouldMatch to apply to the resulting query should
     * that be a Boolean query.
     */
    public String minimumShouldMatch() {
        return minimumShouldMatch;
    }

    @Override
    protected Query doToQuery(QueryShardContext context) throws IOException {
        // field names in builder can have wildcards etc, need to resolve them here
        Map<String, Float> resolvedFieldsAndWeights = new TreeMap<>();

        if ((useAllFields != null && useAllFields) && (fieldsAndWeights.size() != 0)) {
            throw addValidationError("cannot use [all_fields] parameter in conjunction with [fields]", null);
        }

        // If explicitly required to use all fields, use all fields, OR:
        // Automatically determine the fields (to replace the _all field) if all of the following are true:
        // - The _all field is disabled,
        // - and the default_field has not been changed in the settings
        // - and no fields are specified in the request
        Settings newSettings = new Settings(settings);
        if ((this.useAllFields != null && this.useAllFields) ||
                (context.getMapperService().allEnabled() == false &&
                        "_all".equals(context.defaultField()) &&
                        this.fieldsAndWeights.isEmpty())) {
            resolvedFieldsAndWeights = QueryStringQueryBuilder.allQueryableDefaultFields(context);
            // Need to use lenient mode when using "all-mode" so exceptions aren't thrown due to mismatched types
            newSettings.lenient(true);
        } else {
            // Use the default field if no fields specified
            if (fieldsAndWeights.isEmpty()) {
                resolvedFieldsAndWeights.put(resolveIndexName(context.defaultField(), context), AbstractQueryBuilder.DEFAULT_BOOST);
            } else {
                for (Map.Entry<String, Float> fieldEntry : fieldsAndWeights.entrySet()) {
                    if (Regex.isSimpleMatchPattern(fieldEntry.getKey())) {
                        for (String fieldName : context.getMapperService().simpleMatchToIndexNames(fieldEntry.getKey())) {
                            resolvedFieldsAndWeights.put(fieldName, fieldEntry.getValue());
                        }
                    } else {
                        resolvedFieldsAndWeights.put(resolveIndexName(fieldEntry.getKey(), context), fieldEntry.getValue());
                    }
                }
            }
        }

        // Use standard analyzer by default if none specified
        Analyzer luceneAnalyzer;
        if (analyzer == null) {
            luceneAnalyzer = context.getMapperService().searchAnalyzer();
        } else {
            luceneAnalyzer = context.getIndexAnalyzers().get(analyzer);
            if (luceneAnalyzer == null) {
                throw new QueryShardException(context, "[" + SimpleQueryStringBuilder.NAME + "] analyzer [" + analyzer
                        + "] not found");
            }

        }

        SimpleQueryParser sqp = new SimpleQueryParser(luceneAnalyzer, resolvedFieldsAndWeights, flags, newSettings, context);
        sqp.setDefaultOperator(defaultOperator.toBooleanClauseOccur());
        Query query = sqp.parse(queryText);
        return Queries.maybeApplyMinimumShouldMatch(query, minimumShouldMatch);
    }

    private static String resolveIndexName(String fieldName, QueryShardContext context) {
        MappedFieldType fieldType = context.fieldMapper(fieldName);
        if (fieldType != null) {
            return fieldType.name();
        }
        return fieldName;
    }

    @Override
    protected void doXContent(XContentBuilder builder, Params params) throws IOException {
        builder.startObject(NAME);

        builder.field(QUERY_FIELD.getPreferredName(), queryText);

        if (fieldsAndWeights.size() > 0) {
            builder.startArray(FIELDS_FIELD.getPreferredName());
            for (Map.Entry<String, Float> entry : fieldsAndWeights.entrySet()) {
                builder.value(entry.getKey() + "^" + entry.getValue());
            }
            builder.endArray();
        }

        if (analyzer != null) {
            builder.field(ANALYZER_FIELD.getPreferredName(), analyzer);
        }

        builder.field(FLAGS_FIELD.getPreferredName(), flags);
        builder.field(DEFAULT_OPERATOR_FIELD.getPreferredName(), defaultOperator.name().toLowerCase(Locale.ROOT));
        builder.field(LENIENT_FIELD.getPreferredName(), settings.lenient());
        builder.field(ANALYZE_WILDCARD_FIELD.getPreferredName(), settings.analyzeWildcard());
        if (settings.quoteFieldSuffix() != null) {
            builder.field(QUOTE_FIELD_SUFFIX_FIELD.getPreferredName(), settings.quoteFieldSuffix());
        }

        if (minimumShouldMatch != null) {
            builder.field(MINIMUM_SHOULD_MATCH_FIELD.getPreferredName(), minimumShouldMatch);
        }
        if (useAllFields != null) {
            builder.field(ALL_FIELDS_FIELD.getPreferredName(), useAllFields);
        }

        printBoostAndQueryName(builder);
        builder.endObject();
    }

    public static Optional<SimpleQueryStringBuilder> fromXContent(QueryParseContext parseContext) throws IOException {
        XContentParser parser = parseContext.parser();

        String currentFieldName = null;
        String queryBody = null;
        float boost = AbstractQueryBuilder.DEFAULT_BOOST;
        String queryName = null;
        String minimumShouldMatch = null;
        Map<String, Float> fieldsAndWeights = new HashMap<>();
        Operator defaultOperator = null;
        String analyzerName = null;
        int flags = SimpleQueryStringFlag.ALL.value();
        boolean lenient = SimpleQueryStringBuilder.DEFAULT_LENIENT;
        boolean analyzeWildcard = SimpleQueryStringBuilder.DEFAULT_ANALYZE_WILDCARD;
        String quoteFieldSuffix = null;
        Boolean useAllFields = null;

        XContentParser.Token token;
        while ((token = parser.nextToken()) != XContentParser.Token.END_OBJECT) {
            if (token == XContentParser.Token.FIELD_NAME) {
                currentFieldName = parser.currentName();
            } else if (token == XContentParser.Token.START_ARRAY) {
                if (FIELDS_FIELD.match(currentFieldName)) {
                    while ((token = parser.nextToken()) != XContentParser.Token.END_ARRAY) {
                        String fField = null;
                        float fBoost = 1;
                        char[] text = parser.textCharacters();
                        int end = parser.textOffset() + parser.textLength();
                        for (int i = parser.textOffset(); i < end; i++) {
                            if (text[i] == '^') {
                                int relativeLocation = i - parser.textOffset();
                                fField = new String(text, parser.textOffset(), relativeLocation);
                                fBoost = Float.parseFloat(new String(text, i + 1, parser.textLength() - relativeLocation - 1));
                                break;
                            }
                        }
                        if (fField == null) {
                            fField = parser.text();
                        }
                        fieldsAndWeights.put(fField, fBoost);
                    }
                } else {
                    throw new ParsingException(parser.getTokenLocation(), "[" + SimpleQueryStringBuilder.NAME +
                            "] query does not support [" + currentFieldName + "]");
                }
            } else if (token.isValue()) {
                if (QUERY_FIELD.match(currentFieldName)) {
                    queryBody = parser.text();
                } else if (AbstractQueryBuilder.BOOST_FIELD.match(currentFieldName)) {
                    boost = parser.floatValue();
                } else if (ANALYZER_FIELD.match(currentFieldName)) {
                    analyzerName = parser.text();
                } else if (DEFAULT_OPERATOR_FIELD.match(currentFieldName)) {
                    defaultOperator = Operator.fromString(parser.text());
                } else if (FLAGS_FIELD.match(currentFieldName)) {
                    if (parser.currentToken() != XContentParser.Token.VALUE_NUMBER) {
                        // Possible options are:
                        // ALL, NONE, AND, OR, PREFIX, PHRASE, PRECEDENCE, ESCAPE, WHITESPACE, FUZZY, NEAR, SLOP
                        flags = SimpleQueryStringFlag.resolveFlags(parser.text());
                    } else {
                        flags = parser.intValue();
                        if (flags < 0) {
                            flags = SimpleQueryStringFlag.ALL.value();
                        }
                    }
                } else if (LOCALE_FIELD.match(currentFieldName)) {
                    // ignore, deprecated setting
                } else if (LOWERCASE_EXPANDED_TERMS_FIELD.match(currentFieldName)) {
                    // ignore, deprecated setting
                } else if (LENIENT_FIELD.match(currentFieldName)) {
                    lenient = parser.booleanValue();
                } else if (ANALYZE_WILDCARD_FIELD.match(currentFieldName)) {
                    analyzeWildcard = parser.booleanValue();
                } else if (AbstractQueryBuilder.NAME_FIELD.match(currentFieldName)) {
                    queryName = parser.text();
                } else if (MINIMUM_SHOULD_MATCH_FIELD.match(currentFieldName)) {
                    minimumShouldMatch = parser.textOrNull();
                } else if (QUOTE_FIELD_SUFFIX_FIELD.match(currentFieldName)) {
                    quoteFieldSuffix = parser.textOrNull();
                } else if (ALL_FIELDS_FIELD.match(currentFieldName)) {
                    useAllFields = parser.booleanValue();
                } else {
                    throw new ParsingException(parser.getTokenLocation(), "[" + SimpleQueryStringBuilder.NAME +
                            "] unsupported field [" + parser.currentName() + "]");
                }
            } else {
                throw new ParsingException(parser.getTokenLocation(), "[" + SimpleQueryStringBuilder.NAME +
                        "] unknown token [" + token + "] after [" + currentFieldName + "]");
            }
        }

        // Query text is required
        if (queryBody == null) {
            throw new ParsingException(parser.getTokenLocation(), "[" + SimpleQueryStringBuilder.NAME + "] query text missing");
        }

        if ((useAllFields != null && useAllFields) && (fieldsAndWeights.size() != 0)) {
            throw new ParsingException(parser.getTokenLocation(),
                    "cannot use [all_fields] parameter in conjunction with [fields]");
        }

        SimpleQueryStringBuilder qb = new SimpleQueryStringBuilder(queryBody);
        qb.boost(boost).fields(fieldsAndWeights).analyzer(analyzerName).queryName(queryName).minimumShouldMatch(minimumShouldMatch);
        qb.flags(flags).defaultOperator(defaultOperator);
        qb.lenient(lenient).analyzeWildcard(analyzeWildcard).boost(boost).quoteFieldSuffix(quoteFieldSuffix);
        qb.useAllFields(useAllFields);
        return Optional.of(qb);
    }

    @Override
    public String getWriteableName() {
        return NAME;
    }

    @Override
    protected int doHashCode() {
        return Objects.hash(fieldsAndWeights, analyzer, defaultOperator, queryText, minimumShouldMatch, settings, flags, useAllFields);
    }

    @Override
    protected boolean doEquals(SimpleQueryStringBuilder other) {
        return Objects.equals(fieldsAndWeights, other.fieldsAndWeights) && Objects.equals(analyzer, other.analyzer)
                && Objects.equals(defaultOperator, other.defaultOperator) && Objects.equals(queryText, other.queryText)
                && Objects.equals(minimumShouldMatch, other.minimumShouldMatch)
                && Objects.equals(settings, other.settings)
                && (flags == other.flags)
                && (useAllFields == other.useAllFields);
    }

}<|MERGE_RESOLUTION|>--- conflicted
+++ resolved
@@ -21,7 +21,6 @@
 
 import org.apache.lucene.analysis.Analyzer;
 import org.apache.lucene.search.BooleanQuery;
-import org.apache.lucene.search.GraphQuery;
 import org.apache.lucene.search.Query;
 import org.elasticsearch.Version;
 import org.elasticsearch.common.ParseField;
@@ -38,7 +37,6 @@
 
 import java.io.IOException;
 import java.util.HashMap;
-import java.util.List;
 import java.util.Locale;
 import java.util.Map;
 import java.util.Objects;
@@ -81,7 +79,6 @@
  * > online documentation</a>.
  */
 public class SimpleQueryStringBuilder extends AbstractQueryBuilder<SimpleQueryStringBuilder> {
-
     /** Default for using lenient query parsing.*/
     public static final boolean DEFAULT_LENIENT = false;
     /** Default for wildcard analysis.*/
@@ -159,28 +156,16 @@
         flags = in.readInt();
         analyzer = in.readOptionalString();
         defaultOperator = Operator.readFromStream(in);
-<<<<<<< HEAD
-        if (in.getVersion().before(Version.V_5_1_1_UNRELEASED)) {
-=======
         if (in.getVersion().before(Version.V_5_1_1)) {
->>>>>>> c8c4c16c
             in.readBoolean(); // lowercase_expanded_terms
         }
         settings.lenient(in.readBoolean());
         settings.analyzeWildcard(in.readBoolean());
-<<<<<<< HEAD
-        if (in.getVersion().before(Version.V_5_1_1_UNRELEASED)) {
-            in.readString(); // locale
-        }
-        minimumShouldMatch = in.readOptionalString();
-        if (in.getVersion().onOrAfter(Version.V_5_1_1_UNRELEASED)) {
-=======
         if (in.getVersion().before(Version.V_5_1_1)) {
             in.readString(); // locale
         }
         minimumShouldMatch = in.readOptionalString();
         if (in.getVersion().onOrAfter(Version.V_5_1_1)) {
->>>>>>> c8c4c16c
             settings.quoteFieldSuffix(in.readOptionalString());
             useAllFields = in.readOptionalBoolean();
         }
@@ -197,28 +182,16 @@
         out.writeInt(flags);
         out.writeOptionalString(analyzer);
         defaultOperator.writeTo(out);
-<<<<<<< HEAD
-        if (out.getVersion().before(Version.V_5_1_1_UNRELEASED)) {
-=======
         if (out.getVersion().before(Version.V_5_1_1)) {
->>>>>>> c8c4c16c
             out.writeBoolean(true); // lowercase_expanded_terms
         }
         out.writeBoolean(settings.lenient());
         out.writeBoolean(settings.analyzeWildcard());
-<<<<<<< HEAD
-        if (out.getVersion().before(Version.V_5_1_1_UNRELEASED)) {
-            out.writeString(Locale.ROOT.toLanguageTag()); // locale
-        }
-        out.writeOptionalString(minimumShouldMatch);
-        if (out.getVersion().onOrAfter(Version.V_5_1_1_UNRELEASED)) {
-=======
         if (out.getVersion().before(Version.V_5_1_1)) {
             out.writeString(Locale.ROOT.toLanguageTag()); // locale
         }
         out.writeOptionalString(minimumShouldMatch);
         if (out.getVersion().onOrAfter(Version.V_5_1_1)) {
->>>>>>> c8c4c16c
             out.writeOptionalString(settings.quoteFieldSuffix());
             out.writeOptionalBoolean(useAllFields);
         }
@@ -430,8 +403,15 @@
 
         SimpleQueryParser sqp = new SimpleQueryParser(luceneAnalyzer, resolvedFieldsAndWeights, flags, newSettings, context);
         sqp.setDefaultOperator(defaultOperator.toBooleanClauseOccur());
+
         Query query = sqp.parse(queryText);
-        return Queries.maybeApplyMinimumShouldMatch(query, minimumShouldMatch);
+        // If the coordination factor is disabled on a boolean query we don't apply the minimum should match.
+        // This is done to make sure that the minimum_should_match doesn't get applied when there is only one word
+        // and multiple variations of the same word in the query (synonyms for instance).
+        if (minimumShouldMatch != null && query instanceof BooleanQuery && !((BooleanQuery) query).isCoordDisabled()) {
+            query = Queries.applyMinimumShouldMatch((BooleanQuery) query, minimumShouldMatch);
+        }
+        return query;
     }
 
     private static String resolveIndexName(String fieldName, QueryShardContext context) {
@@ -501,7 +481,7 @@
             if (token == XContentParser.Token.FIELD_NAME) {
                 currentFieldName = parser.currentName();
             } else if (token == XContentParser.Token.START_ARRAY) {
-                if (FIELDS_FIELD.match(currentFieldName)) {
+                if (parseContext.getParseFieldMatcher().match(currentFieldName, FIELDS_FIELD)) {
                     while ((token = parser.nextToken()) != XContentParser.Token.END_ARRAY) {
                         String fField = null;
                         float fBoost = 1;
@@ -525,15 +505,15 @@
                             "] query does not support [" + currentFieldName + "]");
                 }
             } else if (token.isValue()) {
-                if (QUERY_FIELD.match(currentFieldName)) {
+                if (parseContext.getParseFieldMatcher().match(currentFieldName, QUERY_FIELD)) {
                     queryBody = parser.text();
-                } else if (AbstractQueryBuilder.BOOST_FIELD.match(currentFieldName)) {
+                } else if (parseContext.getParseFieldMatcher().match(currentFieldName, AbstractQueryBuilder.BOOST_FIELD)) {
                     boost = parser.floatValue();
-                } else if (ANALYZER_FIELD.match(currentFieldName)) {
+                } else if (parseContext.getParseFieldMatcher().match(currentFieldName, ANALYZER_FIELD)) {
                     analyzerName = parser.text();
-                } else if (DEFAULT_OPERATOR_FIELD.match(currentFieldName)) {
+                } else if (parseContext.getParseFieldMatcher().match(currentFieldName, DEFAULT_OPERATOR_FIELD)) {
                     defaultOperator = Operator.fromString(parser.text());
-                } else if (FLAGS_FIELD.match(currentFieldName)) {
+                } else if (parseContext.getParseFieldMatcher().match(currentFieldName, FLAGS_FIELD)) {
                     if (parser.currentToken() != XContentParser.Token.VALUE_NUMBER) {
                         // Possible options are:
                         // ALL, NONE, AND, OR, PREFIX, PHRASE, PRECEDENCE, ESCAPE, WHITESPACE, FUZZY, NEAR, SLOP
@@ -544,21 +524,21 @@
                             flags = SimpleQueryStringFlag.ALL.value();
                         }
                     }
-                } else if (LOCALE_FIELD.match(currentFieldName)) {
+                } else if (parseContext.getParseFieldMatcher().match(currentFieldName, LOCALE_FIELD)) {
                     // ignore, deprecated setting
-                } else if (LOWERCASE_EXPANDED_TERMS_FIELD.match(currentFieldName)) {
+                } else if (parseContext.getParseFieldMatcher().match(currentFieldName, LOWERCASE_EXPANDED_TERMS_FIELD)) {
                     // ignore, deprecated setting
-                } else if (LENIENT_FIELD.match(currentFieldName)) {
+                } else if (parseContext.getParseFieldMatcher().match(currentFieldName, LENIENT_FIELD)) {
                     lenient = parser.booleanValue();
-                } else if (ANALYZE_WILDCARD_FIELD.match(currentFieldName)) {
+                } else if (parseContext.getParseFieldMatcher().match(currentFieldName, ANALYZE_WILDCARD_FIELD)) {
                     analyzeWildcard = parser.booleanValue();
-                } else if (AbstractQueryBuilder.NAME_FIELD.match(currentFieldName)) {
+                } else if (parseContext.getParseFieldMatcher().match(currentFieldName, AbstractQueryBuilder.NAME_FIELD)) {
                     queryName = parser.text();
-                } else if (MINIMUM_SHOULD_MATCH_FIELD.match(currentFieldName)) {
+                } else if (parseContext.getParseFieldMatcher().match(currentFieldName, MINIMUM_SHOULD_MATCH_FIELD)) {
                     minimumShouldMatch = parser.textOrNull();
-                } else if (QUOTE_FIELD_SUFFIX_FIELD.match(currentFieldName)) {
+                } else if (parseContext.getParseFieldMatcher().match(currentFieldName, QUOTE_FIELD_SUFFIX_FIELD)) {
                     quoteFieldSuffix = parser.textOrNull();
-                } else if (ALL_FIELDS_FIELD.match(currentFieldName)) {
+                } else if (parseContext.getParseFieldMatcher().match(currentFieldName, ALL_FIELDS_FIELD)) {
                     useAllFields = parser.booleanValue();
                 } else {
                     throw new ParsingException(parser.getTokenLocation(), "[" + SimpleQueryStringBuilder.NAME +
@@ -607,5 +587,4 @@
                 && (flags == other.flags)
                 && (useAllFields == other.useAllFields);
     }
-
 }