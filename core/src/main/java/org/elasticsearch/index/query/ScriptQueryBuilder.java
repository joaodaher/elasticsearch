--- conflicted
+++ resolved
@@ -101,11 +101,7 @@
                 // skip
             } else if (token == XContentParser.Token.START_OBJECT) {
                 if (Script.SCRIPT_PARSE_FIELD.match(currentFieldName)) {
-<<<<<<< HEAD
-                    script = Script.parse(parser, parseContext.getParseFieldMatcher(), parseContext.getDefaultScriptLanguage());
-=======
                     script = Script.parse(parser, parseContext.getDefaultScriptLanguage());
->>>>>>> c0b0a287
                 } else {
                     throw new ParsingException(parser.getTokenLocation(), "[script] query does not support [" + currentFieldName + "]");
                 }
@@ -115,11 +111,7 @@
                 } else if (AbstractQueryBuilder.BOOST_FIELD.match(currentFieldName)) {
                     boost = parser.floatValue();
                 } else if (Script.SCRIPT_PARSE_FIELD.match(currentFieldName)) {
-<<<<<<< HEAD
-                    script = Script.parse(parser, parseContext.getParseFieldMatcher(), parseContext.getDefaultScriptLanguage());
-=======
                     script = Script.parse(parser, parseContext.getDefaultScriptLanguage());
->>>>>>> c0b0a287
                 } else {
                     throw new ParsingException(parser.getTokenLocation(), "[script] query does not support [" + currentFieldName + "]");
                 }
