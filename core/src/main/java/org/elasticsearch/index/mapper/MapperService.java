--- conflicted
+++ resolved
@@ -21,7 +21,6 @@
 
 import com.carrotsearch.hppc.ObjectHashSet;
 import com.carrotsearch.hppc.cursors.ObjectCursor;
-
 import org.apache.logging.log4j.message.ParameterizedMessage;
 import org.apache.lucene.analysis.Analyzer;
 import org.apache.lucene.analysis.DelegatingAnalyzerWrapper;
@@ -29,12 +28,10 @@
 import org.elasticsearch.Version;
 import org.elasticsearch.cluster.metadata.IndexMetaData;
 import org.elasticsearch.cluster.metadata.MappingMetaData;
-import org.elasticsearch.common.Nullable;
 import org.elasticsearch.common.compress.CompressedXContent;
 import org.elasticsearch.common.regex.Regex;
 import org.elasticsearch.common.settings.Setting;
 import org.elasticsearch.common.settings.Setting.Property;
-import org.elasticsearch.common.xcontent.NamedXContentRegistry;
 import org.elasticsearch.common.xcontent.XContentFactory;
 import org.elasticsearch.common.xcontent.XContentParser;
 import org.elasticsearch.index.AbstractIndexComponent;
@@ -54,7 +51,6 @@
 import java.util.Collections;
 import java.util.HashMap;
 import java.util.HashSet;
-import java.util.LinkedHashMap;
 import java.util.List;
 import java.util.Map;
 import java.util.Set;
@@ -65,6 +61,7 @@
 import static java.util.Collections.emptyMap;
 import static java.util.Collections.emptySet;
 import static java.util.Collections.unmodifiableMap;
+import static org.elasticsearch.common.collect.MapBuilder.newMapBuilder;
 
 public class MapperService extends AbstractIndexComponent implements Closeable {
 
@@ -129,14 +126,13 @@
 
     final MapperRegistry mapperRegistry;
 
-    public MapperService(IndexSettings indexSettings, IndexAnalyzers indexAnalyzers, NamedXContentRegistry xContentRegistry,
+    public MapperService(IndexSettings indexSettings, IndexAnalyzers indexAnalyzers,
                          SimilarityService similarityService, MapperRegistry mapperRegistry,
                          Supplier<QueryShardContext> queryShardContextSupplier) {
         super(indexSettings);
         this.indexAnalyzers = indexAnalyzers;
         this.fieldTypes = new FieldTypeLookup();
-        this.documentParser = new DocumentMapperParser(indexSettings, this, indexAnalyzers, xContentRegistry, similarityService,
-                mapperRegistry, queryShardContextSupplier);
+        this.documentParser = new DocumentMapperParser(indexSettings, this, indexAnalyzers, similarityService, mapperRegistry, queryShardContextSupplier);
         this.indexAnalyzer = new MapperAnalyzerWrapper(indexAnalyzers.getDefaultIndexAnalyzer(), p -> p.indexAnalyzer());
         this.searchAnalyzer = new MapperAnalyzerWrapper(indexAnalyzers.getDefaultSearchAnalyzer(), p -> p.searchAnalyzer());
         this.searchQuoteAnalyzer = new MapperAnalyzerWrapper(indexAnalyzers.getDefaultSearchQuoteAnalyzer(), p -> p.searchQuoteAnalyzer());
@@ -189,242 +185,159 @@
         return this.documentParser;
     }
 
-    public static Map<String, Object> parseMapping(NamedXContentRegistry xContentRegistry, String mappingSource) throws Exception {
-        try (XContentParser parser = XContentFactory.xContent(mappingSource).createParser(xContentRegistry, mappingSource)) {
+    public static Map<String, Object> parseMapping(String mappingSource) throws Exception {
+        try (XContentParser parser = XContentFactory.xContent(mappingSource).createParser(mappingSource)) {
             return parser.map();
         }
     }
 
-    /**
-     * Update mapping by only merging the metadata that is different between received and stored entries
-     */
     public boolean updateMapping(IndexMetaData indexMetaData) throws IOException {
         assert indexMetaData.getIndex().equals(index()) : "index mismatch: expected " + index() + " but was " + indexMetaData.getIndex();
         // go over and add the relevant mappings (or update them)
-        final Set<String> existingMappers = new HashSet<>(mappers.keySet());
-        final Map<String, DocumentMapper> updatedEntries;
-        try {
-            // only update entries if needed
-            updatedEntries = internalMerge(indexMetaData, MergeReason.MAPPING_RECOVERY, true, true);
-        } catch (Exception e) {
-            logger.warn((org.apache.logging.log4j.util.Supplier<?>) () -> new ParameterizedMessage("[{}] failed to apply mappings", index()), e);
-            throw e;
-        }
-
         boolean requireRefresh = false;
-
-        for (DocumentMapper documentMapper : updatedEntries.values()) {
-            String mappingType = documentMapper.type();
-            CompressedXContent incomingMappingSource = indexMetaData.mapping(mappingType).source();
-
-            String op = existingMappers.contains(mappingType) ? "updated" : "added";
-            if (logger.isDebugEnabled() && incomingMappingSource.compressed().length < 512) {
-                logger.debug("[{}] {} mapping [{}], source [{}]", index(), op, mappingType, incomingMappingSource.string());
-            } else if (logger.isTraceEnabled()) {
-                logger.trace("[{}] {} mapping [{}], source [{}]", index(), op, mappingType, incomingMappingSource.string());
-            } else {
-                logger.debug("[{}] {} mapping [{}] (source suppressed due to length, use TRACE level if needed)", index(), op, mappingType);
-            }
-
+        for (ObjectCursor<MappingMetaData> cursor : indexMetaData.getMappings().values()) {
+            MappingMetaData mappingMd = cursor.value;
+            String mappingType = mappingMd.type();
+            CompressedXContent mappingSource = mappingMd.source();
             // refresh mapping can happen when the parsing/merging of the mapping from the metadata doesn't result in the same
             // mapping, in this case, we send to the master to refresh its own version of the mappings (to conform with the
             // merge version of it, which it does when refreshing the mappings), and warn log it.
-            if (documentMapper(mappingType).mappingSource().equals(incomingMappingSource) == false) {
-                logger.debug("[{}] parsed mapping [{}], and got different sources\noriginal:\n{}\nparsed:\n{}", index(), mappingType,
-                    incomingMappingSource, documentMapper(mappingType).mappingSource());
-
-                requireRefresh = true;
-            }
-        }
-
+            try {
+                DocumentMapper existingMapper = documentMapper(mappingType);
+
+                if (existingMapper == null || mappingSource.equals(existingMapper.mappingSource()) == false) {
+                    String op = existingMapper == null ? "adding" : "updating";
+                    if (logger.isDebugEnabled() && mappingSource.compressed().length < 512) {
+                        logger.debug("[{}] {} mapping [{}], source [{}]", index(), op, mappingType, mappingSource.string());
+                    } else if (logger.isTraceEnabled()) {
+                        logger.trace("[{}] {} mapping [{}], source [{}]", index(), op, mappingType, mappingSource.string());
+                    } else {
+                        logger.debug("[{}] {} mapping [{}] (source suppressed due to length, use TRACE level if needed)", index(), op,
+                            mappingType);
+                    }
+                    merge(mappingType, mappingSource, MergeReason.MAPPING_RECOVERY, true);
+                    if (!documentMapper(mappingType).mappingSource().equals(mappingSource)) {
+                        logger.debug("[{}] parsed mapping [{}], and got different sources\noriginal:\n{}\nparsed:\n{}", index(),
+                            mappingType, mappingSource, documentMapper(mappingType).mappingSource());
+                        requireRefresh = true;
+                    }
+                }
+            } catch (Exception e) {
+                logger.warn(
+                    (org.apache.logging.log4j.util.Supplier<?>)
+                        () -> new ParameterizedMessage("[{}] failed to add mapping [{}], source [{}]", index(), mappingType, mappingSource),
+                    e);
+                throw e;
+            }
+        }
         return requireRefresh;
     }
 
-    public void merge(Map<String, Map<String, Object>> mappings, MergeReason reason, boolean updateAllTypes) {
-        Map<String, CompressedXContent> mappingSourcesCompressed = new LinkedHashMap<>(mappings.size());
+    //TODO: make this atomic
+    public void merge(Map<String, Map<String, Object>> mappings, boolean updateAllTypes) throws MapperParsingException {
+        // first, add the default mapping
+        if (mappings.containsKey(DEFAULT_MAPPING)) {
+            try {
+                this.merge(DEFAULT_MAPPING, new CompressedXContent(XContentFactory.jsonBuilder().map(mappings.get(DEFAULT_MAPPING)).string()), MergeReason.MAPPING_UPDATE, updateAllTypes);
+            } catch (Exception e) {
+                throw new MapperParsingException("Failed to parse mapping [{}]: {}", e, DEFAULT_MAPPING, e.getMessage());
+            }
+        }
         for (Map.Entry<String, Map<String, Object>> entry : mappings.entrySet()) {
+            if (entry.getKey().equals(DEFAULT_MAPPING)) {
+                continue;
+            }
             try {
-                mappingSourcesCompressed.put(entry.getKey(), new CompressedXContent(XContentFactory.jsonBuilder().map(entry.getValue()).string()));
+                // apply the default here, its the first time we parse it
+                this.merge(entry.getKey(), new CompressedXContent(XContentFactory.jsonBuilder().map(entry.getValue()).string()), MergeReason.MAPPING_UPDATE, updateAllTypes);
             } catch (Exception e) {
                 throw new MapperParsingException("Failed to parse mapping [{}]: {}", e, entry.getKey(), e.getMessage());
             }
         }
-
-        internalMerge(mappingSourcesCompressed, reason, updateAllTypes);
-    }
-
-    public void merge(IndexMetaData indexMetaData, MergeReason reason, boolean updateAllTypes) {
-        internalMerge(indexMetaData, reason, updateAllTypes, false);
     }
 
     public DocumentMapper merge(String type, CompressedXContent mappingSource, MergeReason reason, boolean updateAllTypes) {
-        return internalMerge(Collections.singletonMap(type, mappingSource), reason, updateAllTypes).get(type);
-    }
-
-    private synchronized Map<String, DocumentMapper> internalMerge(IndexMetaData indexMetaData, MergeReason reason, boolean updateAllTypes,
-                                                                   boolean onlyUpdateIfNeeded) {
-        Map<String, CompressedXContent> map = new LinkedHashMap<>();
-        for (ObjectCursor<MappingMetaData> cursor : indexMetaData.getMappings().values()) {
-            MappingMetaData mappingMetaData = cursor.value;
-            if (onlyUpdateIfNeeded) {
-                DocumentMapper existingMapper = documentMapper(mappingMetaData.type());
-                if (existingMapper == null || mappingMetaData.source().equals(existingMapper.mappingSource()) == false) {
-                    map.put(mappingMetaData.type(), mappingMetaData.source());
-                }
-            } else {
-                map.put(mappingMetaData.type(), mappingMetaData.source());
-            }
-        }
-        return internalMerge(map, reason, updateAllTypes);
-    }
-
-    private synchronized Map<String, DocumentMapper> internalMerge(Map<String, CompressedXContent> mappings, MergeReason reason, boolean updateAllTypes) {
-        DocumentMapper defaultMapper = null;
-        String defaultMappingSource = null;
-
-        if (mappings.containsKey(DEFAULT_MAPPING)) {
+        if (DEFAULT_MAPPING.equals(type)) {
             // verify we can parse it
             // NOTE: never apply the default here
+            DocumentMapper mapper = documentParser.parse(type, mappingSource);
+            // still add it as a document mapper so we have it registered and, for example, persisted back into
+            // the cluster meta data if needed, or checked for existence
+            synchronized (this) {
+                mappers = newMapBuilder(mappers).put(type, mapper).map();
+            }
             try {
-                defaultMapper = documentParser.parse(DEFAULT_MAPPING, mappings.get(DEFAULT_MAPPING));
-            } catch (Exception e) {
-                throw new MapperParsingException("Failed to parse mapping [{}]: {}", e, DEFAULT_MAPPING, e.getMessage());
-            }
-            try {
-                defaultMappingSource = mappings.get(DEFAULT_MAPPING).string();
+                defaultMappingSource = mappingSource.string();
             } catch (IOException e) {
                 throw new ElasticsearchGenerationException("failed to un-compress", e);
             }
-        }
-
-        final String defaultMappingSourceOrLastStored;
-        if (defaultMappingSource != null) {
-            defaultMappingSourceOrLastStored = defaultMappingSource;
+            return mapper;
         } else {
-            defaultMappingSourceOrLastStored = this.defaultMappingSource;
-        }
-
-        List<DocumentMapper> documentMappers = new ArrayList<>();
-        for (Map.Entry<String, CompressedXContent> entry : mappings.entrySet()) {
-            String type = entry.getKey();
-            if (type.equals(DEFAULT_MAPPING)) {
-                continue;
-            }
-
-            final boolean applyDefault =
-                // the default was already applied if we are recovering
-                reason != MergeReason.MAPPING_RECOVERY
-                    // only apply the default mapping if we don't have the type yet
-                    && mappers.containsKey(type) == false;
-
-            try {
-                DocumentMapper documentMapper = documentParser.parse(type, entry.getValue(), applyDefault ? defaultMappingSourceOrLastStored : null);
-                documentMappers.add(documentMapper);
-            } catch (Exception e) {
-                throw new MapperParsingException("Failed to parse mapping [{}]: {}", e, entry.getKey(), e.getMessage());
-            }
-        }
-
-        return internalMerge(defaultMapper, defaultMappingSource, documentMappers, reason, updateAllTypes);
-    }
-
-    private synchronized Map<String, DocumentMapper> internalMerge(@Nullable DocumentMapper defaultMapper, @Nullable String defaultMappingSource,
-                                                                   List<DocumentMapper> documentMappers, MergeReason reason, boolean updateAllTypes) {
+            synchronized (this) {
+                final boolean applyDefault =
+                        // the default was already applied if we are recovering
+                        reason != MergeReason.MAPPING_RECOVERY
+                        // only apply the default mapping if we don't have the type yet
+                        && mappers.containsKey(type) == false;
+                DocumentMapper mergeWith = parse(type, mappingSource, applyDefault);
+                return merge(mergeWith, reason, updateAllTypes);
+            }
+        }
+    }
+
+    private synchronized DocumentMapper merge(DocumentMapper mapper, MergeReason reason, boolean updateAllTypes) {
+        if (mapper.type().length() == 0) {
+            throw new InvalidTypeNameException("mapping type name is empty");
+        }
+        if (mapper.type().length() > 255) {
+            throw new InvalidTypeNameException("mapping type name [" + mapper.type() + "] is too long; limit is length 255 but was [" + mapper.type().length() + "]");
+        }
+        if (mapper.type().charAt(0) == '_') {
+            throw new InvalidTypeNameException("mapping type name [" + mapper.type() + "] can't start with '_'");
+        }
+        if (mapper.type().contains("#")) {
+            throw new InvalidTypeNameException("mapping type name [" + mapper.type() + "] should not include '#' in it");
+        }
+        if (mapper.type().contains(",")) {
+            throw new InvalidTypeNameException("mapping type name [" + mapper.type() + "] should not include ',' in it");
+        }
+        if (mapper.type().equals(mapper.parentFieldMapper().type())) {
+            throw new IllegalArgumentException("The [_parent.type] option can't point to the same type");
+        }
+        if (typeNameStartsWithIllegalDot(mapper)) {
+            throw new IllegalArgumentException("mapping type name [" + mapper.type() + "] must not start with a '.'");
+        }
+
+        // 1. compute the merged DocumentMapper
+        DocumentMapper oldMapper = mappers.get(mapper.type());
+        DocumentMapper newMapper;
+        if (oldMapper != null) {
+            newMapper = oldMapper.merge(mapper.mapping(), updateAllTypes);
+        } else {
+            newMapper = mapper;
+        }
+
+        // 2. check basic sanity of the new mapping
+        List<ObjectMapper> objectMappers = new ArrayList<>();
+        List<FieldMapper> fieldMappers = new ArrayList<>();
+        Collections.addAll(fieldMappers, newMapper.mapping().metadataMappers);
+        MapperUtils.collect(newMapper.mapping().root(), objectMappers, fieldMappers);
+        checkFieldUniqueness(newMapper.type(), objectMappers, fieldMappers);
+        checkObjectsCompatibility(objectMappers, updateAllTypes);
+
+        // 3. update lookup data-structures
+        // this will in particular make sure that the merged fields are compatible with other types
+        FieldTypeLookup fieldTypes = this.fieldTypes.copyAndAddAll(newMapper.type(), fieldMappers, updateAllTypes);
+
         boolean hasNested = this.hasNested;
-        boolean allEnabled = this.allEnabled;
-        Map<String, ObjectMapper> fullPathObjectMappers = this.fullPathObjectMappers;
-        FieldTypeLookup fieldTypes = this.fieldTypes;
-        Set<String> parentTypes = this.parentTypes;
-        Map<String, DocumentMapper> mappers = new HashMap<>(this.mappers);
-
-        Map<String, DocumentMapper> results = new LinkedHashMap<>(documentMappers.size() + 1);
-
-        if (defaultMapper != null) {
-            assert defaultMapper.type().equals(DEFAULT_MAPPING);
-            mappers.put(DEFAULT_MAPPING, defaultMapper);
-            results.put(DEFAULT_MAPPING, defaultMapper);
-        }
-
-        for (DocumentMapper mapper : documentMappers) {
-            // check naming
-            if (mapper.type().length() == 0) {
-                throw new InvalidTypeNameException("mapping type name is empty");
-            }
-            if (mapper.type().length() > 255) {
-                throw new InvalidTypeNameException("mapping type name [" + mapper.type() + "] is too long; limit is length 255 but was [" + mapper.type().length() + "]");
-            }
-            if (mapper.type().charAt(0) == '_') {
-                throw new InvalidTypeNameException("mapping type name [" + mapper.type() + "] can't start with '_'");
-            }
-            if (mapper.type().contains("#")) {
-                throw new InvalidTypeNameException("mapping type name [" + mapper.type() + "] should not include '#' in it");
-            }
-            if (mapper.type().contains(",")) {
-                throw new InvalidTypeNameException("mapping type name [" + mapper.type() + "] should not include ',' in it");
-            }
-            if (mapper.type().equals(mapper.parentFieldMapper().type())) {
-                throw new IllegalArgumentException("The [_parent.type] option can't point to the same type");
-            }
-            if (typeNameStartsWithIllegalDot(mapper)) {
-                throw new IllegalArgumentException("mapping type name [" + mapper.type() + "] must not start with a '.'");
-            }
-
-            // compute the merged DocumentMapper
-            DocumentMapper oldMapper = mappers.get(mapper.type());
-            DocumentMapper newMapper;
-            if (oldMapper != null) {
-                newMapper = oldMapper.merge(mapper.mapping(), updateAllTypes);
-            } else {
-                newMapper = mapper;
-            }
-
-            // check basic sanity of the new mapping
-            List<ObjectMapper> objectMappers = new ArrayList<>();
-            List<FieldMapper> fieldMappers = new ArrayList<>();
-            Collections.addAll(fieldMappers, newMapper.mapping().metadataMappers);
-            MapperUtils.collect(newMapper.mapping().root(), objectMappers, fieldMappers);
-            checkFieldUniqueness(newMapper.type(), objectMappers, fieldMappers, fullPathObjectMappers, fieldTypes);
-            checkObjectsCompatibility(objectMappers, updateAllTypes, fullPathObjectMappers);
-            checkPartitionedIndexConstraints(newMapper);
-
-            // update lookup data-structures
-            // this will in particular make sure that the merged fields are compatible with other types
-            fieldTypes = fieldTypes.copyAndAddAll(newMapper.type(), fieldMappers, updateAllTypes);
-
-            for (ObjectMapper objectMapper : objectMappers) {
-                if (fullPathObjectMappers == this.fullPathObjectMappers) {
-                    fullPathObjectMappers = new HashMap<>(this.fullPathObjectMappers);
-                }
-                fullPathObjectMappers.put(objectMapper.fullPath(), objectMapper);
-
-                if (objectMapper.nested().isNested()) {
-                    hasNested = true;
-                }
-            }
-
-            if (reason == MergeReason.MAPPING_UPDATE) {
-                // this check will only be performed on the master node when there is
-                // a call to the update mapping API. For all other cases like
-                // the master node restoring mappings from disk or data nodes
-                // deserializing cluster state that was sent by the master node,
-                // this check will be skipped.
-                checkTotalFieldsLimit(objectMappers.size() + fieldMappers.size());
-            }
-
-            if (oldMapper == null && newMapper.parentFieldMapper().active()) {
-                if (parentTypes == this.parentTypes) {
-                    parentTypes = new HashSet<>(this.parentTypes);
-                }
-                parentTypes.add(mapper.parentFieldMapper().type());
-            }
-
-            // this is only correct because types cannot be removed and we do not
-            // allow to disable an existing _all field
-            allEnabled |= mapper.allFieldMapper().enabled();
-
-            results.put(newMapper.type(), newMapper);
-            mappers.put(newMapper.type(), newMapper);
-        }
+        Map<String, ObjectMapper> fullPathObjectMappers = new HashMap<>(this.fullPathObjectMappers);
+        for (ObjectMapper objectMapper : objectMappers) {
+            fullPathObjectMappers.put(objectMapper.fullPath(), objectMapper);
+            if (objectMapper.nested().isNested()) {
+                hasNested = true;
+            }
+        }
+        fullPathObjectMappers = Collections.unmodifiableMap(fullPathObjectMappers);
 
         if (reason == MergeReason.MAPPING_UPDATE) {
             // this check will only be performed on the master node when there is
@@ -433,52 +346,45 @@
             // deserializing cluster state that was sent by the master node,
             // this check will be skipped.
             checkNestedFieldsLimit(fullPathObjectMappers);
+            checkTotalFieldsLimit(objectMappers.size() + fieldMappers.size());
             checkDepthLimit(fullPathObjectMappers.keySet());
         }
 
+        Set<String> parentTypes = this.parentTypes;
+        if (oldMapper == null && newMapper.parentFieldMapper().active()) {
+            parentTypes = new HashSet<>(parentTypes.size() + 1);
+            parentTypes.addAll(this.parentTypes);
+            parentTypes.add(mapper.parentFieldMapper().type());
+            parentTypes = Collections.unmodifiableSet(parentTypes);
+        }
+
+        Map<String, DocumentMapper> mappers = new HashMap<>(this.mappers);
+        mappers.put(newMapper.type(), newMapper);
         for (Map.Entry<String, DocumentMapper> entry : mappers.entrySet()) {
             if (entry.getKey().equals(DEFAULT_MAPPING)) {
                 continue;
             }
-            DocumentMapper documentMapper = entry.getValue();
+            DocumentMapper m = entry.getValue();
             // apply changes to the field types back
-            DocumentMapper updatedDocumentMapper = documentMapper.updateFieldType(fieldTypes.fullNameToFieldType);
-            if (updatedDocumentMapper != documentMapper) {
-                // update both mappers and result
-                entry.setValue(updatedDocumentMapper);
-                if (results.containsKey(updatedDocumentMapper.type())) {
-                    results.put(updatedDocumentMapper.type(), updatedDocumentMapper);
-                }
-            }
-        }
-
-        // make structures immutable
+            m = m.updateFieldType(fieldTypes.fullNameToFieldType);
+            entry.setValue(m);
+        }
         mappers = Collections.unmodifiableMap(mappers);
-        results = Collections.unmodifiableMap(results);
-        parentTypes = Collections.unmodifiableSet(parentTypes);
-        fullPathObjectMappers = Collections.unmodifiableMap(fullPathObjectMappers);
-
-        // commit the change
-        if (defaultMappingSource != null) {
-            this.defaultMappingSource = defaultMappingSource;
-        }
+
+        // 4. commit the change
         this.mappers = mappers;
         this.fieldTypes = fieldTypes;
         this.hasNested = hasNested;
         this.fullPathObjectMappers = fullPathObjectMappers;
         this.parentTypes = parentTypes;
-<<<<<<< HEAD
-        this.allEnabled = allEnabled;
-=======
         // this is only correct because types cannot be removed and we do not
         // allow to disable an existing _all field
         this.allEnabled |= mapper.allFieldMapper().enabled();
->>>>>>> c8c4c16c
-
+
+        assert assertSerialization(newMapper);
         assert assertMappersShareSameFieldType();
-        assert results.values().stream().allMatch(this::assertSerialization);
-
-        return results;
+
+        return newMapper;
     }
 
     private boolean assertMappersShareSameFieldType() {
@@ -515,8 +421,8 @@
         return true;
     }
 
-    private static void checkFieldUniqueness(String type, Collection<ObjectMapper> objectMappers, Collection<FieldMapper> fieldMappers,
-                                             Map<String, ObjectMapper> fullPathObjectMappers, FieldTypeLookup fieldTypes) {
+    private void checkFieldUniqueness(String type, Collection<ObjectMapper> objectMappers, Collection<FieldMapper> fieldMappers) {
+        assert Thread.holdsLock(this);
 
         // first check within mapping
         final Set<String> objectFullNames = new HashSet<>();
@@ -553,8 +459,9 @@
         }
     }
 
-    private static void checkObjectsCompatibility(Collection<ObjectMapper> objectMappers, boolean updateAllTypes,
-                                                  Map<String, ObjectMapper> fullPathObjectMappers) {
+    private void checkObjectsCompatibility(Collection<ObjectMapper> objectMappers, boolean updateAllTypes) {
+        assert Thread.holdsLock(this);
+
         for (ObjectMapper newObjectMapper : objectMappers) {
             ObjectMapper existingObjectMapper = fullPathObjectMappers.get(newObjectMapper.fullPath());
             if (existingObjectMapper != null) {
@@ -603,20 +510,6 @@
         if (depth > maxDepth) {
             throw new IllegalArgumentException("Limit of mapping depth [" + maxDepth + "] in index [" + index().getName()
                     + "] has been exceeded due to object field [" + objectPath + "]");
-        }
-    }
-
-    private void checkPartitionedIndexConstraints(DocumentMapper newMapper) {
-        if (indexSettings.getIndexMetaData().isRoutingPartitionedIndex()) {
-            if (newMapper.parentFieldMapper().active()) {
-                throw new IllegalArgumentException("mapping type name [" + newMapper.type() + "] cannot have a "
-                        + "_parent field for the partitioned index [" + indexSettings.getIndex().getName() + "]");
-            }
-
-            if (!newMapper.routingFieldMapper().required()) {
-                throw new IllegalArgumentException("mapping type [" + newMapper.type() + "] must have routing "
-                        + "required for partitioned index [" + indexSettings.getIndex().getName() + "]");
-            }
         }
     }
 
