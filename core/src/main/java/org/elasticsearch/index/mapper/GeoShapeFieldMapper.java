--- conflicted
+++ resolved
@@ -18,13 +18,6 @@
  */
 package org.elasticsearch.index.mapper;
 
-<<<<<<< HEAD
-import org.apache.lucene.index.IndexableField;
-import org.locationtech.spatial4j.shape.Point;
-import org.locationtech.spatial4j.shape.Shape;
-import org.locationtech.spatial4j.shape.jts.JtsGeometry;
-=======
->>>>>>> c8c4c16c
 import org.apache.lucene.document.Field;
 import org.apache.lucene.index.FieldInfo;
 import org.apache.lucene.index.IndexOptions;
@@ -486,7 +479,7 @@
     }
 
     @Override
-    protected void parseCreateField(ParseContext context, List<IndexableField> fields) throws IOException {
+    protected void parseCreateField(ParseContext context, List<Field> fields) throws IOException {
     }
 
     @Override
