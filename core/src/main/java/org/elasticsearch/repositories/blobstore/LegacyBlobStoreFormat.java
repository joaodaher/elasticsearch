--- conflicted
+++ resolved
@@ -18,10 +18,7 @@
  */
 package org.elasticsearch.repositories.blobstore;
 
-<<<<<<< HEAD
-=======
 import org.elasticsearch.common.CheckedFunction;
->>>>>>> c0b0a287
 import org.elasticsearch.common.blobstore.BlobContainer;
 import org.elasticsearch.common.io.Streams;
 import org.elasticsearch.common.io.stream.BytesStreamOutput;
@@ -41,11 +38,7 @@
      * @param blobNameFormat format of the blobname in {@link String#format} format
      * @param reader the prototype object that can deserialize objects with type T
      */
-<<<<<<< HEAD
-    public LegacyBlobStoreFormat(String blobNameFormat, NamedXContentRegistry.FromXContent<T> reader,
-=======
     public LegacyBlobStoreFormat(String blobNameFormat, CheckedFunction<XContentParser, T, IOException> reader,
->>>>>>> c0b0a287
                                  NamedXContentRegistry namedXContentRegistry) {
         super(blobNameFormat, reader, namedXContentRegistry);
     }
