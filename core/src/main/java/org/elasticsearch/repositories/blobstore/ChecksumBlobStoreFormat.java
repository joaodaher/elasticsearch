--- conflicted
+++ resolved
@@ -23,10 +23,7 @@
 import org.apache.lucene.index.IndexFormatTooNewException;
 import org.apache.lucene.index.IndexFormatTooOldException;
 import org.apache.lucene.store.OutputStreamIndexOutput;
-<<<<<<< HEAD
-=======
 import org.elasticsearch.common.CheckedFunction;
->>>>>>> c0b0a287
 import org.elasticsearch.common.blobstore.BlobContainer;
 import org.elasticsearch.common.bytes.BytesArray;
 import org.elasticsearch.common.bytes.BytesReference;
@@ -37,10 +34,6 @@
 import org.elasticsearch.common.lucene.store.ByteArrayIndexInput;
 import org.elasticsearch.common.lucene.store.IndexOutputOutputStream;
 import org.elasticsearch.common.xcontent.NamedXContentRegistry;
-<<<<<<< HEAD
-import org.elasticsearch.common.xcontent.NamedXContentRegistry.FromXContent;
-=======
->>>>>>> c0b0a287
 import org.elasticsearch.common.xcontent.ToXContent;
 import org.elasticsearch.common.xcontent.XContentBuilder;
 import org.elasticsearch.common.xcontent.XContentFactory;
@@ -81,11 +74,7 @@
      * @param compress       true if the content should be compressed
      * @param xContentType   content type that should be used for write operations
      */
-<<<<<<< HEAD
-    public ChecksumBlobStoreFormat(String codec, String blobNameFormat, FromXContent<T> reader,
-=======
     public ChecksumBlobStoreFormat(String codec, String blobNameFormat, CheckedFunction<XContentParser, T, IOException> reader,
->>>>>>> c0b0a287
                                    NamedXContentRegistry namedXContentRegistry, boolean compress, XContentType xContentType) {
         super(blobNameFormat, reader, namedXContentRegistry);
         this.xContentType = xContentType;
@@ -99,11 +88,7 @@
      * @param reader         prototype object that can deserialize T from XContent
      * @param compress       true if the content should be compressed
      */
-<<<<<<< HEAD
-    public ChecksumBlobStoreFormat(String codec, String blobNameFormat, FromXContent<T> reader,
-=======
     public ChecksumBlobStoreFormat(String codec, String blobNameFormat, CheckedFunction<XContentParser, T, IOException> reader,
->>>>>>> c0b0a287
                                    NamedXContentRegistry namedXContentRegistry, boolean compress) {
         this(codec, blobNameFormat, reader, namedXContentRegistry, compress, DEFAULT_X_CONTENT_TYPE);
     }
