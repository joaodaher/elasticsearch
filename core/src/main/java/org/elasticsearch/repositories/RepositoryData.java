/*
 * Licensed to Elasticsearch under one or more contributor
 * license agreements. See the NOTICE file distributed with
 * this work for additional information regarding copyright
 * ownership. Elasticsearch licenses this file to you under
 * the Apache License, Version 2.0 (the "License"); you may
 * not use this file except in compliance with the License.
 * You may obtain a copy of the License at
 *
 *    http://www.apache.org/licenses/LICENSE-2.0
 *
 * Unless required by applicable law or agreed to in writing,
 * software distributed under the License is distributed on an
 * "AS IS" BASIS, WITHOUT WARRANTIES OR CONDITIONS OF ANY
 * KIND, either express or implied.  See the License for the
 * specific language governing permissions and limitations
 * under the License.
 */

package org.elasticsearch.repositories;

import org.elasticsearch.ElasticsearchParseException;
import org.elasticsearch.common.UUIDs;
import org.elasticsearch.common.xcontent.ToXContent;
import org.elasticsearch.common.xcontent.XContentBuilder;
import org.elasticsearch.common.xcontent.XContentParser;
import org.elasticsearch.snapshots.SnapshotId;

import java.io.IOException;
import java.util.ArrayList;
import java.util.Collections;
import java.util.HashMap;
import java.util.LinkedHashSet;
import java.util.List;
import java.util.Map;
import java.util.Objects;
import java.util.Set;
import java.util.function.Function;
import java.util.stream.Collectors;

/**
 * A class that represents the data in a repository, as captured in the
 * repository's index blob.
 */
public final class RepositoryData {

    /**
     * The generation value indicating the repository has no index generational files.
     */
    public static final long EMPTY_REPO_GEN = -1L;
    /**
     * An instance initialized for an empty repository.
     */
<<<<<<< HEAD
    public static final RepositoryData EMPTY = new RepositoryData(EMPTY_REPO_GEN, Collections.emptyList(), Collections.emptyMap());
=======
    public static final RepositoryData EMPTY =
        new RepositoryData(EMPTY_REPO_GEN, Collections.emptyList(), Collections.emptyMap(), Collections.emptyList());
>>>>>>> c0b0a287

    /**
     * The generational id of the index file from which the repository data was read.
     */
    private final long genId;
    /**
     * The ids of the snapshots in the repository.
     */
    private final List<SnapshotId> snapshotIds;
    /**
     * The indices found in the repository across all snapshots, as a name to {@link IndexId} mapping
     */
    private final Map<String, IndexId> indices;
    /**
     * The snapshots that each index belongs to.
     */
    private final Map<IndexId, Set<SnapshotId>> indexSnapshots;
    /**
     * The snapshots that are no longer compatible with the current cluster ES version.
     */
    private final List<SnapshotId> incompatibleSnapshotIds;

<<<<<<< HEAD
    private RepositoryData(long genId, List<SnapshotId> snapshotIds, Map<IndexId, Set<SnapshotId>> indexSnapshots) {
=======
    public RepositoryData(long genId, List<SnapshotId> snapshotIds, Map<IndexId, Set<SnapshotId>> indexSnapshots,
                          List<SnapshotId> incompatibleSnapshotIds) {
>>>>>>> c0b0a287
        this.genId = genId;
        this.snapshotIds = Collections.unmodifiableList(snapshotIds);
        this.indices = Collections.unmodifiableMap(indexSnapshots.keySet()
                                                       .stream()
                                                       .collect(Collectors.toMap(IndexId::getName, Function.identity())));
        this.indexSnapshots = Collections.unmodifiableMap(indexSnapshots);
        this.incompatibleSnapshotIds = Collections.unmodifiableList(incompatibleSnapshotIds);
    }

    /**
     * Creates an instance of {@link RepositoryData} on a fresh repository (one that has no index-N files).
     */
    public static RepositoryData initRepositoryData(List<SnapshotId> snapshotIds, Map<IndexId, Set<SnapshotId>> indexSnapshots) {
        return new RepositoryData(EMPTY_REPO_GEN, snapshotIds, indexSnapshots);
    }

    protected RepositoryData copy() {
<<<<<<< HEAD
        return new RepositoryData(genId, snapshotIds, indexSnapshots);
=======
        return new RepositoryData(genId, snapshotIds, indexSnapshots, incompatibleSnapshotIds);
>>>>>>> c0b0a287
    }

    /**
     * Gets the generational index file id from which this instance was read.
     */
    public long getGenId() {
        return genId;
    }

    /**
     * Returns an unmodifiable list of the snapshot ids.
     */
    public List<SnapshotId> getSnapshotIds() {
        return snapshotIds;
    }

    /**
     * Returns an immutable collection of the snapshot ids in the repository that are incompatible with the
     * current ES version.
     */
    public List<SnapshotId> getIncompatibleSnapshotIds() {
        return incompatibleSnapshotIds;
    }

    /**
     * Returns an immutable collection of all the snapshot ids in the repository, both active and
     * incompatible snapshots.
     */
    public List<SnapshotId> getAllSnapshotIds() {
        List<SnapshotId> allSnapshotIds = new ArrayList<>(snapshotIds.size() + incompatibleSnapshotIds.size());
        allSnapshotIds.addAll(snapshotIds);
        allSnapshotIds.addAll(incompatibleSnapshotIds);
        return Collections.unmodifiableList(allSnapshotIds);
    }

    /**
     * Returns an unmodifiable map of the index names to {@link IndexId} in the repository.
     */
    public Map<String, IndexId> getIndices() {
        return indices;
    }

    /**
     * Add a snapshot and its indices to the repository; returns a new instance.  If the snapshot
     * already exists in the repository data, this method throws an IllegalArgumentException.
     */
    public RepositoryData addSnapshot(final SnapshotId snapshotId, final List<IndexId> snapshottedIndices) {
        if (snapshotIds.contains(snapshotId)) {
            // if the snapshot id already exists in the repository data, it means an old master
            // that is blocked from the cluster is trying to finalize a snapshot concurrently with
            // the new master, so we make the operation idempotent
            return this;
        }
        List<SnapshotId> snapshots = new ArrayList<>(snapshotIds);
        snapshots.add(snapshotId);
        Map<IndexId, Set<SnapshotId>> allIndexSnapshots = new HashMap<>(indexSnapshots);
        for (final IndexId indexId : snapshottedIndices) {
            if (allIndexSnapshots.containsKey(indexId)) {
                Set<SnapshotId> ids = allIndexSnapshots.get(indexId);
                if (ids == null) {
                    ids = new LinkedHashSet<>();
                    allIndexSnapshots.put(indexId, ids);
                }
                ids.add(snapshotId);
            } else {
                Set<SnapshotId> ids = new LinkedHashSet<>();
                ids.add(snapshotId);
                allIndexSnapshots.put(indexId, ids);
            }
        }
<<<<<<< HEAD
        return new RepositoryData(genId, snapshots, allIndexSnapshots);
=======
        return new RepositoryData(genId, snapshots, allIndexSnapshots, incompatibleSnapshotIds);
>>>>>>> c0b0a287
    }

    /**
     * Remove a snapshot and remove any indices that no longer exist in the repository due to the deletion of the snapshot.
     */
    public RepositoryData removeSnapshot(final SnapshotId snapshotId) {
        List<SnapshotId> newSnapshotIds = snapshotIds
                                              .stream()
                                              .filter(id -> snapshotId.equals(id) == false)
                                              .collect(Collectors.toList());
        Map<IndexId, Set<SnapshotId>> indexSnapshots = new HashMap<>();
        for (final IndexId indexId : indices.values()) {
            Set<SnapshotId> set;
            Set<SnapshotId> snapshotIds = this.indexSnapshots.get(indexId);
            assert snapshotIds != null;
            if (snapshotIds.contains(snapshotId)) {
                if (snapshotIds.size() == 1) {
                    // removing the snapshot will mean no more snapshots have this index, so just skip over it
                    continue;
                }
                set = new LinkedHashSet<>(snapshotIds);
                set.remove(snapshotId);
            } else {
                set = snapshotIds;
            }
            indexSnapshots.put(indexId, set);
        }

<<<<<<< HEAD
        return new RepositoryData(genId, newSnapshotIds, indexSnapshots);
=======
        return new RepositoryData(genId, newSnapshotIds, indexSnapshots, incompatibleSnapshotIds);
    }

    /**
     * Returns a new {@link RepositoryData} instance containing the same snapshot data as the
     * invoking instance, with the given incompatible snapshots added to the new instance.
     */
    public RepositoryData addIncompatibleSnapshots(final List<SnapshotId> incompatibleSnapshotIds) {
        List<SnapshotId> newSnapshotIds = new ArrayList<>(this.snapshotIds);
        List<SnapshotId> newIncompatibleSnapshotIds = new ArrayList<>(this.incompatibleSnapshotIds);
        for (SnapshotId snapshotId : incompatibleSnapshotIds) {
            newSnapshotIds.remove(snapshotId);
            newIncompatibleSnapshotIds.add(snapshotId);
        }
        return new RepositoryData(this.genId, newSnapshotIds, this.indexSnapshots, newIncompatibleSnapshotIds);
>>>>>>> c0b0a287
    }

    /**
     * Returns an immutable collection of the snapshot ids for the snapshots that contain the given index.
     */
    public Set<SnapshotId> getSnapshots(final IndexId indexId) {
        Set<SnapshotId> snapshotIds = indexSnapshots.get(indexId);
        if (snapshotIds == null) {
            throw new IllegalArgumentException("unknown snapshot index " + indexId + "");
        }
        return snapshotIds;
    }

    /**
     * Initializes the indices in the repository metadata; returns a new instance.
     */
    public RepositoryData initIndices(final Map<IndexId, Set<SnapshotId>> indexSnapshots) {
<<<<<<< HEAD
        return new RepositoryData(genId, snapshotIds, indexSnapshots);
=======
        return new RepositoryData(genId, snapshotIds, indexSnapshots, incompatibleSnapshotIds);
>>>>>>> c0b0a287
    }

    @Override
    public boolean equals(Object obj) {
        if (this == obj) {
            return true;
        }
        if (obj == null || getClass() != obj.getClass()) {
            return false;
        }
        @SuppressWarnings("unchecked") RepositoryData that = (RepositoryData) obj;
        return snapshotIds.equals(that.snapshotIds)
                   && indices.equals(that.indices)
                   && indexSnapshots.equals(that.indexSnapshots)
                   && incompatibleSnapshotIds.equals(that.incompatibleSnapshotIds);
    }

    @Override
    public int hashCode() {
        return Objects.hash(snapshotIds, indices, indexSnapshots, incompatibleSnapshotIds);
    }

    /**
     * Resolve the index name to the index id specific to the repository,
     * throwing an exception if the index could not be resolved.
     */
    public IndexId resolveIndexId(final String indexName) {
        if (indices.containsKey(indexName)) {
            return indices.get(indexName);
        } else {
            // on repositories created before 5.0, there was no indices information in the index
            // blob, so if the repository hasn't been updated with new snapshots, no new index blob
            // would have been written, so we only have old snapshots without the index information.
            // in this case, the index id is just the index name
            return new IndexId(indexName, indexName);
        }
    }

    /**
     * Resolve the given index names to index ids.
     */
    public List<IndexId> resolveIndices(final List<String> indices) {
        List<IndexId> resolvedIndices = new ArrayList<>(indices.size());
        for (final String indexName : indices) {
            resolvedIndices.add(resolveIndexId(indexName));
        }
        return resolvedIndices;
    }

    /**
     * Resolve the given index names to index ids, creating new index ids for
     * new indices in the repository.
     */
    public List<IndexId> resolveNewIndices(final List<String> indicesToResolve) {
        List<IndexId> snapshotIndices = new ArrayList<>();
        for (String index : indicesToResolve) {
            final IndexId indexId;
            if (indices.containsKey(index)) {
                indexId = indices.get(index);
            } else {
                indexId = new IndexId(index, UUIDs.randomBase64UUID());
            }
            snapshotIndices.add(indexId);
        }
        return snapshotIndices;
    }

    private static final String SNAPSHOTS = "snapshots";
    private static final String INCOMPATIBLE_SNAPSHOTS = "incompatible-snapshots";
    private static final String INDICES = "indices";
    private static final String INDEX_ID = "id";

    /**
     * Writes the snapshots metadata and the related indices metadata to x-content, omitting the
     * incompatible snapshots.
     */
    public XContentBuilder snapshotsToXContent(final XContentBuilder builder, final ToXContent.Params params) throws IOException {
        builder.startObject();
        // write the snapshots list
        builder.startArray(SNAPSHOTS);
        for (final SnapshotId snapshot : getSnapshotIds()) {
            snapshot.toXContent(builder, params);
        }
        builder.endArray();
        // write the indices map
        builder.startObject(INDICES);
        for (final IndexId indexId : getIndices().values()) {
            builder.startObject(indexId.getName());
            builder.field(INDEX_ID, indexId.getId());
            builder.startArray(SNAPSHOTS);
            Set<SnapshotId> snapshotIds = indexSnapshots.get(indexId);
            assert snapshotIds != null;
            for (final SnapshotId snapshotId : snapshotIds) {
                snapshotId.toXContent(builder, params);
            }
            builder.endArray();
            builder.endObject();
        }
        builder.endObject();
        builder.endObject();
        return builder;
    }

<<<<<<< HEAD
    public static RepositoryData fromXContent(final XContentParser parser, final long genId) throws IOException {
=======
    /**
     * Reads an instance of {@link RepositoryData} from x-content, loading the snapshots and indices metadata.
     */
    public static RepositoryData snapshotsFromXContent(final XContentParser parser, long genId) throws IOException {
>>>>>>> c0b0a287
        List<SnapshotId> snapshots = new ArrayList<>();
        Map<IndexId, Set<SnapshotId>> indexSnapshots = new HashMap<>();
        if (parser.nextToken() == XContentParser.Token.START_OBJECT) {
            while (parser.nextToken() == XContentParser.Token.FIELD_NAME) {
                String currentFieldName = parser.currentName();
                if (SNAPSHOTS.equals(currentFieldName)) {
                    if (parser.nextToken() == XContentParser.Token.START_ARRAY) {
                        while (parser.nextToken() != XContentParser.Token.END_ARRAY) {
                            snapshots.add(SnapshotId.fromXContent(parser));
                        }
                    } else {
                        throw new ElasticsearchParseException("expected array for [" + currentFieldName + "]");
                    }
                } else if (INDICES.equals(currentFieldName)) {
                    if (parser.nextToken() != XContentParser.Token.START_OBJECT) {
                        throw new ElasticsearchParseException("start object expected [indices]");
                    }
                    while (parser.nextToken() != XContentParser.Token.END_OBJECT) {
                        String indexName = parser.currentName();
                        String indexId = null;
                        Set<SnapshotId> snapshotIds = new LinkedHashSet<>();
                        if (parser.nextToken() != XContentParser.Token.START_OBJECT) {
                            throw new ElasticsearchParseException("start object expected index[" + indexName + "]");
                        }
                        while (parser.nextToken() != XContentParser.Token.END_OBJECT) {
                            String indexMetaFieldName = parser.currentName();
                            parser.nextToken();
                            if (INDEX_ID.equals(indexMetaFieldName)) {
                                indexId = parser.text();
                            } else if (SNAPSHOTS.equals(indexMetaFieldName)) {
                                if (parser.currentToken() != XContentParser.Token.START_ARRAY) {
                                    throw new ElasticsearchParseException("start array expected [snapshots]");
                                }
                                while (parser.nextToken() != XContentParser.Token.END_ARRAY) {
                                    snapshotIds.add(SnapshotId.fromXContent(parser));
                                }
                            }
                        }
                        assert indexId != null;
                        indexSnapshots.put(new IndexId(indexName, indexId), snapshotIds);
                    }
                } else {
                    throw new ElasticsearchParseException("unknown field name  [" + currentFieldName + "]");
                }
            }
        } else {
            throw new ElasticsearchParseException("start object expected");
        }
<<<<<<< HEAD
        return new RepositoryData(genId, snapshots, indexSnapshots);
=======
        return new RepositoryData(genId, snapshots, indexSnapshots, Collections.emptyList());
    }

    /**
     * Writes the incompatible snapshot ids to x-content.
     */
    public XContentBuilder incompatibleSnapshotsToXContent(final XContentBuilder builder, final ToXContent.Params params)
        throws IOException {

        builder.startObject();
        // write the incompatible snapshots list
        builder.startArray(INCOMPATIBLE_SNAPSHOTS);
        for (final SnapshotId snapshot : getIncompatibleSnapshotIds()) {
            snapshot.toXContent(builder, params);
        }
        builder.endArray();
        builder.endObject();
        return builder;
    }

    /**
     * Reads the incompatible snapshot ids from x-content, loading them into a new instance of {@link RepositoryData}
     * that is created from the invoking instance, plus the incompatible snapshots that are read from x-content.
     */
    public RepositoryData incompatibleSnapshotsFromXContent(final XContentParser parser) throws IOException {
        List<SnapshotId> incompatibleSnapshotIds = new ArrayList<>();
        if (parser.nextToken() == XContentParser.Token.START_OBJECT) {
            while (parser.nextToken() == XContentParser.Token.FIELD_NAME) {
                String currentFieldName = parser.currentName();
                if (INCOMPATIBLE_SNAPSHOTS.equals(currentFieldName)) {
                    if (parser.nextToken() == XContentParser.Token.START_ARRAY) {
                        while (parser.nextToken() != XContentParser.Token.END_ARRAY) {
                            incompatibleSnapshotIds.add(SnapshotId.fromXContent(parser));
                        }
                    } else {
                        throw new ElasticsearchParseException("expected array for [" + currentFieldName + "]");
                    }
                } else {
                    throw new ElasticsearchParseException("unknown field name  [" + currentFieldName + "]");
                }
            }
        } else {
            throw new ElasticsearchParseException("start object expected");
        }
        return new RepositoryData(this.genId, this.snapshotIds, this.indexSnapshots, incompatibleSnapshotIds);
>>>>>>> c0b0a287
    }

}<|MERGE_RESOLUTION|>--- conflicted
+++ resolved
@@ -51,12 +51,8 @@
     /**
      * An instance initialized for an empty repository.
      */
-<<<<<<< HEAD
-    public static final RepositoryData EMPTY = new RepositoryData(EMPTY_REPO_GEN, Collections.emptyList(), Collections.emptyMap());
-=======
     public static final RepositoryData EMPTY =
         new RepositoryData(EMPTY_REPO_GEN, Collections.emptyList(), Collections.emptyMap(), Collections.emptyList());
->>>>>>> c0b0a287
 
     /**
      * The generational id of the index file from which the repository data was read.
@@ -79,12 +75,8 @@
      */
     private final List<SnapshotId> incompatibleSnapshotIds;
 
-<<<<<<< HEAD
-    private RepositoryData(long genId, List<SnapshotId> snapshotIds, Map<IndexId, Set<SnapshotId>> indexSnapshots) {
-=======
     public RepositoryData(long genId, List<SnapshotId> snapshotIds, Map<IndexId, Set<SnapshotId>> indexSnapshots,
                           List<SnapshotId> incompatibleSnapshotIds) {
->>>>>>> c0b0a287
         this.genId = genId;
         this.snapshotIds = Collections.unmodifiableList(snapshotIds);
         this.indices = Collections.unmodifiableMap(indexSnapshots.keySet()
@@ -94,19 +86,8 @@
         this.incompatibleSnapshotIds = Collections.unmodifiableList(incompatibleSnapshotIds);
     }
 
-    /**
-     * Creates an instance of {@link RepositoryData} on a fresh repository (one that has no index-N files).
-     */
-    public static RepositoryData initRepositoryData(List<SnapshotId> snapshotIds, Map<IndexId, Set<SnapshotId>> indexSnapshots) {
-        return new RepositoryData(EMPTY_REPO_GEN, snapshotIds, indexSnapshots);
-    }
-
     protected RepositoryData copy() {
-<<<<<<< HEAD
-        return new RepositoryData(genId, snapshotIds, indexSnapshots);
-=======
         return new RepositoryData(genId, snapshotIds, indexSnapshots, incompatibleSnapshotIds);
->>>>>>> c0b0a287
     }
 
     /**
@@ -177,11 +158,7 @@
                 allIndexSnapshots.put(indexId, ids);
             }
         }
-<<<<<<< HEAD
-        return new RepositoryData(genId, snapshots, allIndexSnapshots);
-=======
         return new RepositoryData(genId, snapshots, allIndexSnapshots, incompatibleSnapshotIds);
->>>>>>> c0b0a287
     }
 
     /**
@@ -210,9 +187,6 @@
             indexSnapshots.put(indexId, set);
         }
 
-<<<<<<< HEAD
-        return new RepositoryData(genId, newSnapshotIds, indexSnapshots);
-=======
         return new RepositoryData(genId, newSnapshotIds, indexSnapshots, incompatibleSnapshotIds);
     }
 
@@ -228,7 +202,6 @@
             newIncompatibleSnapshotIds.add(snapshotId);
         }
         return new RepositoryData(this.genId, newSnapshotIds, this.indexSnapshots, newIncompatibleSnapshotIds);
->>>>>>> c0b0a287
     }
 
     /**
@@ -246,11 +219,7 @@
      * Initializes the indices in the repository metadata; returns a new instance.
      */
     public RepositoryData initIndices(final Map<IndexId, Set<SnapshotId>> indexSnapshots) {
-<<<<<<< HEAD
-        return new RepositoryData(genId, snapshotIds, indexSnapshots);
-=======
         return new RepositoryData(genId, snapshotIds, indexSnapshots, incompatibleSnapshotIds);
->>>>>>> c0b0a287
     }
 
     @Override
@@ -354,14 +323,10 @@
         return builder;
     }
 
-<<<<<<< HEAD
-    public static RepositoryData fromXContent(final XContentParser parser, final long genId) throws IOException {
-=======
     /**
      * Reads an instance of {@link RepositoryData} from x-content, loading the snapshots and indices metadata.
      */
     public static RepositoryData snapshotsFromXContent(final XContentParser parser, long genId) throws IOException {
->>>>>>> c0b0a287
         List<SnapshotId> snapshots = new ArrayList<>();
         Map<IndexId, Set<SnapshotId>> indexSnapshots = new HashMap<>();
         if (parser.nextToken() == XContentParser.Token.START_OBJECT) {
@@ -410,9 +375,6 @@
         } else {
             throw new ElasticsearchParseException("start object expected");
         }
-<<<<<<< HEAD
-        return new RepositoryData(genId, snapshots, indexSnapshots);
-=======
         return new RepositoryData(genId, snapshots, indexSnapshots, Collections.emptyList());
     }
 
@@ -458,7 +420,6 @@
             throw new ElasticsearchParseException("start object expected");
         }
         return new RepositoryData(this.genId, this.snapshotIds, this.indexSnapshots, incompatibleSnapshotIds);
->>>>>>> c0b0a287
     }
 
 }