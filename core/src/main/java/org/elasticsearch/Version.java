/*
 * Licensed to Elasticsearch under one or more contributor
 * license agreements. See the NOTICE file distributed with
 * this work for additional information regarding copyright
 * ownership. Elasticsearch licenses this file to you under
 * the Apache License, Version 2.0 (the "License"); you may
 * not use this file except in compliance with the License.
 * You may obtain a copy of the License at
 *
 *    http://www.apache.org/licenses/LICENSE-2.0
 *
 * Unless required by applicable law or agreed to in writing,
 * software distributed under the License is distributed on an
 * "AS IS" BASIS, WITHOUT WARRANTIES OR CONDITIONS OF ANY
 * KIND, either express or implied.  See the License for the
 * specific language governing permissions and limitations
 * under the License.
 */

package org.elasticsearch;

import org.elasticsearch.cluster.metadata.IndexMetaData;
import org.elasticsearch.common.Strings;
import org.elasticsearch.common.SuppressForbidden;
import org.elasticsearch.common.io.stream.StreamInput;
import org.elasticsearch.common.io.stream.StreamOutput;
import org.elasticsearch.common.settings.Settings;
import org.elasticsearch.monitor.jvm.JvmInfo;

import java.io.IOException;

public class Version {
    /*
     * The logic for ID is: XXYYZZAA, where XX is major version, YY is minor version, ZZ is revision, and AA is alpha/beta/rc indicator AA
     * values below 25 are for alpha builder (since 5.0), and above 25 and below 50 are beta builds, and below 99 are RC builds, with 99
     * indicating a release the (internal) format of the id is there so we can easily do after/before checks on the id
     */
    public static final int V_2_0_0_beta1_ID = 2000001;
    public static final Version V_2_0_0_beta1 = new Version(V_2_0_0_beta1_ID, org.apache.lucene.util.Version.LUCENE_5_2_1);
    public static final int V_2_0_0_beta2_ID = 2000002;
    public static final Version V_2_0_0_beta2 = new Version(V_2_0_0_beta2_ID, org.apache.lucene.util.Version.LUCENE_5_2_1);
    public static final int V_2_0_0_rc1_ID = 2000051;
    public static final Version V_2_0_0_rc1 = new Version(V_2_0_0_rc1_ID, org.apache.lucene.util.Version.LUCENE_5_2_1);
    public static final int V_2_0_0_ID = 2000099;
    public static final Version V_2_0_0 = new Version(V_2_0_0_ID, org.apache.lucene.util.Version.LUCENE_5_2_1);
    public static final int V_2_0_1_ID = 2000199;
    public static final Version V_2_0_1 = new Version(V_2_0_1_ID, org.apache.lucene.util.Version.LUCENE_5_2_1);
    public static final int V_2_0_2_ID = 2000299;
    public static final Version V_2_0_2 = new Version(V_2_0_2_ID, org.apache.lucene.util.Version.LUCENE_5_2_1);
    public static final int V_2_1_0_ID = 2010099;
    public static final Version V_2_1_0 = new Version(V_2_1_0_ID, org.apache.lucene.util.Version.LUCENE_5_3_1);
    public static final int V_2_1_1_ID = 2010199;
    public static final Version V_2_1_1 = new Version(V_2_1_1_ID, org.apache.lucene.util.Version.LUCENE_5_3_1);
    public static final int V_2_1_2_ID = 2010299;
    public static final Version V_2_1_2 = new Version(V_2_1_2_ID, org.apache.lucene.util.Version.LUCENE_5_3_1);
    public static final int V_2_2_0_ID = 2020099;
    public static final Version V_2_2_0 = new Version(V_2_2_0_ID, org.apache.lucene.util.Version.LUCENE_5_4_1);
    public static final int V_2_2_1_ID = 2020199;
    public static final Version V_2_2_1 = new Version(V_2_2_1_ID, org.apache.lucene.util.Version.LUCENE_5_4_1);
    public static final int V_2_2_2_ID = 2020299;
    public static final Version V_2_2_2 = new Version(V_2_2_2_ID, org.apache.lucene.util.Version.LUCENE_5_4_1);
    public static final int V_2_3_0_ID = 2030099;
    public static final Version V_2_3_0 = new Version(V_2_3_0_ID, org.apache.lucene.util.Version.LUCENE_5_5_0);
    public static final int V_2_3_1_ID = 2030199;
    public static final Version V_2_3_1 = new Version(V_2_3_1_ID, org.apache.lucene.util.Version.LUCENE_5_5_0);
    public static final int V_2_3_2_ID = 2030299;
    public static final Version V_2_3_2 = new Version(V_2_3_2_ID, org.apache.lucene.util.Version.LUCENE_5_5_0);
    public static final int V_2_3_3_ID = 2030399;
    public static final Version V_2_3_3 = new Version(V_2_3_3_ID, org.apache.lucene.util.Version.LUCENE_5_5_0);
    public static final int V_2_3_4_ID = 2030499;
    public static final Version V_2_3_4 = new Version(V_2_3_4_ID, org.apache.lucene.util.Version.LUCENE_5_5_0);
    public static final int V_2_3_5_ID = 2030599;
    public static final Version V_2_3_5 = new Version(V_2_3_5_ID, org.apache.lucene.util.Version.LUCENE_5_5_0);
    public static final int V_2_4_0_ID = 2040099;
    public static final Version V_2_4_0 = new Version(V_2_4_0_ID, org.apache.lucene.util.Version.LUCENE_5_5_2);
    public static final int V_2_4_1_ID = 2040199;
    public static final Version V_2_4_1 = new Version(V_2_4_1_ID, org.apache.lucene.util.Version.LUCENE_5_5_2);
    public static final int V_2_4_2_ID = 2040299;
    public static final Version V_2_4_2 = new Version(V_2_4_2_ID, org.apache.lucene.util.Version.LUCENE_5_5_2);
    public static final int V_2_4_3_ID = 2040399;
    public static final Version V_2_4_3 = new Version(V_2_4_3_ID, org.apache.lucene.util.Version.LUCENE_5_5_2);
<<<<<<< HEAD
    public static final int V_2_4_4_ID = 2040499;
    public static final Version V_2_4_4 = new Version(V_2_4_4_ID, org.apache.lucene.util.Version.LUCENE_5_5_2);
=======
>>>>>>> c8c4c16c
    public static final int V_5_0_0_alpha1_ID = 5000001;
    public static final Version V_5_0_0_alpha1 = new Version(V_5_0_0_alpha1_ID, org.apache.lucene.util.Version.LUCENE_6_0_0);
    public static final int V_5_0_0_alpha2_ID = 5000002;
    public static final Version V_5_0_0_alpha2 = new Version(V_5_0_0_alpha2_ID, org.apache.lucene.util.Version.LUCENE_6_0_0);
    public static final int V_5_0_0_alpha3_ID = 5000003;
    public static final Version V_5_0_0_alpha3 = new Version(V_5_0_0_alpha3_ID, org.apache.lucene.util.Version.LUCENE_6_0_0);
    public static final int V_5_0_0_alpha4_ID = 5000004;
    public static final Version V_5_0_0_alpha4 = new Version(V_5_0_0_alpha4_ID, org.apache.lucene.util.Version.LUCENE_6_1_0);
    public static final int V_5_0_0_alpha5_ID = 5000005;
    public static final Version V_5_0_0_alpha5 = new Version(V_5_0_0_alpha5_ID, org.apache.lucene.util.Version.LUCENE_6_1_0);
    public static final int V_5_0_0_beta1_ID = 5000026;
    public static final Version V_5_0_0_beta1 = new Version(V_5_0_0_beta1_ID, org.apache.lucene.util.Version.LUCENE_6_2_0);
    public static final int V_5_0_0_rc1_ID = 5000051;
    public static final Version V_5_0_0_rc1 = new Version(V_5_0_0_rc1_ID, org.apache.lucene.util.Version.LUCENE_6_2_0);
    public static final int V_5_0_0_ID = 5000099;
    public static final Version V_5_0_0 = new Version(V_5_0_0_ID, org.apache.lucene.util.Version.LUCENE_6_2_0);
    public static final int V_5_0_1_ID = 5000199;
    public static final Version V_5_0_1 = new Version(V_5_0_1_ID, org.apache.lucene.util.Version.LUCENE_6_2_1);
    public static final int V_5_0_2_ID = 5000299;
    public static final Version V_5_0_2 = new Version(V_5_0_2_ID, org.apache.lucene.util.Version.LUCENE_6_2_1);
<<<<<<< HEAD
    public static final int V_5_0_3_ID_UNRELEASED = 5000399;
    public static final Version V_5_0_3_UNRELEASED = new Version(V_5_0_3_ID_UNRELEASED, org.apache.lucene.util.Version.LUCENE_6_3_0);
    // no version constant for 5.1.0 due to inadvertent release
    public static final int V_5_1_1_ID_UNRELEASED = 5010199;
    public static final Version V_5_1_1_UNRELEASED = new Version(V_5_1_1_ID_UNRELEASED, org.apache.lucene.util.Version.LUCENE_6_3_0);
    public static final int V_5_1_2_ID_UNRELEASED = 5010299;
    public static final Version V_5_1_2_UNRELEASED = new Version(V_5_1_2_ID_UNRELEASED, org.apache.lucene.util.Version.LUCENE_6_3_0);
    public static final int V_5_1_3_ID_UNRELEASED = 5010399;
    public static final Version V_5_1_3_UNRELEASED = new Version(V_5_1_3_ID_UNRELEASED, org.apache.lucene.util.Version.LUCENE_6_3_0);
    public static final int V_5_2_0_ID_UNRELEASED = 5020099;
    public static final Version V_5_2_0_UNRELEASED = new Version(V_5_2_0_ID_UNRELEASED, org.apache.lucene.util.Version.LUCENE_6_4_0);
    public static final int V_5_3_0_ID_UNRELEASED = 5030099;
    public static final Version V_5_3_0_UNRELEASED = new Version(V_5_3_0_ID_UNRELEASED, org.apache.lucene.util.Version.LUCENE_6_4_0);
    public static final Version CURRENT = V_5_3_0_UNRELEASED;

    // unreleased versions must be added to the above list with the suffix _UNRELEASED (with the exception of CURRENT)
=======
    // no version constant for 5.1.0 due to inadvertent release
    public static final int V_5_1_1_ID = 5010199;
    public static final Version V_5_1_1 = new Version(V_5_1_1_ID, org.apache.lucene.util.Version.LUCENE_6_3_0);
    public static final int V_5_1_2_ID = 5010299;
    public static final Version V_5_1_2 = new Version(V_5_1_2_ID, org.apache.lucene.util.Version.LUCENE_6_3_0);
    public static final Version CURRENT = V_5_1_2;

    /* NOTE: don't add unreleased version to this list except of the version assigned to CURRENT.
     * If you need a version that doesn't exist here for instance V_5_1_1 then go and create such a version
     * as a constant where you need it:
     * <pre>
     *   public static final Version V_5_1_0_UNRELEASED = Version.fromId(5010099);
     * </pre>
     * Then go to VersionsTest.java and add a test for this constant VersionTests#testUnknownVersions().
     * This is particularly useful if you are building a feature that needs a BWC layer for this unreleased version etc.*/
>>>>>>> c8c4c16c

    static {
        assert CURRENT.luceneVersion.equals(org.apache.lucene.util.Version.LATEST) : "Version must be upgraded to ["
                + org.apache.lucene.util.Version.LATEST + "] is still set to [" + CURRENT.luceneVersion + "]";
    }

    public static Version readVersion(StreamInput in) throws IOException {
        return fromId(in.readVInt());
    }

    public static Version fromId(int id) {
        switch (id) {
<<<<<<< HEAD
            case V_5_3_0_ID_UNRELEASED:
                return V_5_3_0_UNRELEASED;
            case V_5_2_0_ID_UNRELEASED:
                return V_5_2_0_UNRELEASED;
            case V_5_1_3_ID_UNRELEASED:
                return V_5_1_3_UNRELEASED;
            case V_5_1_2_ID_UNRELEASED:
                return V_5_1_2_UNRELEASED;
            case V_5_1_1_ID_UNRELEASED:
                return V_5_1_1_UNRELEASED;
            case V_5_0_3_ID_UNRELEASED:
                return V_5_0_3_UNRELEASED;
=======
            case V_5_1_2_ID:
                return V_5_1_2;
            case V_5_1_1_ID:
                return V_5_1_1;
>>>>>>> c8c4c16c
            case V_5_0_2_ID:
                return V_5_0_2;
            case V_5_0_1_ID:
                return V_5_0_1;
            case V_5_0_0_ID:
                return V_5_0_0;
            case V_5_0_0_rc1_ID:
                return V_5_0_0_rc1;
            case V_5_0_0_beta1_ID:
                return V_5_0_0_beta1;
            case V_5_0_0_alpha5_ID:
                return V_5_0_0_alpha5;
            case V_5_0_0_alpha4_ID:
                return V_5_0_0_alpha4;
            case V_5_0_0_alpha3_ID:
                return V_5_0_0_alpha3;
            case V_5_0_0_alpha2_ID:
                return V_5_0_0_alpha2;
            case V_5_0_0_alpha1_ID:
                return V_5_0_0_alpha1;
<<<<<<< HEAD
            case V_2_4_4_ID:
                return V_2_4_4;
=======
>>>>>>> c8c4c16c
            case V_2_4_3_ID:
                return V_2_4_3;
            case V_2_4_2_ID:
                return V_2_4_2;
            case V_2_4_1_ID:
                return V_2_4_1;
            case V_2_4_0_ID:
                return V_2_4_0;
            case V_2_3_5_ID:
                return V_2_3_5;
            case V_2_3_4_ID:
                return V_2_3_4;
            case V_2_3_3_ID:
                return V_2_3_3;
            case V_2_3_2_ID:
                return V_2_3_2;
            case V_2_3_1_ID:
                return V_2_3_1;
            case V_2_3_0_ID:
                return V_2_3_0;
            case V_2_2_2_ID:
                return V_2_2_2;
            case V_2_2_1_ID:
                return V_2_2_1;
            case V_2_2_0_ID:
                return V_2_2_0;
            case V_2_1_2_ID:
                return V_2_1_2;
            case V_2_1_1_ID:
                return V_2_1_1;
            case V_2_1_0_ID:
                return V_2_1_0;
            case V_2_0_2_ID:
                return V_2_0_2;
            case V_2_0_1_ID:
                return V_2_0_1;
            case V_2_0_0_ID:
                return V_2_0_0;
            case V_2_0_0_rc1_ID:
                return V_2_0_0_rc1;
            case V_2_0_0_beta2_ID:
                return V_2_0_0_beta2;
            case V_2_0_0_beta1_ID:
                return V_2_0_0_beta1;
            default:
                return new Version(id, org.apache.lucene.util.Version.LATEST);
        }
    }

    /**
     * Return the {@link Version} of Elasticsearch that has been used to create an index given its settings.
     *
     * @throws IllegalStateException if the given index settings doesn't contain a value for the key
     *         {@value IndexMetaData#SETTING_VERSION_CREATED}
     */
    public static Version indexCreated(Settings indexSettings) {
        final Version indexVersion = indexSettings.getAsVersion(IndexMetaData.SETTING_VERSION_CREATED, null);
        if (indexVersion == null) {
            throw new IllegalStateException(
                    "[" + IndexMetaData.SETTING_VERSION_CREATED + "] is not present in the index settings for index with uuid: ["
                            + indexSettings.get(IndexMetaData.SETTING_INDEX_UUID) + "]");
        }
        return indexVersion;
    }

    public static void writeVersion(Version version, StreamOutput out) throws IOException {
        out.writeVInt(version.id);
    }

    /**
     * Returns the minimum version between the 2.
     */
    public static Version min(Version version1, Version version2) {
        return version1.id < version2.id ? version1 : version2;
    }

    /**
     * Returns the minimum version between the 2.
     * @deprecated use {@link #min(Version, Version)} instead
     */
    @Deprecated
    public static Version smallest(Version version1, Version version2) {
        return min(version1, version2);
    }

    /**
     * Returns the maximum version between the 2
     */
    public static Version max(Version version1, Version version2) { return version1.id > version2.id ? version1 : version2; }

    /**
     * Returns the version given its string representation, current version if the argument is null or empty
     */
    public static Version fromString(String version) {
        if (!Strings.hasLength(version)) {
            return Version.CURRENT;
        }
        final boolean snapshot; // this is some BWC for 2.x and before indices
        if (snapshot = version.endsWith("-SNAPSHOT")) {
            version = version.substring(0, version.length() - 9);
        }
        String[] parts = version.split("\\.|\\-");
        if (parts.length < 3 || parts.length > 4) {
            throw new IllegalArgumentException(
                    "the version needs to contain major, minor, and revision, and optionally the build: " + version);
        }

        try {
            final int rawMajor = Integer.parseInt(parts[0]);
            if (rawMajor >= 5 && snapshot) { // we don't support snapshot as part of the version here anymore
                throw new IllegalArgumentException("illegal version format - snapshots are only supported until version 2.x");
            }
            final int betaOffset = rawMajor < 5 ? 0 : 25;
            //we reverse the version id calculation based on some assumption as we can't reliably reverse the modulo
            final int major = rawMajor * 1000000;
            final int minor = Integer.parseInt(parts[1]) * 10000;
            final int revision = Integer.parseInt(parts[2]) * 100;


            int build = 99;
            if (parts.length == 4) {
                String buildStr = parts[3];
                if (buildStr.startsWith("alpha")) {
                    assert rawMajor >= 5 : "major must be >= 5 but was " + major;
                    build = Integer.parseInt(buildStr.substring(5));
                    assert build < 25 : "expected a beta build but " + build + " >= 25";
                } else if (buildStr.startsWith("Beta") || buildStr.startsWith("beta")) {
                    build = betaOffset + Integer.parseInt(buildStr.substring(4));
                    assert build < 50 : "expected a beta build but " + build + " >= 50";
                } else if (buildStr.startsWith("RC") || buildStr.startsWith("rc")) {
                    build = Integer.parseInt(buildStr.substring(2)) + 50;
                } else {
                    throw new IllegalArgumentException("unable to parse version " + version);
                }
            }

            return fromId(major + minor + revision + build);

        } catch (NumberFormatException e) {
            throw new IllegalArgumentException("unable to parse version " + version, e);
        }
    }

    public final int id;
    public final byte major;
    public final byte minor;
    public final byte revision;
    public final byte build;
    public final org.apache.lucene.util.Version luceneVersion;

    Version(int id, org.apache.lucene.util.Version luceneVersion) {
        this.id = id;
        this.major = (byte) ((id / 1000000) % 100);
        this.minor = (byte) ((id / 10000) % 100);
        this.revision = (byte) ((id / 100) % 100);
        this.build = (byte) (id % 100);
        this.luceneVersion = luceneVersion;
    }

    public boolean after(Version version) {
        return version.id < id;
    }

    public boolean onOrAfter(Version version) {
        return version.id <= id;
    }

    public boolean before(Version version) {
        return version.id > id;
    }

    public boolean onOrBefore(Version version) {
        return version.id >= id;
    }

    /**
     * Returns the minimum compatible version based on the current
     * version. Ie a node needs to have at least the return version in order
     * to communicate with a node running the current version. The returned version
     * is in most of the cases the smallest major version release unless the current version
     * is a beta or RC release then the version itself is returned.
     */
    public Version minimumCompatibilityVersion() {
        final int bwcMajor;
        final int bwcMinor;
        if (major >= 6) {
            bwcMajor = major - 1;
            bwcMinor = CURRENT.minor;
        } else {
            bwcMajor = major;
            bwcMinor = 0;
        }
        return Version.min(this, fromId(bwcMajor * 1000000 + bwcMinor * 10000 + 99));
    }

    /**
     * Returns the minimum created index version that this version supports. Indices created with lower versions
     * can't be used with this version.
     */
    public Version minimumIndexCompatibilityVersion() {
        final int bwcMajor;
        if (major == 5) {
            bwcMajor = 2; // we jumped from 2 to 5
        } else {
            bwcMajor = major - 1;
        }
        final int bwcMinor;
        if (bwcMajor <= 2) {
            // we do support beta1 prior to 5.x
            // this allows clusters that have upgraded to 5.0 with an index created in 2.0.0.beta1 to go to 5.2 etc.
            // otherwise the upgrade will fail and that is really not what we want. from 5 onwards we are supporting only GA
            // releases
            bwcMinor = 01;
        } else {
            bwcMinor = 99;
        }

        return Version.min(this, fromId(bwcMajor * 1000000 + bwcMinor));
    }

    /**
     * Returns <code>true</code> iff both version are compatible. Otherwise <code>false</code>
     */
    public boolean isCompatible(Version version) {
        boolean compatible = onOrAfter(version.minimumCompatibilityVersion())
            && version.onOrAfter(minimumCompatibilityVersion());

        assert compatible == false || Math.max(major, version.major) - Math.min(major, version.major) <= 1;
        return compatible;
    }

    @SuppressForbidden(reason = "System.out.*")
    public static void main(String[] args) {
        System.out.println("Version: " + Version.CURRENT + ", Build: " + Build.CURRENT.shortHash() + "/" + Build.CURRENT.date() + ", JVM: "
                + JvmInfo.jvmInfo().version());
    }

    @Override
    public String toString() {
        StringBuilder sb = new StringBuilder();
        sb.append(major).append('.').append(minor).append('.').append(revision);
        if (isAlpha()) {
            sb.append("-alpha");
            sb.append(build);
        } else if (isBeta()) {
            if (major >= 2) {
                sb.append("-beta");
            } else {
                sb.append(".Beta");
            }
            sb.append(major < 5 ? build : build-25);
        } else if (build < 99) {
            if (major >= 2) {
                sb.append("-rc");
            } else {
                sb.append(".RC");
            }
            sb.append(build - 50);
        }
        return sb.toString();
    }

    @Override
    public boolean equals(Object o) {
        if (this == o) {
            return true;
        }
        if (o == null || getClass() != o.getClass()) {
            return false;
        }

        Version version = (Version) o;

        if (id != version.id) {
            return false;
        }

        return true;
    }

    @Override
    public int hashCode() {
        return id;
    }

    public boolean isBeta() {
        return major < 5 ? build < 50 : build >= 25 && build < 50;
    }

    /**
     * Returns true iff this version is an alpha version
     * Note: This has been introduced in elasticsearch version 5. Previous versions will never
     * have an alpha version.
     */
    public boolean isAlpha() {
        return major < 5 ? false :  build < 25;
    }

    public boolean isRC() {
        return build > 50 && build < 99;
    }

    public boolean isRelease() {
        return build == 99;
    }

}<|MERGE_RESOLUTION|>--- conflicted
+++ resolved
@@ -79,11 +79,6 @@
     public static final Version V_2_4_2 = new Version(V_2_4_2_ID, org.apache.lucene.util.Version.LUCENE_5_5_2);
     public static final int V_2_4_3_ID = 2040399;
     public static final Version V_2_4_3 = new Version(V_2_4_3_ID, org.apache.lucene.util.Version.LUCENE_5_5_2);
-<<<<<<< HEAD
-    public static final int V_2_4_4_ID = 2040499;
-    public static final Version V_2_4_4 = new Version(V_2_4_4_ID, org.apache.lucene.util.Version.LUCENE_5_5_2);
-=======
->>>>>>> c8c4c16c
     public static final int V_5_0_0_alpha1_ID = 5000001;
     public static final Version V_5_0_0_alpha1 = new Version(V_5_0_0_alpha1_ID, org.apache.lucene.util.Version.LUCENE_6_0_0);
     public static final int V_5_0_0_alpha2_ID = 5000002;
@@ -104,24 +99,6 @@
     public static final Version V_5_0_1 = new Version(V_5_0_1_ID, org.apache.lucene.util.Version.LUCENE_6_2_1);
     public static final int V_5_0_2_ID = 5000299;
     public static final Version V_5_0_2 = new Version(V_5_0_2_ID, org.apache.lucene.util.Version.LUCENE_6_2_1);
-<<<<<<< HEAD
-    public static final int V_5_0_3_ID_UNRELEASED = 5000399;
-    public static final Version V_5_0_3_UNRELEASED = new Version(V_5_0_3_ID_UNRELEASED, org.apache.lucene.util.Version.LUCENE_6_3_0);
-    // no version constant for 5.1.0 due to inadvertent release
-    public static final int V_5_1_1_ID_UNRELEASED = 5010199;
-    public static final Version V_5_1_1_UNRELEASED = new Version(V_5_1_1_ID_UNRELEASED, org.apache.lucene.util.Version.LUCENE_6_3_0);
-    public static final int V_5_1_2_ID_UNRELEASED = 5010299;
-    public static final Version V_5_1_2_UNRELEASED = new Version(V_5_1_2_ID_UNRELEASED, org.apache.lucene.util.Version.LUCENE_6_3_0);
-    public static final int V_5_1_3_ID_UNRELEASED = 5010399;
-    public static final Version V_5_1_3_UNRELEASED = new Version(V_5_1_3_ID_UNRELEASED, org.apache.lucene.util.Version.LUCENE_6_3_0);
-    public static final int V_5_2_0_ID_UNRELEASED = 5020099;
-    public static final Version V_5_2_0_UNRELEASED = new Version(V_5_2_0_ID_UNRELEASED, org.apache.lucene.util.Version.LUCENE_6_4_0);
-    public static final int V_5_3_0_ID_UNRELEASED = 5030099;
-    public static final Version V_5_3_0_UNRELEASED = new Version(V_5_3_0_ID_UNRELEASED, org.apache.lucene.util.Version.LUCENE_6_4_0);
-    public static final Version CURRENT = V_5_3_0_UNRELEASED;
-
-    // unreleased versions must be added to the above list with the suffix _UNRELEASED (with the exception of CURRENT)
-=======
     // no version constant for 5.1.0 due to inadvertent release
     public static final int V_5_1_1_ID = 5010199;
     public static final Version V_5_1_1 = new Version(V_5_1_1_ID, org.apache.lucene.util.Version.LUCENE_6_3_0);
@@ -137,7 +114,6 @@
      * </pre>
      * Then go to VersionsTest.java and add a test for this constant VersionTests#testUnknownVersions().
      * This is particularly useful if you are building a feature that needs a BWC layer for this unreleased version etc.*/
->>>>>>> c8c4c16c
 
     static {
         assert CURRENT.luceneVersion.equals(org.apache.lucene.util.Version.LATEST) : "Version must be upgraded to ["
@@ -150,25 +126,10 @@
 
     public static Version fromId(int id) {
         switch (id) {
-<<<<<<< HEAD
-            case V_5_3_0_ID_UNRELEASED:
-                return V_5_3_0_UNRELEASED;
-            case V_5_2_0_ID_UNRELEASED:
-                return V_5_2_0_UNRELEASED;
-            case V_5_1_3_ID_UNRELEASED:
-                return V_5_1_3_UNRELEASED;
-            case V_5_1_2_ID_UNRELEASED:
-                return V_5_1_2_UNRELEASED;
-            case V_5_1_1_ID_UNRELEASED:
-                return V_5_1_1_UNRELEASED;
-            case V_5_0_3_ID_UNRELEASED:
-                return V_5_0_3_UNRELEASED;
-=======
             case V_5_1_2_ID:
                 return V_5_1_2;
             case V_5_1_1_ID:
                 return V_5_1_1;
->>>>>>> c8c4c16c
             case V_5_0_2_ID:
                 return V_5_0_2;
             case V_5_0_1_ID:
@@ -189,11 +150,6 @@
                 return V_5_0_0_alpha2;
             case V_5_0_0_alpha1_ID:
                 return V_5_0_0_alpha1;
-<<<<<<< HEAD
-            case V_2_4_4_ID:
-                return V_2_4_4;
-=======
->>>>>>> c8c4c16c
             case V_2_4_3_ID:
                 return V_2_4_3;
             case V_2_4_2_ID:
@@ -264,25 +220,11 @@
     }
 
     /**
-     * Returns the minimum version between the 2.
-     */
-    public static Version min(Version version1, Version version2) {
+     * Returns the smallest version between the 2.
+     */
+    public static Version smallest(Version version1, Version version2) {
         return version1.id < version2.id ? version1 : version2;
     }
-
-    /**
-     * Returns the minimum version between the 2.
-     * @deprecated use {@link #min(Version, Version)} instead
-     */
-    @Deprecated
-    public static Version smallest(Version version1, Version version2) {
-        return min(version1, version2);
-    }
-
-    /**
-     * Returns the maximum version between the 2
-     */
-    public static Version max(Version version1, Version version2) { return version1.id > version2.id ? version1 : version2; }
 
     /**
      * Returns the version given its string representation, current version if the argument is null or empty
@@ -377,52 +319,7 @@
      * is a beta or RC release then the version itself is returned.
      */
     public Version minimumCompatibilityVersion() {
-        final int bwcMajor;
-        final int bwcMinor;
-        if (major >= 6) {
-            bwcMajor = major - 1;
-            bwcMinor = CURRENT.minor;
-        } else {
-            bwcMajor = major;
-            bwcMinor = 0;
-        }
-        return Version.min(this, fromId(bwcMajor * 1000000 + bwcMinor * 10000 + 99));
-    }
-
-    /**
-     * Returns the minimum created index version that this version supports. Indices created with lower versions
-     * can't be used with this version.
-     */
-    public Version minimumIndexCompatibilityVersion() {
-        final int bwcMajor;
-        if (major == 5) {
-            bwcMajor = 2; // we jumped from 2 to 5
-        } else {
-            bwcMajor = major - 1;
-        }
-        final int bwcMinor;
-        if (bwcMajor <= 2) {
-            // we do support beta1 prior to 5.x
-            // this allows clusters that have upgraded to 5.0 with an index created in 2.0.0.beta1 to go to 5.2 etc.
-            // otherwise the upgrade will fail and that is really not what we want. from 5 onwards we are supporting only GA
-            // releases
-            bwcMinor = 01;
-        } else {
-            bwcMinor = 99;
-        }
-
-        return Version.min(this, fromId(bwcMajor * 1000000 + bwcMinor));
-    }
-
-    /**
-     * Returns <code>true</code> iff both version are compatible. Otherwise <code>false</code>
-     */
-    public boolean isCompatible(Version version) {
-        boolean compatible = onOrAfter(version.minimumCompatibilityVersion())
-            && version.onOrAfter(minimumCompatibilityVersion());
-
-        assert compatible == false || Math.max(major, version.major) - Math.min(major, version.major) <= 1;
-        return compatible;
+        return Version.smallest(this, fromId(major * 1000000 + 99));
     }
 
     @SuppressForbidden(reason = "System.out.*")
