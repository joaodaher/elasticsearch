--- conflicted
+++ resolved
@@ -51,8 +51,6 @@
  */
 public final class Script implements ToXContent, Writeable {
 
-    public static final Version V_5_1_0_UNRELEASED = Version.fromId(5010099);
-
     /**
      * The name of the of the default scripting language.
      */
@@ -379,11 +377,7 @@
         // Version 5.1+ requires all Script members to be non-null and supports the potential
         // for more options than just XContentType.  Reorders the read in contents to be in
         // same order as the constructor.
-<<<<<<< HEAD
-        if (in.getVersion().onOrAfter(Version.V_5_1_1_UNRELEASED)) {
-=======
         if (in.getVersion().onOrAfter(Version.V_5_1_1)) {
->>>>>>> c8c4c16c
             this.type = ScriptType.readFrom(in);
             this.lang = in.readString();
             this.idOrCode = in.readString();
@@ -435,11 +429,7 @@
         // Version 5.1+ requires all Script members to be non-null and supports the potential
         // for more options than just XContentType.  Reorders the written out contents to be in
         // same order as the constructor.
-<<<<<<< HEAD
-        if (out.getVersion().onOrAfter(Version.V_5_1_1_UNRELEASED)) {
-=======
         if (out.getVersion().onOrAfter(Version.V_5_1_1)) {
->>>>>>> c8c4c16c
             type.writeTo(out);
             out.writeString(lang);
             out.writeString(idOrCode);
