--- conflicted
+++ resolved
@@ -21,18 +21,21 @@
 
 import org.elasticsearch.Version;
 import org.elasticsearch.common.ParseField;
+import org.elasticsearch.common.ParseFieldMatcher;
+import org.elasticsearch.common.ParseFieldMatcherSupplier;
 import org.elasticsearch.common.bytes.BytesArray;
 import org.elasticsearch.common.io.stream.StreamInput;
 import org.elasticsearch.common.io.stream.StreamOutput;
 import org.elasticsearch.common.io.stream.Writeable;
 import org.elasticsearch.common.xcontent.ObjectParser;
 import org.elasticsearch.common.xcontent.ObjectParser.ValueType;
-import org.elasticsearch.common.xcontent.ToXContentObject;
+import org.elasticsearch.common.xcontent.ToXContent;
 import org.elasticsearch.common.xcontent.XContentBuilder;
 import org.elasticsearch.common.xcontent.XContentFactory;
 import org.elasticsearch.common.xcontent.XContentParser;
 import org.elasticsearch.common.xcontent.XContentParser.Token;
 import org.elasticsearch.common.xcontent.XContentType;
+import org.elasticsearch.index.query.QueryParseContext;
 
 import java.io.IOException;
 import java.io.UncheckedIOException;
@@ -46,9 +49,7 @@
  * compile and execute a script from the {@link ScriptService}
  * based on the {@link ScriptType}.
  */
-public final class Script implements ToXContentObject, Writeable {
-
-    public static final Version V_5_1_0_UNRELEASED = Version.fromId(5010099);
+public final class Script implements ToXContent, Writeable {
 
     /**
      * The name of the of the default scripting language.
@@ -210,7 +211,7 @@
         }
     }
 
-    private static final ObjectParser<Builder, Void> PARSER = new ObjectParser<>("script", Builder::new);
+    private static final ObjectParser<Builder, ParseFieldMatcherSupplier> PARSER = new ObjectParser<>("script", Builder::new);
 
     static {
         // Defines the fields necessary to parse a Script as XContent using an ObjectParser.
@@ -223,11 +224,19 @@
     }
 
     /**
-     * Convenience method to call {@link Script#parse(XContentParser, String)}
+     * Convenience method to call {@link Script#parse(XContentParser, ParseFieldMatcher, String)}
      * using the default scripting language.
      */
-    public static Script parse(XContentParser parser) throws IOException {
-        return parse(parser, DEFAULT_SCRIPT_LANG);
+    public static Script parse(XContentParser parser, ParseFieldMatcher matcher) throws IOException {
+        return parse(parser, matcher, DEFAULT_SCRIPT_LANG);
+    }
+
+    /**
+     * Convenience method to call {@link Script#parse(XContentParser, ParseFieldMatcher, String)} using the
+     * {@link ParseFieldMatcher} and scripting language provided by the {@link QueryParseContext}.
+     */
+    public static Script parse(XContentParser parser, QueryParseContext context) throws IOException {
+        return parse(parser, context.getParseFieldMatcher(), context.getDefaultScriptLanguage());
     }
 
     /**
@@ -291,12 +300,13 @@
      * }
      *
      * @param parser       The {@link XContentParser} to be used.
+     * @param matcher      The {@link ParseFieldMatcher} to be used.
      * @param defaultLang  The default language to use if no language is specified.  The default language isn't necessarily
      *                     the one defined by {@link Script#DEFAULT_SCRIPT_LANG} due to backwards compatiblity requirements
      *                     related to stored queries using previously default languauges.
      * @return             The parsed {@link Script}.
      */
-    public static Script parse(XContentParser parser, String defaultLang) throws IOException {
+    public static Script parse(XContentParser parser, ParseFieldMatcher matcher, String defaultLang) throws IOException {
         Objects.requireNonNull(defaultLang);
 
         Token token = parser.currentToken();
@@ -309,7 +319,7 @@
             return new Script(ScriptType.INLINE, defaultLang, parser.text(), Collections.emptyMap());
         }
 
-        return PARSER.apply(parser, null).build(defaultLang);
+        return PARSER.apply(parser, () -> matcher).build(defaultLang);
     }
 
     private final ScriptType type;
@@ -367,11 +377,7 @@
         // Version 5.1+ requires all Script members to be non-null and supports the potential
         // for more options than just XContentType.  Reorders the read in contents to be in
         // same order as the constructor.
-<<<<<<< HEAD
-        if (in.getVersion().onOrAfter(Version.V_5_1_1_UNRELEASED)) {
-=======
         if (in.getVersion().onOrAfter(Version.V_5_1_1)) {
->>>>>>> c8c4c16c
             this.type = ScriptType.readFrom(in);
             this.lang = in.readString();
             this.idOrCode = in.readString();
@@ -423,11 +429,7 @@
         // Version 5.1+ requires all Script members to be non-null and supports the potential
         // for more options than just XContentType.  Reorders the written out contents to be in
         // same order as the constructor.
-<<<<<<< HEAD
-        if (out.getVersion().onOrAfter(Version.V_5_1_1_UNRELEASED)) {
-=======
         if (out.getVersion().onOrAfter(Version.V_5_1_1)) {
->>>>>>> c8c4c16c
             type.writeTo(out);
             out.writeString(lang);
             out.writeString(idOrCode);
