/*
 * Licensed to Elasticsearch under one or more contributor
 * license agreements. See the NOTICE file distributed with
 * this work for additional information regarding copyright
 * ownership. Elasticsearch licenses this file to you under
 * the Apache License, Version 2.0 (the "License"); you may
 * not use this file except in compliance with the License.
 * You may obtain a copy of the License at
 *
 *    http://www.apache.org/licenses/LICENSE-2.0
 *
 * Unless required by applicable law or agreed to in writing,
 * software distributed under the License is distributed on an
 * "AS IS" BASIS, WITHOUT WARRANTIES OR CONDITIONS OF ANY
 * KIND, either express or implied.  See the License for the
 * specific language governing permissions and limitations
 * under the License.
 */

package org.elasticsearch.script;

import org.apache.logging.log4j.message.ParameterizedMessage;
import org.apache.logging.log4j.util.Supplier;
import org.apache.lucene.util.IOUtils;
import org.elasticsearch.ElasticsearchException;
import org.elasticsearch.ResourceNotFoundException;
import org.elasticsearch.action.ActionListener;
import org.elasticsearch.action.admin.cluster.storedscripts.DeleteStoredScriptRequest;
import org.elasticsearch.action.admin.cluster.storedscripts.DeleteStoredScriptResponse;
import org.elasticsearch.action.admin.cluster.storedscripts.GetStoredScriptRequest;
import org.elasticsearch.action.admin.cluster.storedscripts.PutStoredScriptRequest;
import org.elasticsearch.action.admin.cluster.storedscripts.PutStoredScriptResponse;
import org.elasticsearch.cluster.AckedClusterStateUpdateTask;
import org.elasticsearch.cluster.ClusterChangedEvent;
import org.elasticsearch.cluster.ClusterState;
import org.elasticsearch.cluster.ClusterStateListener;
import org.elasticsearch.cluster.metadata.MetaData;
import org.elasticsearch.cluster.service.ClusterService;
import org.elasticsearch.common.Strings;
import org.elasticsearch.common.breaker.CircuitBreakingException;
import org.elasticsearch.common.bytes.BytesReference;
import org.elasticsearch.common.cache.Cache;
import org.elasticsearch.common.cache.CacheBuilder;
import org.elasticsearch.common.cache.RemovalListener;
import org.elasticsearch.common.cache.RemovalNotification;
import org.elasticsearch.common.collect.Tuple;
import org.elasticsearch.common.component.AbstractComponent;
import org.elasticsearch.common.io.Streams;
import org.elasticsearch.common.logging.LoggerMessageFormat;
import org.elasticsearch.common.settings.ClusterSettings;
import org.elasticsearch.common.settings.Setting;
import org.elasticsearch.common.settings.Setting.Property;
import org.elasticsearch.common.settings.Settings;
import org.elasticsearch.common.unit.TimeValue;
import org.elasticsearch.common.util.concurrent.ConcurrentCollections;
import org.elasticsearch.common.xcontent.ToXContent;
import org.elasticsearch.common.xcontent.XContentBuilder;
import org.elasticsearch.common.xcontent.json.JsonXContent;
import org.elasticsearch.env.Environment;
import org.elasticsearch.search.lookup.SearchLookup;
import org.elasticsearch.watcher.FileChangesListener;
import org.elasticsearch.watcher.FileWatcher;
import org.elasticsearch.watcher.ResourceWatcherService;

import java.io.Closeable;
import java.io.IOException;
import java.io.InputStreamReader;
import java.nio.charset.StandardCharsets;
import java.nio.file.Files;
import java.nio.file.Path;
import java.util.Collection;
import java.util.Collections;
import java.util.HashMap;
import java.util.Map;
import java.util.Objects;
import java.util.concurrent.ConcurrentMap;

import static java.util.Collections.unmodifiableMap;

public class ScriptService extends AbstractComponent implements Closeable, ClusterStateListener {

    static final String DISABLE_DYNAMIC_SCRIPTING_SETTING = "script.disable_dynamic";

    public static final Setting<Integer> SCRIPT_CACHE_SIZE_SETTING =
        Setting.intSetting("script.cache.max_size", 100, 0, Property.NodeScope);
    public static final Setting<TimeValue> SCRIPT_CACHE_EXPIRE_SETTING =
        Setting.positiveTimeSetting("script.cache.expire", TimeValue.timeValueMillis(0), Property.NodeScope);
    public static final Setting<Boolean> SCRIPT_AUTO_RELOAD_ENABLED_SETTING =
        Setting.boolSetting("script.auto_reload_enabled", true, Property.NodeScope);
    public static final Setting<Integer> SCRIPT_MAX_SIZE_IN_BYTES =
        Setting.intSetting("script.max_size_in_bytes", 65535, Property.NodeScope);
    public static final Setting<Integer> SCRIPT_MAX_COMPILATIONS_PER_MINUTE =
        Setting.intSetting("script.max_compilations_per_minute", 15, 0, Property.Dynamic, Property.NodeScope);

    private final Collection<ScriptEngineService> scriptEngines;
    private final Map<String, ScriptEngineService> scriptEnginesByLang;
    private final Map<String, ScriptEngineService> scriptEnginesByExt;

    private final ConcurrentMap<CacheKey, CompiledScript> staticCache = ConcurrentCollections.newConcurrentMap();

    private final Cache<CacheKey, CompiledScript> cache;
    private final Path scriptsDirectory;

    private final ScriptModes scriptModes;
    private final ScriptContextRegistry scriptContextRegistry;

    private final ScriptMetrics scriptMetrics = new ScriptMetrics();

    private ClusterState clusterState;

    private int totalCompilesPerMinute;
    private long lastInlineCompileTime;
    private double scriptsPerMinCounter;
    private double compilesAllowedPerNano;

    public ScriptService(Settings settings, Environment env,
                         ResourceWatcherService resourceWatcherService, ScriptEngineRegistry scriptEngineRegistry,
                         ScriptContextRegistry scriptContextRegistry, ScriptSettings scriptSettings) throws IOException {
        super(settings);
        Objects.requireNonNull(scriptEngineRegistry);
        Objects.requireNonNull(scriptContextRegistry);
        Objects.requireNonNull(scriptSettings);
        if (Strings.hasLength(settings.get(DISABLE_DYNAMIC_SCRIPTING_SETTING))) {
            throw new IllegalArgumentException(DISABLE_DYNAMIC_SCRIPTING_SETTING + " is not a supported setting, replace with fine-grained script settings. \n" +
                    "Dynamic scripts can be enabled for all languages and all operations by replacing `script.disable_dynamic: false` with `script.inline: true` and `script.stored: true` in elasticsearch.yml");
        }

        this.scriptEngines = scriptEngineRegistry.getRegisteredLanguages().values();
        this.scriptContextRegistry = scriptContextRegistry;
        int cacheMaxSize = SCRIPT_CACHE_SIZE_SETTING.get(settings);

        CacheBuilder<CacheKey, CompiledScript> cacheBuilder = CacheBuilder.builder();
        if (cacheMaxSize >= 0) {
            cacheBuilder.setMaximumWeight(cacheMaxSize);
        }

        TimeValue cacheExpire = SCRIPT_CACHE_EXPIRE_SETTING.get(settings);
        if (cacheExpire.getNanos() != 0) {
            cacheBuilder.setExpireAfterAccess(cacheExpire);
        }

        logger.debug("using script cache with max_size [{}], expire [{}]", cacheMaxSize, cacheExpire);
        this.cache = cacheBuilder.removalListener(new ScriptCacheRemovalListener()).build();

        Map<String, ScriptEngineService> enginesByLangBuilder = new HashMap<>();
        Map<String, ScriptEngineService> enginesByExtBuilder = new HashMap<>();
        for (ScriptEngineService scriptEngine : scriptEngines) {
            String language = scriptEngineRegistry.getLanguage(scriptEngine.getClass());
            enginesByLangBuilder.put(language, scriptEngine);
            enginesByExtBuilder.put(scriptEngine.getExtension(), scriptEngine);
        }
        this.scriptEnginesByLang = unmodifiableMap(enginesByLangBuilder);
        this.scriptEnginesByExt = unmodifiableMap(enginesByExtBuilder);

        this.scriptModes = new ScriptModes(scriptSettings, settings);

        // add file watcher for static scripts
        scriptsDirectory = env.scriptsFile();
        if (logger.isTraceEnabled()) {
            logger.trace("Using scripts directory [{}] ", scriptsDirectory);
        }
        FileWatcher fileWatcher = new FileWatcher(scriptsDirectory);
        fileWatcher.addListener(new ScriptChangesListener());

        if (SCRIPT_AUTO_RELOAD_ENABLED_SETTING.get(settings)) {
            // automatic reload is enabled - register scripts
            resourceWatcherService.add(fileWatcher);
        } else {
            // automatic reload is disable just load scripts once
            fileWatcher.init();
        }

        this.lastInlineCompileTime = System.nanoTime();
        this.setMaxCompilationsPerMinute(SCRIPT_MAX_COMPILATIONS_PER_MINUTE.get(settings));
    }

    void registerClusterSettingsListeners(ClusterSettings clusterSettings) {
        clusterSettings.addSettingsUpdateConsumer(SCRIPT_MAX_COMPILATIONS_PER_MINUTE, this::setMaxCompilationsPerMinute);
    }

    @Override
    public void close() throws IOException {
        IOUtils.close(scriptEngines);
    }

    private ScriptEngineService getScriptEngineServiceForLang(String lang) {
        ScriptEngineService scriptEngineService = scriptEnginesByLang.get(lang);
        if (scriptEngineService == null) {
            throw new IllegalArgumentException("script_lang not supported [" + lang + "]");
        }
        return scriptEngineService;
    }

    private ScriptEngineService getScriptEngineServiceForFileExt(String fileExtension) {
        ScriptEngineService scriptEngineService = scriptEnginesByExt.get(fileExtension);
        if (scriptEngineService == null) {
            throw new IllegalArgumentException("script file extension not supported [" + fileExtension + "]");
        }
        return scriptEngineService;
    }

    void setMaxCompilationsPerMinute(Integer newMaxPerMinute) {
        this.totalCompilesPerMinute = newMaxPerMinute;
        // Reset the counter to allow new compilations
        this.scriptsPerMinCounter = totalCompilesPerMinute;
        this.compilesAllowedPerNano = ((double) totalCompilesPerMinute) / TimeValue.timeValueMinutes(1).nanos();
    }

    /**
     * Checks if a script can be executed and compiles it if needed, or returns the previously compiled and cached script.
     */
    public CompiledScript compile(Script script, ScriptContext scriptContext, Map<String, String> params) {
        if (script == null) {
            throw new IllegalArgumentException("The parameter script (Script) must not be null.");
        }
        if (scriptContext == null) {
            throw new IllegalArgumentException("The parameter scriptContext (ScriptContext) must not be null.");
        }

        String lang = script.getLang();
        ScriptEngineService scriptEngineService = getScriptEngineServiceForLang(lang);
        if (canExecuteScript(lang, script.getType(), scriptContext) == false) {
            throw new IllegalStateException("scripts of type [" + script.getType() + "], operation [" + scriptContext.getKey() + "] and lang [" + lang + "] are disabled");
        }

        // TODO: fix this through some API or something, that's wrong
        // special exception to prevent expressions from compiling as update or mapping scripts
        boolean expression = "expression".equals(script.getLang());
        boolean notSupported = scriptContext.getKey().equals(ScriptContext.Standard.UPDATE.getKey());
        if (expression && notSupported) {
            throw new UnsupportedOperationException("scripts of type [" + script.getType() + "]," +
                    " operation [" + scriptContext.getKey() + "] and lang [" + lang + "] are not supported");
        }

        return compileInternal(script, params);
    }

    /**
     * Check whether there have been too many compilations within the last minute, throwing a circuit breaking exception if so.
     * This is a variant of the token bucket algorithm: https://en.wikipedia.org/wiki/Token_bucket
     *
     * It can be thought of as a bucket with water, every time the bucket is checked, water is added proportional to the amount of time that
     * elapsed since the last time it was checked. If there is enough water, some is removed and the request is allowed. If there is not
     * enough water the request is denied. Just like a normal bucket, if water is added that overflows the bucket, the extra water/capacity
     * is discarded - there can never be more water in the bucket than the size of the bucket.
     */
    void checkCompilationLimit() {
        long now = System.nanoTime();
        long timePassed = now - lastInlineCompileTime;
        lastInlineCompileTime = now;

        scriptsPerMinCounter += (timePassed) * compilesAllowedPerNano;

        // It's been over the time limit anyway, readjust the bucket to be level
        if (scriptsPerMinCounter > totalCompilesPerMinute) {
            scriptsPerMinCounter = totalCompilesPerMinute;
        }

        // If there is enough tokens in the bucket, allow the request and decrease the tokens by 1
        if (scriptsPerMinCounter >= 1) {
            scriptsPerMinCounter -= 1.0;
        } else {
            // Otherwise reject the request
            throw new CircuitBreakingException("[script] Too many dynamic script compilations within one minute, max: [" +
                            totalCompilesPerMinute + "/min]; please use on-disk, indexed, or scripts with parameters instead; " +
                            "this limit can be changed by the [" + SCRIPT_MAX_COMPILATIONS_PER_MINUTE.getKey() + "] setting");
        }
    }

    /**
     * Compiles a script straight-away, or returns the previously compiled and cached script,
     * without checking if it can be executed based on settings.
     */
    CompiledScript compileInternal(Script script, Map<String, String> params) {
        if (script == null) {
            throw new IllegalArgumentException("The parameter script (Script) must not be null.");
        }

        String lang = script.getLang();
        ScriptType type = script.getType();
        //script.getIdOrCode() could return either a name or code for a script,
        //but we check for a file script name first and an indexed script name second
        String name = script.getIdOrCode();

        if (logger.isTraceEnabled()) {
            logger.trace("Compiling lang: [{}] type: [{}] script: {}", lang, type, name);
        }

        ScriptEngineService scriptEngineService = getScriptEngineServiceForLang(lang);

        if (type == ScriptType.FILE) {
            CacheKey cacheKey = new CacheKey(scriptEngineService, name, null, params);
            //On disk scripts will be loaded into the staticCache by the listener
            CompiledScript compiledScript = staticCache.get(cacheKey);

            if (compiledScript == null) {
                throw new IllegalArgumentException("Unable to find on disk file script [" + name + "] using lang [" + lang + "]");
            }

            return compiledScript;
        }

        //script.getIdOrCode() will be code if the script type is inline
        String code = script.getIdOrCode();

        if (type == ScriptType.STORED) {
            //The look up for an indexed script must be done every time in case
            //the script has been updated in the index since the last look up.
            final IndexedScript indexedScript = new IndexedScript(lang, name);
            name = indexedScript.id;
            code = getScriptFromClusterState(indexedScript.lang, indexedScript.id);
        }

        CacheKey cacheKey = new CacheKey(scriptEngineService, type == ScriptType.INLINE ? null : name, code, params);
        CompiledScript compiledScript = cache.get(cacheKey);

        if (compiledScript != null) {
            return compiledScript;
        }

        // Synchronize so we don't compile scripts many times during multiple shards all compiling a script
        synchronized (this) {
            // Retrieve it again in case it has been put by a different thread
            compiledScript = cache.get(cacheKey);

            if (compiledScript == null) {
                try {
                    // Either an un-cached inline script or indexed script
                    // If the script type is inline the name will be the same as the code for identification in exceptions

                    // but give the script engine the chance to be better, give it separate name + source code
                    // for the inline case, then its anonymous: null.
                    String actualName = (type == ScriptType.INLINE) ? null : name;
                    if (logger.isTraceEnabled()) {
                        logger.trace("compiling script, type: [{}], lang: [{}], params: [{}]", type, lang, params);
                    }
                    // Check whether too many compilations have happened
                    checkCompilationLimit();
                    compiledScript = new CompiledScript(type, name, lang, scriptEngineService.compile(actualName, code, params));
                } catch (ScriptException good) {
                    // TODO: remove this try-catch completely, when all script engines have good exceptions!
                    throw good; // its already good
                } catch (Exception exception) {
                    throw new GeneralScriptException("Failed to compile " + type + " script [" + name + "] using lang [" + lang + "]", exception);
                }

                // Since the cache key is the script content itself we don't need to
                // invalidate/check the cache if an indexed script changes.
                scriptMetrics.onCompilation();
                cache.put(cacheKey, compiledScript);
            }

            return compiledScript;
        }
    }

    private String validateScriptLanguage(String scriptLang) {
        Objects.requireNonNull(scriptLang);
        if (scriptEnginesByLang.containsKey(scriptLang) == false) {
            throw new IllegalArgumentException("script_lang not supported [" + scriptLang + "]");
        }
        return scriptLang;
    }

    String getScriptFromClusterState(String scriptLang, String id) {
        scriptLang = validateScriptLanguage(scriptLang);
        ScriptMetaData scriptMetadata = clusterState.metaData().custom(ScriptMetaData.TYPE);
        if (scriptMetadata == null) {
            throw new ResourceNotFoundException("Unable to find script [" + scriptLang + "/" + id + "] in cluster state");
        }

        String script = scriptMetadata.getScript(scriptLang, id);
        if (script == null) {
            throw new ResourceNotFoundException("Unable to find script [" + scriptLang + "/" + id + "] in cluster state");
        }
        return script;
    }

    void validateStoredScript(String id, String scriptLang, BytesReference scriptBytes) {
        validateScriptSize(id, scriptBytes.length());
        String script = ScriptMetaData.parseStoredScript(scriptBytes);
        if (Strings.hasLength(scriptBytes)) {
            //Just try and compile it
            try {
                ScriptEngineService scriptEngineService = getScriptEngineServiceForLang(scriptLang);
                //we don't know yet what the script will be used for, but if all of the operations for this lang with
                //indexed scripts are disabled, it makes no sense to even compile it.
                if (isAnyScriptContextEnabled(scriptLang, ScriptType.STORED)) {
                    Object compiled = scriptEngineService.compile(id, script, Collections.emptyMap());
                    if (compiled == null) {
                        throw new IllegalArgumentException("Unable to parse [" + script + "] lang [" + scriptLang +
                                "] (ScriptService.compile returned null)");
                    }
                } else {
                    logger.warn(
                            "skipping compile of script [{}], lang [{}] as all scripted operations are disabled for indexed scripts",
                            script, scriptLang);
                }
            } catch (ScriptException good) {
                // TODO: remove this when all script engines have good exceptions!
                throw good; // its already good!
            } catch (Exception e) {
                throw new IllegalArgumentException("Unable to parse [" + script +
                        "] lang [" + scriptLang + "]", e);
            }
        } else {
            throw new IllegalArgumentException("Unable to find script in : " + scriptBytes.utf8ToString());
        }
    }

    public void storeScript(ClusterService clusterService, PutStoredScriptRequest request, ActionListener<PutStoredScriptResponse> listener) {
        String scriptLang = validateScriptLanguage(request.scriptLang());
        //verify that the script compiles
        validateStoredScript(request.id(), scriptLang, request.script());
        clusterService.submitStateUpdateTask("put-script-" + request.id(), new AckedClusterStateUpdateTask<PutStoredScriptResponse>(request, listener) {

            @Override
            protected PutStoredScriptResponse newResponse(boolean acknowledged) {
                return new PutStoredScriptResponse(acknowledged);
            }

            @Override
            public ClusterState execute(ClusterState currentState) throws Exception {
                return innerStoreScript(currentState, scriptLang, request);
            }
        });
    }

    static ClusterState innerStoreScript(ClusterState currentState, String validatedScriptLang, PutStoredScriptRequest request) {
        ScriptMetaData scriptMetadata = currentState.metaData().custom(ScriptMetaData.TYPE);
        ScriptMetaData.Builder scriptMetadataBuilder = new ScriptMetaData.Builder(scriptMetadata);
        scriptMetadataBuilder.storeScript(validatedScriptLang, request.id(), request.script());
        MetaData.Builder metaDataBuilder = MetaData.builder(currentState.getMetaData())
                .putCustom(ScriptMetaData.TYPE, scriptMetadataBuilder.build());
        return ClusterState.builder(currentState).metaData(metaDataBuilder).build();
    }

    public void deleteStoredScript(ClusterService clusterService, DeleteStoredScriptRequest request, ActionListener<DeleteStoredScriptResponse> listener) {
        String scriptLang = validateScriptLanguage(request.scriptLang());
        clusterService.submitStateUpdateTask("delete-script-" + request.id(), new AckedClusterStateUpdateTask<DeleteStoredScriptResponse>(request, listener) {

            @Override
            protected DeleteStoredScriptResponse newResponse(boolean acknowledged) {
                return new DeleteStoredScriptResponse(acknowledged);
            }

            @Override
            public ClusterState execute(ClusterState currentState) throws Exception {
                return innerDeleteScript(currentState, scriptLang, request);
            }
        });
    }

    static ClusterState innerDeleteScript(ClusterState currentState, String validatedLang, DeleteStoredScriptRequest request) {
        ScriptMetaData scriptMetadata = currentState.metaData().custom(ScriptMetaData.TYPE);
        ScriptMetaData.Builder scriptMetadataBuilder = new ScriptMetaData.Builder(scriptMetadata);
        scriptMetadataBuilder.deleteScript(validatedLang, request.id());
        MetaData.Builder metaDataBuilder = MetaData.builder(currentState.getMetaData())
                .putCustom(ScriptMetaData.TYPE, scriptMetadataBuilder.build());
        return ClusterState.builder(currentState).metaData(metaDataBuilder).build();
    }

    public String getStoredScript(ClusterState state, GetStoredScriptRequest request) {
        ScriptMetaData scriptMetadata = state.metaData().custom(ScriptMetaData.TYPE);
        if (scriptMetadata != null) {
            return scriptMetadata.getScript(request.lang(), request.id());
        } else {
            return null;
        }
    }

    /**
     * Compiles (or retrieves from cache) and executes the provided script
     */
    public ExecutableScript executable(Script script, ScriptContext scriptContext) {
        return executable(compile(script, scriptContext, script.getOptions()), script.getParams());
    }

    /**
     * Executes a previously compiled script provided as an argument
     */
    public ExecutableScript executable(CompiledScript compiledScript, Map<String, Object> params) {
        return getScriptEngineServiceForLang(compiledScript.lang()).executable(compiledScript, params);
    }

    /**
     * Compiles (or retrieves from cache) and executes the provided search script
     */
    public SearchScript search(SearchLookup lookup, Script script, ScriptContext scriptContext) {
        CompiledScript compiledScript = compile(script, scriptContext, script.getOptions());
        return search(lookup, compiledScript, script.getParams());
    }

    /**
     * Binds provided parameters to a compiled script returning a
     * {@link SearchScript} ready for execution
     */
    public SearchScript search(SearchLookup lookup, CompiledScript compiledScript,  Map<String, Object> params) {
        return getScriptEngineServiceForLang(compiledScript.lang()).search(compiledScript, lookup, params);
    }

    private boolean isAnyScriptContextEnabled(String lang, ScriptType scriptType) {
        for (ScriptContext scriptContext : scriptContextRegistry.scriptContexts()) {
            if (canExecuteScript(lang, scriptType, scriptContext)) {
                return true;
            }
        }
        return false;
    }

    private boolean canExecuteScript(String lang, ScriptType scriptType, ScriptContext scriptContext) {
        assert lang != null;
        if (scriptContextRegistry.isSupportedContext(scriptContext) == false) {
            throw new IllegalArgumentException("script context [" + scriptContext.getKey() + "] not supported");
        }
        return scriptModes.getScriptEnabled(lang, scriptType, scriptContext);
    }

    public ScriptStats stats() {
        return scriptMetrics.stats();
    }

    private void validateScriptSize(String identifier, int scriptSizeInBytes) {
        int allowedScriptSizeInBytes = SCRIPT_MAX_SIZE_IN_BYTES.get(settings);
        if (scriptSizeInBytes > allowedScriptSizeInBytes) {
            String message = LoggerMessageFormat.format(
                    "Limit of script size in bytes [{}] has been exceeded for script [{}] with size [{}]",
                    allowedScriptSizeInBytes,
                    identifier,
                    scriptSizeInBytes);
            throw new IllegalArgumentException(message);
        }
    }

    @Override
    public void clusterChanged(ClusterChangedEvent event) {
        clusterState = event.state();
    }

    /**
     * A small listener for the script cache that calls each
     * {@code ScriptEngineService}'s {@code scriptRemoved} method when the
     * script has been removed from the cache
     */
    private class ScriptCacheRemovalListener implements RemovalListener<CacheKey, CompiledScript> {
        @Override
        public void onRemoval(RemovalNotification<CacheKey, CompiledScript> notification) {
            if (logger.isDebugEnabled()) {
                logger.debug("removed {} from cache, reason: {}", notification.getValue(), notification.getRemovalReason());
            }
            scriptMetrics.onCacheEviction();
        }
    }

    private class ScriptChangesListener implements FileChangesListener {

        private Tuple<String, String> getScriptNameExt(Path file) {
            Path scriptPath = scriptsDirectory.relativize(file);
            int extIndex = scriptPath.toString().lastIndexOf('.');
            if (extIndex <= 0) {
                return null;
            }

            String ext = scriptPath.toString().substring(extIndex + 1);
            if (ext.isEmpty()) {
                return null;
            }

            String scriptName = scriptPath.toString().substring(0, extIndex).replace(scriptPath.getFileSystem().getSeparator(), "_");
            return new Tuple<>(scriptName, ext);
        }

        @Override
        public void onFileInit(Path file) {
            Tuple<String, String> scriptNameExt = getScriptNameExt(file);
            if (scriptNameExt == null) {
                logger.debug("Skipped script with invalid extension : [{}]", file);
                return;
            }
            if (logger.isTraceEnabled()) {
                logger.trace("Loading script file : [{}]", file);
            }

            ScriptEngineService engineService = getScriptEngineServiceForFileExt(scriptNameExt.v2());
            if (engineService == null) {
                logger.warn("No script engine found for [{}]", scriptNameExt.v2());
            } else {
                try {
                    //we don't know yet what the script will be used for, but if all of the operations for this lang
                    // with file scripts are disabled, it makes no sense to even compile it and cache it.
                    if (isAnyScriptContextEnabled(engineService.getType(), ScriptType.FILE)) {
                        logger.info("compiling script file [{}]", file.toAbsolutePath());
                        try (InputStreamReader reader = new InputStreamReader(Files.newInputStream(file), StandardCharsets.UTF_8)) {
                            String script = Streams.copyToString(reader);
                            String name = scriptNameExt.v1();
                            CacheKey cacheKey = new CacheKey(engineService, name, null, Collections.emptyMap());
                            // pass the actual file name to the compiler (for script engines that care about this)
                            Object executable = engineService.compile(file.getFileName().toString(), script, Collections.emptyMap());
                            CompiledScript compiledScript = new CompiledScript(ScriptType.FILE, name, engineService.getType(), executable);
                            staticCache.put(cacheKey, compiledScript);
                            scriptMetrics.onCompilation();
                        }
                    } else {
                        logger.warn("skipping compile of script file [{}] as all scripted operations are disabled for file scripts", file.toAbsolutePath());
                    }
                } catch (ScriptException e) {
                    try (XContentBuilder builder = JsonXContent.contentBuilder()) {
                        builder.prettyPrint();
                        builder.startObject();
<<<<<<< HEAD
                        ElasticsearchException.toXContent(builder, ToXContent.EMPTY_PARAMS, e);
=======
                        ElasticsearchException.generateThrowableXContent(builder, ToXContent.EMPTY_PARAMS, e);
>>>>>>> c0b0a287
                        builder.endObject();
                        logger.warn("failed to load/compile script [{}]: {}", scriptNameExt.v1(), builder.string());
                    } catch (IOException ioe) {
                        ioe.addSuppressed(e);
                        logger.warn((Supplier<?>) () -> new ParameterizedMessage(
                                "failed to log an appropriate warning after failing to load/compile script [{}]", scriptNameExt.v1()), ioe);
                    }
                    /* Log at the whole exception at the debug level as well just in case the stack trace is important. That way you can
                     * turn on the stack trace if you need it. */
                    logger.debug((Supplier<?>) () -> new ParameterizedMessage("failed to load/compile script [{}]. full exception:",
                            scriptNameExt.v1()), e);
                } catch (Exception e) {
                    logger.warn((Supplier<?>) () -> new ParameterizedMessage("failed to load/compile script [{}]", scriptNameExt.v1()), e);
                }
            }
        }

        @Override
        public void onFileCreated(Path file) {
            onFileInit(file);
        }

        @Override
        public void onFileDeleted(Path file) {
            Tuple<String, String> scriptNameExt = getScriptNameExt(file);
            if (scriptNameExt != null) {
                ScriptEngineService engineService = getScriptEngineServiceForFileExt(scriptNameExt.v2());
                assert engineService != null;
                logger.info("removing script file [{}]", file.toAbsolutePath());
                staticCache.remove(new CacheKey(engineService, scriptNameExt.v1(), null, Collections.emptyMap()));
            }
        }

        @Override
        public void onFileChanged(Path file) {
            onFileInit(file);
        }

    }

    private static final class CacheKey {
        final String lang;
        final String name;
        final String code;
        final Map<String, String> params;

        private CacheKey(final ScriptEngineService service, final String name, final String code, final Map<String, String> params) {
            this.lang = service.getType();
            this.name = name;
            this.code = code;
            this.params = params;
        }

        @Override
        public boolean equals(Object o) {
            if (this == o) return true;
            if (o == null || getClass() != o.getClass()) return false;

            CacheKey cacheKey = (CacheKey)o;

            if (!lang.equals(cacheKey.lang)) return false;
            if (name != null ? !name.equals(cacheKey.name) : cacheKey.name != null) return false;
            if (code != null ? !code.equals(cacheKey.code) : cacheKey.code != null) return false;
            return params.equals(cacheKey.params);

        }

        @Override
        public int hashCode() {
            int result = lang.hashCode();
            result = 31 * result + (name != null ? name.hashCode() : 0);
            result = 31 * result + (code != null ? code.hashCode() : 0);
            result = 31 * result + params.hashCode();
            return result;
        }
    }


    private static class IndexedScript {
        private final String lang;
        private final String id;

        IndexedScript(String lang, String script) {
            this.lang = lang;
            final String[] parts = script.split("/");
            if (parts.length == 1) {
                this.id = script;
            } else {
                if (parts.length != 3) {
                    throw new IllegalArgumentException("Illegal index script format [" + script + "]" +
                            " should be /lang/id");
                } else {
                    if (!parts[1].equals(this.lang)) {
                        throw new IllegalStateException("Conflicting script language, found [" + parts[1] + "] expected + ["+ this.lang + "]");
                    }
                    this.id = parts[2];
                }
            }
        }
    }
}<|MERGE_RESOLUTION|>--- conflicted
+++ resolved
@@ -607,11 +607,7 @@
                     try (XContentBuilder builder = JsonXContent.contentBuilder()) {
                         builder.prettyPrint();
                         builder.startObject();
-<<<<<<< HEAD
-                        ElasticsearchException.toXContent(builder, ToXContent.EMPTY_PARAMS, e);
-=======
                         ElasticsearchException.generateThrowableXContent(builder, ToXContent.EMPTY_PARAMS, e);
->>>>>>> c0b0a287
                         builder.endObject();
                         logger.warn("failed to load/compile script [{}]: {}", scriptNameExt.v1(), builder.string());
                     } catch (IOException ioe) {
