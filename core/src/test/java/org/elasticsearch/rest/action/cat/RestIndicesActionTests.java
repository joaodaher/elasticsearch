/*
 * Licensed to Elasticsearch under one or more contributor
 * license agreements. See the NOTICE file distributed with
 * this work for additional information regarding copyright
 * ownership. Elasticsearch licenses this file to you under
 * the Apache License, Version 2.0 (the "License"); you may
 * not use this file except in compliance with the License.
 * You may obtain a copy of the License at
 *
 *    http://www.apache.org/licenses/LICENSE-2.0
 *
 * Unless required by applicable law or agreed to in writing,
 * software distributed under the License is distributed on an
 * "AS IS" BASIS, WITHOUT WARRANTIES OR CONDITIONS OF ANY
 * KIND, either express or implied.  See the License for the
 * specific language governing permissions and limitations
 * under the License.
 */

package org.elasticsearch.rest.action.cat;

import org.elasticsearch.Version;
import org.elasticsearch.action.admin.cluster.health.ClusterHealthResponse;
import org.elasticsearch.action.admin.indices.stats.CommonStats;
import org.elasticsearch.action.admin.indices.stats.IndicesStatsResponse;
import org.elasticsearch.action.admin.indices.stats.IndicesStatsTests;
import org.elasticsearch.action.admin.indices.stats.ShardStats;
import org.elasticsearch.cluster.ClusterName;
import org.elasticsearch.cluster.ClusterState;
import org.elasticsearch.cluster.metadata.IndexMetaData;
import org.elasticsearch.cluster.metadata.IndexNameExpressionResolver;
import org.elasticsearch.cluster.metadata.MetaData;
import org.elasticsearch.cluster.routing.RecoverySource.PeerRecoverySource;
import org.elasticsearch.cluster.routing.RecoverySource.StoreRecoverySource;
import org.elasticsearch.cluster.routing.ShardRouting;
import org.elasticsearch.cluster.routing.UnassignedInfo;
import org.elasticsearch.common.Table;
import org.elasticsearch.common.UUIDs;
import org.elasticsearch.common.settings.Settings;
import org.elasticsearch.common.unit.TimeValue;
import org.elasticsearch.index.Index;
import org.elasticsearch.index.cache.query.QueryCacheStats;
import org.elasticsearch.index.cache.request.RequestCacheStats;
import org.elasticsearch.index.engine.SegmentsStats;
import org.elasticsearch.index.fielddata.FieldDataStats;
import org.elasticsearch.index.flush.FlushStats;
import org.elasticsearch.index.get.GetStats;
import org.elasticsearch.index.merge.MergeStats;
import org.elasticsearch.index.refresh.RefreshStats;
import org.elasticsearch.index.search.stats.SearchStats;
import org.elasticsearch.index.shard.DocsStats;
import org.elasticsearch.index.shard.IndexingStats;
import org.elasticsearch.index.shard.ShardId;
import org.elasticsearch.index.shard.ShardPath;
import org.elasticsearch.index.store.StoreStats;
import org.elasticsearch.index.warmer.WarmerStats;
import org.elasticsearch.rest.RestController;
import org.elasticsearch.search.suggest.completion.CompletionStats;
import org.elasticsearch.test.ESTestCase;
import org.elasticsearch.test.rest.FakeRestRequest;

import java.nio.file.Path;
import java.util.ArrayList;
import java.util.Collections;
import java.util.List;

import static java.util.Collections.emptyList;
import static org.hamcrest.Matchers.equalTo;

/**
 * Tests for {@link RestIndicesAction}
 */
public class RestIndicesActionTests extends ESTestCase {

    public void testBuildTable() {
        final Settings settings = Settings.EMPTY;
<<<<<<< HEAD
        final RestController restController = new RestController(settings, Collections.emptySet(), null);
=======
        final RestController restController = new RestController(settings, Collections.emptySet(), null, null, null);
>>>>>>> c0b0a287
        final RestIndicesAction action = new RestIndicesAction(settings, restController, new IndexNameExpressionResolver(settings));

        // build a (semi-)random table
        final int numIndices = randomIntBetween(0, 5);
        Index[] indices = new Index[numIndices];
        for (int i = 0; i < numIndices; i++) {
            indices[i] = new Index(randomAsciiOfLength(5), UUIDs.randomBase64UUID());
        }

        final MetaData.Builder metaDataBuilder = MetaData.builder();
        for (final Index index : indices) {
            metaDataBuilder.put(IndexMetaData.builder(index.getName())
                                    .settings(Settings.builder()
                                                  .put(IndexMetaData.SETTING_VERSION_CREATED, Version.CURRENT)
                                                  .put(IndexMetaData.SETTING_INDEX_UUID, index.getUUID()))
                                    .creationDate(System.currentTimeMillis())
                                    .numberOfShards(1)
                                    .numberOfReplicas(1)
                                    .state(IndexMetaData.State.OPEN));
        }
        final MetaData metaData = metaDataBuilder.build();

        final ClusterState clusterState = ClusterState.builder(ClusterName.CLUSTER_NAME_SETTING.getDefault(Settings.EMPTY))
                                              .metaData(metaData)
                                              .build();
        final String[] indicesStr = new String[indices.length];
        for (int i = 0; i < indices.length; i++) {
            indicesStr[i] = indices[i].getName();
        }
        final ClusterHealthResponse clusterHealth = new ClusterHealthResponse(
            clusterState.getClusterName().value(), indicesStr, clusterState, 0, 0, 0, TimeValue.timeValueMillis(1000L)
        );

        final Table table = action.buildTable(new FakeRestRequest(), indices, clusterHealth, randomIndicesStatsResponse(indices), metaData);

        // now, verify the table is correct
        int count = 0;
        List<Table.Cell> headers = table.getHeaders();
        assertThat(headers.get(count++).value, equalTo("health"));
        assertThat(headers.get(count++).value, equalTo("status"));
        assertThat(headers.get(count++).value, equalTo("index"));
        assertThat(headers.get(count++).value, equalTo("uuid"));

        List<List<Table.Cell>> rows = table.getRows();
        assertThat(rows.size(), equalTo(indices.length));
        // TODO: more to verify (e.g. randomize cluster health, num primaries, num replicas, etc)
        for (int i = 0; i < rows.size(); i++) {
            count = 0;
            final List<Table.Cell> row = rows.get(i);
            assertThat(row.get(count++).value, equalTo("red*")); // all are red because cluster state doesn't have routing entries
            assertThat(row.get(count++).value, equalTo("open")); // all are OPEN for now
            assertThat(row.get(count++).value, equalTo(indices[i].getName()));
            assertThat(row.get(count++).value, equalTo(indices[i].getUUID()));
        }
    }

    private IndicesStatsResponse randomIndicesStatsResponse(final Index[] indices) {
        List<ShardStats> shardStats = new ArrayList<>();
        for (final Index index : indices) {
            for (int i = 0; i < 2; i++) {
                ShardId shardId = new ShardId(index, i);
                Path path = createTempDir().resolve("indices").resolve(index.getUUID()).resolve(String.valueOf(i));
                ShardRouting shardRouting = ShardRouting.newUnassigned(shardId, i == 0,
                    i == 0 ? StoreRecoverySource.EMPTY_STORE_INSTANCE : PeerRecoverySource.INSTANCE,
                    new UnassignedInfo(UnassignedInfo.Reason.INDEX_CREATED, null)
                    );
                shardRouting = shardRouting.initialize("node-0", null, ShardRouting.UNAVAILABLE_EXPECTED_SHARD_SIZE);
                shardRouting = shardRouting.moveToStarted();
                CommonStats stats = new CommonStats();
                stats.fieldData = new FieldDataStats();
                stats.queryCache = new QueryCacheStats();
                stats.docs = new DocsStats();
                stats.store = new StoreStats();
                stats.indexing = new IndexingStats();
                stats.search = new SearchStats();
                stats.segments = new SegmentsStats();
                stats.merge = new MergeStats();
                stats.refresh = new RefreshStats();
                stats.completion = new CompletionStats();
                stats.requestCache = new RequestCacheStats();
                stats.get = new GetStats();
                stats.flush = new FlushStats();
                stats.warmer = new WarmerStats();
                shardStats.add(new ShardStats(shardRouting, new ShardPath(false, path, path, shardId), stats, null));
            }
        }
        return IndicesStatsTests.newIndicesStatsResponse(
            shardStats.toArray(new ShardStats[shardStats.size()]), shardStats.size(), shardStats.size(), 0, emptyList()
        );
    }
}<|MERGE_RESOLUTION|>--- conflicted
+++ resolved
@@ -74,11 +74,7 @@
 
     public void testBuildTable() {
         final Settings settings = Settings.EMPTY;
-<<<<<<< HEAD
-        final RestController restController = new RestController(settings, Collections.emptySet(), null);
-=======
         final RestController restController = new RestController(settings, Collections.emptySet(), null, null, null);
->>>>>>> c0b0a287
         final RestIndicesAction action = new RestIndicesAction(settings, restController, new IndexNameExpressionResolver(settings));
 
         // build a (semi-)random table
