/*
 * Licensed to Elasticsearch under one or more contributor
 * license agreements. See the NOTICE file distributed with
 * this work for additional information regarding copyright
 * ownership. Elasticsearch licenses this file to you under
 * the Apache License, Version 2.0 (the "License"); you may
 * not use this file except in compliance with the License.
 * You may obtain a copy of the License at
 *
 *    http://www.apache.org/licenses/LICENSE-2.0
 *
 * Unless required by applicable law or agreed to in writing,
 * software distributed under the License is distributed on an
 * "AS IS" BASIS, WITHOUT WARRANTIES OR CONDITIONS OF ANY
 * KIND, either express or implied.  See the License for the
 * specific language governing permissions and limitations
 * under the License.
 */

package org.elasticsearch;

import org.elasticsearch.cluster.metadata.IndexMetaData;
import org.elasticsearch.common.lucene.Lucene;
import org.elasticsearch.common.settings.Settings;
import org.elasticsearch.common.transport.InetSocketTransportAddress;
import org.elasticsearch.test.ESTestCase;
import org.elasticsearch.test.VersionUtils;
import org.hamcrest.Matchers;

import java.lang.reflect.Modifier;
import java.util.HashMap;
import java.util.HashSet;
import java.util.Locale;
import java.util.Map;
import java.util.Set;

import static org.elasticsearch.Version.V_2_2_0;
import static org.elasticsearch.Version.V_5_0_0_alpha1;
import static org.elasticsearch.test.VersionUtils.randomVersion;
import static org.hamcrest.CoreMatchers.equalTo;
import static org.hamcrest.Matchers.containsString;
import static org.hamcrest.Matchers.is;
import static org.hamcrest.Matchers.sameInstance;

public class VersionTests extends ESTestCase {

    public void testVersionComparison() throws Exception {
        assertThat(V_2_2_0.before(V_5_0_0_alpha1), is(true));
        assertThat(V_2_2_0.before(V_2_2_0), is(false));
        assertThat(V_5_0_0_alpha1.before(V_2_2_0), is(false));

        assertThat(V_2_2_0.onOrBefore(V_5_0_0_alpha1), is(true));
        assertThat(V_2_2_0.onOrBefore(V_2_2_0), is(true));
        assertThat(V_5_0_0_alpha1.onOrBefore(V_2_2_0), is(false));

        assertThat(V_2_2_0.after(V_5_0_0_alpha1), is(false));
        assertThat(V_2_2_0.after(V_2_2_0), is(false));
        assertThat(V_5_0_0_alpha1.after(V_2_2_0), is(true));

        assertThat(V_2_2_0.onOrAfter(V_5_0_0_alpha1), is(false));
        assertThat(V_2_2_0.onOrAfter(V_2_2_0), is(true));
        assertThat(V_5_0_0_alpha1.onOrAfter(V_2_2_0), is(true));

        assertTrue(Version.fromString("5.0.0-alpha2").onOrAfter(Version.fromString("5.0.0-alpha1")));
        assertTrue(Version.fromString("5.0.0").onOrAfter(Version.fromString("5.0.0-beta2")));
        assertTrue(Version.fromString("5.0.0-rc1").onOrAfter(Version.fromString("5.0.0-beta24")));
        assertTrue(Version.fromString("5.0.0-alpha24").before(Version.fromString("5.0.0-beta0")));
    }

    public void testMin() {
        assertEquals(VersionUtils.getPreviousVersion(), Version.min(Version.CURRENT, VersionUtils.getPreviousVersion()));
        assertEquals(Version.fromString("1.0.1"), Version.min(Version.fromString("1.0.1"), Version.CURRENT));
        Version version = VersionUtils.randomVersion(random());
        Version version1 = VersionUtils.randomVersion(random());
        if (version.id <= version1.id) {
            assertEquals(version, Version.min(version1, version));
        } else {
            assertEquals(version1, Version.min(version1, version));
        }
    }

    public void testMax() {
        assertEquals(Version.CURRENT, Version.max(Version.CURRENT, VersionUtils.getPreviousVersion()));
        assertEquals(Version.CURRENT, Version.max(Version.fromString("1.0.1"), Version.CURRENT));
        Version version = VersionUtils.randomVersion(random());
        Version version1 = VersionUtils.randomVersion(random());
        if (version.id >= version1.id) {
            assertEquals(version, Version.max(version1, version));
        } else {
            assertEquals(version1, Version.max(version1, version));
        }
    }

    public void testMinimumIndexCompatibilityVersion() {
        assertEquals(Version.V_5_0_0, Version.fromString("6.0.0").minimumIndexCompatibilityVersion());
        assertEquals(Version.V_2_0_0_beta1, Version.V_5_0_0.minimumIndexCompatibilityVersion());
        assertEquals(Version.V_2_0_0_beta1, Version.V_5_1_1_UNRELEASED.minimumIndexCompatibilityVersion());
        assertEquals(Version.V_2_0_0_beta1, Version.V_5_0_0_alpha1.minimumIndexCompatibilityVersion());
    }

    public void testVersionConstantPresent() {
        assertThat(Version.CURRENT, sameInstance(Version.fromId(Version.CURRENT.id)));
        assertThat(Version.CURRENT.luceneVersion, equalTo(org.apache.lucene.util.Version.LATEST));
        final int iters = scaledRandomIntBetween(20, 100);
        for (int i = 0; i < iters; i++) {
            Version version = randomVersion(random());
            assertThat(version, sameInstance(Version.fromId(version.id)));
            assertThat(version.luceneVersion, sameInstance(Version.fromId(version.id).luceneVersion));
        }
    }

    public void testCURRENTIsLatest() {
        final int iters = scaledRandomIntBetween(100, 1000);
        for (int i = 0; i < iters; i++) {
            Version version = randomVersion(random());
            if (version != Version.CURRENT) {
                assertThat("Version: " + version + " should be before: " + Version.CURRENT + " but wasn't", version.before(Version.CURRENT), is(true));
            }
        }
    }

    public void testVersionFromString() {
        final int iters = scaledRandomIntBetween(100, 1000);
        for (int i = 0; i < iters; i++) {
            Version version = randomVersion(random());
            assertThat(Version.fromString(version.toString()), sameInstance(version));
        }
    }

    public void testTooLongVersionFromString() {
        Exception e = expectThrows(IllegalArgumentException.class, () -> Version.fromString("1.0.0.1.3"));
        assertThat(e.getMessage(), containsString("needs to contain major, minor, and revision"));
    }

    public void testTooShortVersionFromString() {
        Exception e = expectThrows(IllegalArgumentException.class, () -> Version.fromString("1.0"));
        assertThat(e.getMessage(), containsString("needs to contain major, minor, and revision"));
    }

    public void testWrongVersionFromString() {
        Exception e = expectThrows(IllegalArgumentException.class, () -> Version.fromString("WRONG.VERSION"));
        assertThat(e.getMessage(), containsString("needs to contain major, minor, and revision"));
    }

    public void testVersionNoPresentInSettings() {
        Exception e = expectThrows(IllegalStateException.class, () -> Version.indexCreated(Settings.builder().build()));
        assertThat(e.getMessage(), containsString("[index.version.created] is not present"));
    }

    public void testIndexCreatedVersion() {
        // an actual index has a IndexMetaData.SETTING_INDEX_UUID
        final Version version = randomFrom(Version.V_2_0_0, Version.V_2_3_0, Version.V_5_0_0_alpha1);
        assertEquals(version, Version.indexCreated(Settings.builder().put(IndexMetaData.SETTING_INDEX_UUID, "foo").put(IndexMetaData.SETTING_VERSION_CREATED, version).build()));
    }

    public void testMinCompatVersion() {
        assertThat(Version.V_2_0_0_beta1.minimumCompatibilityVersion(), equalTo(Version.V_2_0_0_beta1));
        assertThat(Version.V_2_1_0.minimumCompatibilityVersion(), equalTo(Version.V_2_0_0));
        assertThat(Version.V_2_2_0.minimumCompatibilityVersion(), equalTo(Version.V_2_0_0));
        assertThat(Version.V_2_3_0.minimumCompatibilityVersion(), equalTo(Version.V_2_0_0));
        assertThat(Version.V_5_0_0_alpha1.minimumCompatibilityVersion(), equalTo(Version.V_5_0_0_alpha1));
    }

    public void testToString() {
        // with 2.0.beta we lowercase
        assertEquals("2.0.0-beta1", Version.V_2_0_0_beta1.toString());
        assertEquals("5.0.0-alpha1", Version.V_5_0_0_alpha1.toString());
        assertEquals("2.3.0", Version.V_2_3_0.toString());
        assertEquals("0.90.0.Beta1", Version.fromString("0.90.0.Beta1").toString());
        assertEquals("1.0.0.Beta1", Version.fromString("1.0.0.Beta1").toString());
        assertEquals("2.0.0-beta1", Version.fromString("2.0.0-beta1").toString());
        assertEquals("5.0.0-beta1", Version.fromString("5.0.0-beta1").toString());
        assertEquals("5.0.0-alpha1", Version.fromString("5.0.0-alpha1").toString());
    }

    public void testIsBeta() {
        assertTrue(Version.V_2_0_0_beta1.isBeta());
        assertTrue(Version.fromString("1.0.0.Beta1").isBeta());
        assertTrue(Version.fromString("0.90.0.Beta1").isBeta());
    }


    public void testIsAlpha() {
        assertTrue(new Version(5000001, org.apache.lucene.util.Version.LUCENE_6_0_0).isAlpha());
        assertFalse(new Version(4000002, org.apache.lucene.util.Version.LUCENE_6_0_0).isAlpha());
        assertTrue(new Version(4000002, org.apache.lucene.util.Version.LUCENE_6_0_0).isBeta());
        assertTrue(Version.fromString("5.0.0-alpha14").isAlpha());
        assertEquals(5000014, Version.fromString("5.0.0-alpha14").id);
        assertTrue(Version.fromId(5000015).isAlpha());

        for (int i = 0 ; i < 25; i++) {
            assertEquals(Version.fromString("5.0.0-alpha" + i).id, Version.fromId(5000000 + i).id);
            assertEquals("5.0.0-alpha" + i, Version.fromId(5000000 + i).toString());
        }

        for (int i = 0 ; i < 25; i++) {
            assertEquals(Version.fromString("5.0.0-beta" + i).id, Version.fromId(5000000 + i + 25).id);
            assertEquals("5.0.0-beta" + i, Version.fromId(5000000 + i + 25).toString());
        }
    }


    public void testParseVersion() {
        final int iters = scaledRandomIntBetween(100, 1000);
        for (int i = 0; i < iters; i++) {
            Version version = randomVersion(random());
            if (random().nextBoolean()) {
                version = new Version(version.id, version.luceneVersion);
            }
            Version parsedVersion = Version.fromString(version.toString());
            assertEquals(version, parsedVersion);
        }

        expectThrows(IllegalArgumentException.class, () -> {
            Version.fromString("5.0.0-alph2");
        });
        assertSame(Version.CURRENT, Version.fromString(Version.CURRENT.toString()));

        assertSame(Version.fromString("2.0.0-SNAPSHOT"), Version.fromString("2.0.0"));

        expectThrows(IllegalArgumentException.class, () -> {
            Version.fromString("5.0.0-SNAPSHOT");
        });
    }

    public void testParseLenient() {
        // note this is just a silly sanity check, we test it in lucene
        for (Version version : VersionUtils.allReleasedVersions()) {
            org.apache.lucene.util.Version luceneVersion = version.luceneVersion;
            String string = luceneVersion.toString().toUpperCase(Locale.ROOT)
                    .replaceFirst("^LUCENE_(\\d+)_(\\d+)$", "$1.$2");
            assertThat(luceneVersion, Matchers.equalTo(Lucene.parseVersionLenient(string, null)));
        }
    }

    public void testAllVersionsMatchId() throws Exception {
        final Set<Version> releasedVersions = new HashSet<>(VersionUtils.allReleasedVersions());
        final Set<Version> unreleasedVersions = new HashSet<>(VersionUtils.allUnreleasedVersions());
        Map<String, Version> maxBranchVersions = new HashMap<>();
        for (java.lang.reflect.Field field : Version.class.getFields()) {
            if (field.getName().matches("_ID(_UNRELEASED)?")) {
                assertTrue(field.getName() + " should be static", Modifier.isStatic(field.getModifiers()));
                assertTrue(field.getName() + " should be final", Modifier.isFinal(field.getModifiers()));
                int versionId = (Integer)field.get(Version.class);

                String constantName = field.getName().substring(0, field.getName().indexOf("_ID"));
                java.lang.reflect.Field versionConstant = Version.class.getField(constantName);
                assertTrue(constantName + " should be static", Modifier.isStatic(versionConstant.getModifiers()));
                assertTrue(constantName + " should be final", Modifier.isFinal(versionConstant.getModifiers()));

                Version v = (Version) versionConstant.get(null);
                logger.debug("Checking {}", v);
                if (field.getName().endsWith("_UNRELEASED")) {
                    assertTrue(unreleasedVersions.contains(v));
                } else {
                    assertTrue(releasedVersions.contains(v));
                }
                assertEquals("Version id " + field.getName() + " does not point to " + constantName, v, Version.fromId(versionId));
                assertEquals("Version " + constantName + " does not have correct id", versionId, v.id);
                if (v.major >= 2) {
                    String number = v.toString();
                    if (v.isBeta()) {
                        number = number.replace("-beta", "_beta");
                    } else if (v.isRC()) {
                        number = number.replace("-rc", "_rc");
                    } else if (v.isAlpha()) {
                        number = number.replace("-alpha", "_alpha");
                    }
                    assertEquals("V_" + number.replace('.', '_'), constantName);
                } else {
                    assertEquals("V_" + v.toString().replace('.', '_'), constantName);
                }

                // only the latest version for a branch should be a snapshot (ie unreleased)
                String branchName = "" + v.major + "." + v.minor;
                Version maxBranchVersion = maxBranchVersions.get(branchName);
                if (maxBranchVersion == null) {
                    maxBranchVersions.put(branchName, v);
                } else if (v.after(maxBranchVersion)) {

                    assertFalse("Version " + maxBranchVersion + " cannot be a snapshot because version " + v + " exists", VersionUtils.isSnapshot(maxBranchVersion));
                    maxBranchVersions.put(branchName, v);
                }
            }
        }
    }

    // this test ensures we never bump the lucene version in a bugfix release
    public void testLuceneVersionIsSameOnMinorRelease() {
        for (Version version : VersionUtils.allReleasedVersions()) {
            for (Version other : VersionUtils.allReleasedVersions()) {
                if (other.onOrAfter(version)) {
                    assertTrue("lucene versions must be "  + other + " >= " + version,
                        other.luceneVersion.onOrAfter(version.luceneVersion));
                }
                if (other.isAlpha() == false && version.isAlpha() == false
                        && other.major == version.major && other.minor == version.minor) {
                    assertEquals(other.luceneVersion.major, version.luceneVersion.major);
                    assertEquals(other.luceneVersion.minor, version.luceneVersion.minor);
                    // should we also assert the lucene bugfix version?
                }
            }
        }
    }
<<<<<<< HEAD
=======

    private static final Version V_20_0_0_UNRELEASED = new Version(20000099, Version.CURRENT.luceneVersion);

    // see comment in Version.java about this test
    public void testUnknownVersions() {
        assertUnknownVersion(V_20_0_0_UNRELEASED);
        // once we release 5.0.3 and it's added to Version.java we need to remove this constant
        assertUnknownVersion(InetSocketTransportAddress.V_5_0_3_UNRELEASED);
        expectThrows(AssertionError.class, () -> assertUnknownVersion(Version.CURRENT));
    }
>>>>>>> c8c4c16c

    public static void assertUnknownVersion(Version version) {
        assertFalse("Version " + version + " has been released don't use a new instance of this version",
            VersionUtils.allReleasedVersions().contains(version));
    }

    public void testIsCompatible() {
        assertTrue(isCompatible(Version.CURRENT, Version.CURRENT.minimumCompatibilityVersion()));
        assertTrue(isCompatible(Version.CURRENT, Version.fromString("6.0.0")));
        assertFalse("only compatible with the latest minor",
            isCompatible(VersionUtils.getPreviousVersion(), Version.fromString("6.0.0")));
        assertFalse(isCompatible(Version.V_2_0_0, Version.fromString("6.0.0")));
        assertFalse(isCompatible(Version.V_2_0_0, Version.V_5_0_0));
    }

    public boolean isCompatible(Version left, Version right) {
        boolean result = left.isCompatible(right);
        assert result == right.isCompatible(left);
        return result;
    }

}<|MERGE_RESOLUTION|>--- conflicted
+++ resolved
@@ -29,10 +29,8 @@
 
 import java.lang.reflect.Modifier;
 import java.util.HashMap;
-import java.util.HashSet;
 import java.util.Locale;
 import java.util.Map;
-import java.util.Set;
 
 import static org.elasticsearch.Version.V_2_2_0;
 import static org.elasticsearch.Version.V_5_0_0_alpha1;
@@ -65,37 +63,7 @@
         assertTrue(Version.fromString("5.0.0").onOrAfter(Version.fromString("5.0.0-beta2")));
         assertTrue(Version.fromString("5.0.0-rc1").onOrAfter(Version.fromString("5.0.0-beta24")));
         assertTrue(Version.fromString("5.0.0-alpha24").before(Version.fromString("5.0.0-beta0")));
-    }
-
-    public void testMin() {
-        assertEquals(VersionUtils.getPreviousVersion(), Version.min(Version.CURRENT, VersionUtils.getPreviousVersion()));
-        assertEquals(Version.fromString("1.0.1"), Version.min(Version.fromString("1.0.1"), Version.CURRENT));
-        Version version = VersionUtils.randomVersion(random());
-        Version version1 = VersionUtils.randomVersion(random());
-        if (version.id <= version1.id) {
-            assertEquals(version, Version.min(version1, version));
-        } else {
-            assertEquals(version1, Version.min(version1, version));
-        }
-    }
-
-    public void testMax() {
-        assertEquals(Version.CURRENT, Version.max(Version.CURRENT, VersionUtils.getPreviousVersion()));
-        assertEquals(Version.CURRENT, Version.max(Version.fromString("1.0.1"), Version.CURRENT));
-        Version version = VersionUtils.randomVersion(random());
-        Version version1 = VersionUtils.randomVersion(random());
-        if (version.id >= version1.id) {
-            assertEquals(version, Version.max(version1, version));
-        } else {
-            assertEquals(version1, Version.max(version1, version));
-        }
-    }
-
-    public void testMinimumIndexCompatibilityVersion() {
-        assertEquals(Version.V_5_0_0, Version.fromString("6.0.0").minimumIndexCompatibilityVersion());
-        assertEquals(Version.V_2_0_0_beta1, Version.V_5_0_0.minimumIndexCompatibilityVersion());
-        assertEquals(Version.V_2_0_0_beta1, Version.V_5_1_1_UNRELEASED.minimumIndexCompatibilityVersion());
-        assertEquals(Version.V_2_0_0_beta1, Version.V_5_0_0_alpha1.minimumIndexCompatibilityVersion());
+
     }
 
     public void testVersionConstantPresent() {
@@ -225,7 +193,7 @@
 
     public void testParseLenient() {
         // note this is just a silly sanity check, we test it in lucene
-        for (Version version : VersionUtils.allReleasedVersions()) {
+        for (Version version : VersionUtils.allVersions()) {
             org.apache.lucene.util.Version luceneVersion = version.luceneVersion;
             String string = luceneVersion.toString().toUpperCase(Locale.ROOT)
                     .replaceFirst("^LUCENE_(\\d+)_(\\d+)$", "$1.$2");
@@ -234,27 +202,20 @@
     }
 
     public void testAllVersionsMatchId() throws Exception {
-        final Set<Version> releasedVersions = new HashSet<>(VersionUtils.allReleasedVersions());
-        final Set<Version> unreleasedVersions = new HashSet<>(VersionUtils.allUnreleasedVersions());
         Map<String, Version> maxBranchVersions = new HashMap<>();
         for (java.lang.reflect.Field field : Version.class.getFields()) {
-            if (field.getName().matches("_ID(_UNRELEASED)?")) {
+            if (field.getName().endsWith("_ID")) {
                 assertTrue(field.getName() + " should be static", Modifier.isStatic(field.getModifiers()));
                 assertTrue(field.getName() + " should be final", Modifier.isFinal(field.getModifiers()));
                 int versionId = (Integer)field.get(Version.class);
 
-                String constantName = field.getName().substring(0, field.getName().indexOf("_ID"));
+                String constantName = field.getName().substring(0, field.getName().length() - 3);
                 java.lang.reflect.Field versionConstant = Version.class.getField(constantName);
                 assertTrue(constantName + " should be static", Modifier.isStatic(versionConstant.getModifiers()));
                 assertTrue(constantName + " should be final", Modifier.isFinal(versionConstant.getModifiers()));
 
-                Version v = (Version) versionConstant.get(null);
-                logger.debug("Checking {}", v);
-                if (field.getName().endsWith("_UNRELEASED")) {
-                    assertTrue(unreleasedVersions.contains(v));
-                } else {
-                    assertTrue(releasedVersions.contains(v));
-                }
+                Version v = (Version) versionConstant.get(Version.class);
+                logger.info("Checking {}", v);
                 assertEquals("Version id " + field.getName() + " does not point to " + constantName, v, Version.fromId(versionId));
                 assertEquals("Version " + constantName + " does not have correct id", versionId, v.id);
                 if (v.major >= 2) {
@@ -287,8 +248,8 @@
 
     // this test ensures we never bump the lucene version in a bugfix release
     public void testLuceneVersionIsSameOnMinorRelease() {
-        for (Version version : VersionUtils.allReleasedVersions()) {
-            for (Version other : VersionUtils.allReleasedVersions()) {
+        for (Version version : VersionUtils.allVersions()) {
+            for (Version other : VersionUtils.allVersions()) {
                 if (other.onOrAfter(version)) {
                     assertTrue("lucene versions must be "  + other + " >= " + version,
                         other.luceneVersion.onOrAfter(version.luceneVersion));
@@ -302,8 +263,6 @@
             }
         }
     }
-<<<<<<< HEAD
-=======
 
     private static final Version V_20_0_0_UNRELEASED = new Version(20000099, Version.CURRENT.luceneVersion);
 
@@ -314,26 +273,9 @@
         assertUnknownVersion(InetSocketTransportAddress.V_5_0_3_UNRELEASED);
         expectThrows(AssertionError.class, () -> assertUnknownVersion(Version.CURRENT));
     }
->>>>>>> c8c4c16c
 
     public static void assertUnknownVersion(Version version) {
-        assertFalse("Version " + version + " has been released don't use a new instance of this version",
-            VersionUtils.allReleasedVersions().contains(version));
-    }
-
-    public void testIsCompatible() {
-        assertTrue(isCompatible(Version.CURRENT, Version.CURRENT.minimumCompatibilityVersion()));
-        assertTrue(isCompatible(Version.CURRENT, Version.fromString("6.0.0")));
-        assertFalse("only compatible with the latest minor",
-            isCompatible(VersionUtils.getPreviousVersion(), Version.fromString("6.0.0")));
-        assertFalse(isCompatible(Version.V_2_0_0, Version.fromString("6.0.0")));
-        assertFalse(isCompatible(Version.V_2_0_0, Version.V_5_0_0));
-    }
-
-    public boolean isCompatible(Version left, Version right) {
-        boolean result = left.isCompatible(right);
-        assert result == right.isCompatible(left);
-        return result;
-    }
-
+        assertFalse("Version " + version + " has been releaed don't use a new instance of this version",
+            VersionUtils.allVersions().contains(version));
+    }
 }