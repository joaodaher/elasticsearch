--- conflicted
+++ resolved
@@ -73,10 +73,6 @@
         assertFalse(stay.forceMove());
         assertTrue(stay.isDecisionTaken());
         assertNull(stay.getNodeDecisions());
-<<<<<<< HEAD
-        assertNotNull(stay.getExplanation());
-=======
->>>>>>> c0b0a287
         assertEquals(AllocationDecision.NO_ATTEMPT, stay.getAllocationDecision());
 
         stay = MoveDecision.stay(Decision.YES);
@@ -84,10 +80,6 @@
         assertFalse(stay.forceMove());
         assertTrue(stay.isDecisionTaken());
         assertNull(stay.getNodeDecisions());
-<<<<<<< HEAD
-        assertEquals("shard can remain on its current node", stay.getExplanation());
-=======
->>>>>>> c0b0a287
         assertEquals(AllocationDecision.NO_ATTEMPT, stay.getAllocationDecision());
     }
 
