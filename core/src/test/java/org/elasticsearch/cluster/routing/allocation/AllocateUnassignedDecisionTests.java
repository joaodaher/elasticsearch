/*
 * Licensed to Elasticsearch under one or more contributor
 * license agreements. See the NOTICE file distributed with
 * this work for additional information regarding copyright
 * ownership. Elasticsearch licenses this file to you under
 * the Apache License, Version 2.0 (the "License"); you may
 * not use this file except in compliance with the License.
 * You may obtain a copy of the License at
 *
 *    http://www.apache.org/licenses/LICENSE-2.0
 *
 * Unless required by applicable law or agreed to in writing,
 * software distributed under the License is distributed on an
 * "AS IS" BASIS, WITHOUT WARRANTIES OR CONDITIONS OF ANY
 * KIND, either express or implied.  See the License for the
 * specific language governing permissions and limitations
 * under the License.
 */

package org.elasticsearch.cluster.routing.allocation;

import org.elasticsearch.Version;
import org.elasticsearch.cluster.node.DiscoveryNode;
import org.elasticsearch.cluster.routing.UnassignedInfo.AllocationStatus;
import org.elasticsearch.cluster.routing.allocation.decider.Decision;
import org.elasticsearch.common.io.stream.BytesStreamOutput;
import org.elasticsearch.common.transport.LocalTransportAddress;
import org.elasticsearch.test.ESTestCase;

import java.io.IOException;
import java.util.ArrayList;
import java.util.Arrays;
import java.util.List;
import java.util.stream.Collectors;

import static java.util.Collections.emptyList;
import static java.util.Collections.emptyMap;
import static java.util.Collections.emptySet;
import static org.hamcrest.Matchers.startsWith;

/**
 * Unit tests for the {@link AllocateUnassignedDecision} class.
 */
public class AllocateUnassignedDecisionTests extends ESTestCase {

    private DiscoveryNode node1 = new DiscoveryNode("node1", LocalTransportAddress.buildUnique(), emptyMap(), emptySet(), Version.CURRENT);
    private DiscoveryNode node2 = new DiscoveryNode("node2", LocalTransportAddress.buildUnique(), emptyMap(), emptySet(), Version.CURRENT);

    public void testDecisionNotTaken() {
        AllocateUnassignedDecision allocateUnassignedDecision = AllocateUnassignedDecision.NOT_TAKEN;
        assertFalse(allocateUnassignedDecision.isDecisionTaken());
        expectThrows(IllegalStateException.class, () -> allocateUnassignedDecision.getAllocationDecision());
        expectThrows(IllegalStateException.class, () -> allocateUnassignedDecision.getAllocationStatus());
        expectThrows(IllegalStateException.class, () -> allocateUnassignedDecision.getAllocationId());
        expectThrows(IllegalStateException.class, () -> allocateUnassignedDecision.getTargetNode());
        expectThrows(IllegalStateException.class, () -> allocateUnassignedDecision.getNodeDecisions());
        expectThrows(IllegalStateException.class, () -> allocateUnassignedDecision.getExplanation());
    }

    public void testNoDecision() {
        final AllocationStatus allocationStatus = randomFrom(
            AllocationStatus.DELAYED_ALLOCATION, AllocationStatus.NO_VALID_SHARD_COPY, AllocationStatus.FETCHING_SHARD_DATA
        );
        AllocateUnassignedDecision noDecision = AllocateUnassignedDecision.no(allocationStatus, null);
        assertTrue(noDecision.isDecisionTaken());
        assertEquals(AllocationDecision.fromAllocationStatus(allocationStatus), noDecision.getAllocationDecision());
        assertEquals(allocationStatus, noDecision.getAllocationStatus());
        if (allocationStatus == AllocationStatus.FETCHING_SHARD_DATA) {
            assertEquals("cannot allocate because information about existing shard data is still being retrieved from " +
                             "some of the nodes", noDecision.getExplanation());
        } else if (allocationStatus == AllocationStatus.DELAYED_ALLOCATION) {
            assertThat(noDecision.getExplanation(), startsWith("cannot allocate because the cluster is still waiting"));
        } else {
            assertThat(noDecision.getExplanation(),
<<<<<<< HEAD
                startsWith("cannot allocate because a previous copy of the shard existed"));
=======
                startsWith("cannot allocate because a previous copy of the primary shard existed"));
>>>>>>> c0b0a287
        }
        assertNull(noDecision.getNodeDecisions());
        assertNull(noDecision.getTargetNode());
        assertNull(noDecision.getAllocationId());

        List<NodeAllocationResult> nodeDecisions = new ArrayList<>();
        nodeDecisions.add(new NodeAllocationResult(node1, Decision.NO, 1));
        nodeDecisions.add(new NodeAllocationResult(node2, Decision.NO, 2));
        final boolean reuseStore = randomBoolean();
        noDecision = AllocateUnassignedDecision.no(AllocationStatus.DECIDERS_NO, nodeDecisions, reuseStore);
        assertTrue(noDecision.isDecisionTaken());
        assertEquals(AllocationDecision.NO, noDecision.getAllocationDecision());
        assertEquals(AllocationStatus.DECIDERS_NO, noDecision.getAllocationStatus());
        if (reuseStore) {
            assertEquals("cannot allocate because allocation is not permitted to any of the nodes that hold an in-sync shard copy",
                noDecision.getExplanation());
        } else {
            assertEquals("cannot allocate because allocation is not permitted to any of the nodes", noDecision.getExplanation());
        }
        assertEquals(nodeDecisions.stream().sorted().collect(Collectors.toList()), noDecision.getNodeDecisions());
        // node1 should be sorted first b/c of better weight ranking
        assertEquals("node1", noDecision.getNodeDecisions().iterator().next().getNode().getId());
        assertNull(noDecision.getTargetNode());
        assertNull(noDecision.getAllocationId());

        // test bad values
        expectThrows(NullPointerException.class, () -> AllocateUnassignedDecision.no(null, null));
    }

    public void testThrottleDecision() {
        List<NodeAllocationResult> nodeDecisions = new ArrayList<>();
        nodeDecisions.add(new NodeAllocationResult(node1, Decision.NO, 1));
        nodeDecisions.add(new NodeAllocationResult(node2, Decision.THROTTLE, 2));
        AllocateUnassignedDecision throttleDecision = AllocateUnassignedDecision.throttle(nodeDecisions);
        assertTrue(throttleDecision.isDecisionTaken());
<<<<<<< HEAD
        assertEquals(AllocationDecision.THROTTLE, throttleDecision.getAllocationDecision());
=======
        assertEquals(AllocationDecision.THROTTLED, throttleDecision.getAllocationDecision());
>>>>>>> c0b0a287
        assertEquals(AllocationStatus.DECIDERS_THROTTLED, throttleDecision.getAllocationStatus());
        assertThat(throttleDecision.getExplanation(), startsWith("allocation temporarily throttled"));
        assertEquals(nodeDecisions.stream().sorted().collect(Collectors.toList()), throttleDecision.getNodeDecisions());
        // node2 should be sorted first b/c a THROTTLE is higher than a NO decision
        assertEquals("node2", throttleDecision.getNodeDecisions().iterator().next().getNode().getId());
        assertNull(throttleDecision.getTargetNode());
        assertNull(throttleDecision.getAllocationId());
    }

    public void testYesDecision() {
        List<NodeAllocationResult> nodeDecisions = new ArrayList<>();
        nodeDecisions.add(new NodeAllocationResult(node1, Decision.NO, 1));
        nodeDecisions.add(new NodeAllocationResult(node2, Decision.YES, 2));
        String allocId = randomBoolean() ? "allocId" : null;
        AllocateUnassignedDecision yesDecision = AllocateUnassignedDecision.yes(
            node2, allocId, nodeDecisions, randomBoolean());
        assertTrue(yesDecision.isDecisionTaken());
        assertEquals(AllocationDecision.YES, yesDecision.getAllocationDecision());
        assertNull(yesDecision.getAllocationStatus());
        assertEquals("can allocate the shard", yesDecision.getExplanation());
        assertEquals(nodeDecisions.stream().sorted().collect(Collectors.toList()), yesDecision.getNodeDecisions());
        assertEquals("node2", yesDecision.getTargetNode().getId());
        assertEquals(allocId, yesDecision.getAllocationId());
        // node1 should be sorted first b/c YES decisions are the highest
        assertEquals("node2", yesDecision.getNodeDecisions().iterator().next().getNode().getId());
    }

    public void testCachedDecisions() {
        List<AllocationStatus> cachableStatuses = Arrays.asList(AllocationStatus.DECIDERS_NO, AllocationStatus.DECIDERS_THROTTLED,
            AllocationStatus.NO_VALID_SHARD_COPY, AllocationStatus.FETCHING_SHARD_DATA, AllocationStatus.DELAYED_ALLOCATION);
        for (AllocationStatus allocationStatus : cachableStatuses) {
            if (allocationStatus == AllocationStatus.DECIDERS_THROTTLED) {
                AllocateUnassignedDecision cached = AllocateUnassignedDecision.throttle(null);
                AllocateUnassignedDecision another = AllocateUnassignedDecision.throttle(null);
                assertSame(cached, another);
                AllocateUnassignedDecision notCached = AllocateUnassignedDecision.throttle(new ArrayList<>());
                another = AllocateUnassignedDecision.throttle(new ArrayList<>());
                assertNotSame(notCached, another);
            } else {
                AllocateUnassignedDecision cached = AllocateUnassignedDecision.no(allocationStatus, null);
                AllocateUnassignedDecision another = AllocateUnassignedDecision.no(allocationStatus, null);
                assertSame(cached, another);
                AllocateUnassignedDecision notCached = AllocateUnassignedDecision.no(allocationStatus, new ArrayList<>());
                another = AllocateUnassignedDecision.no(allocationStatus, new ArrayList<>());
                assertNotSame(notCached, another);
            }
        }

        // yes decisions are not precomputed and cached
        AllocateUnassignedDecision first = AllocateUnassignedDecision.yes(node1, "abc", emptyList(), randomBoolean());
        AllocateUnassignedDecision second = AllocateUnassignedDecision.yes(node1, "abc", emptyList(), randomBoolean());
        // same fields for the ShardAllocationDecision, but should be different instances
        assertNotSame(first, second);
    }

    public void testSerialization() throws IOException {
        DiscoveryNode node1 = new DiscoveryNode("node1", LocalTransportAddress.buildUnique(), emptyMap(), emptySet(), Version.CURRENT);
        DiscoveryNode node2 = new DiscoveryNode("node2", LocalTransportAddress.buildUnique(), emptyMap(), emptySet(), Version.CURRENT);
        Decision.Type finalDecision = randomFrom(Decision.Type.values());
        DiscoveryNode assignedNode = finalDecision == Decision.Type.YES ? node1 : null;
        List<NodeAllocationResult> nodeDecisions = new ArrayList<>();
        nodeDecisions.add(new NodeAllocationResult(node1, Decision.NO, 2));
        nodeDecisions.add(new NodeAllocationResult(node2, finalDecision == Decision.Type.YES ? Decision.YES :
                                                              randomFrom(Decision.NO, Decision.THROTTLE, Decision.YES), 1));
        AllocateUnassignedDecision decision;
        if (finalDecision == Decision.Type.YES) {
            decision = AllocateUnassignedDecision.yes(assignedNode, randomBoolean() ? randomAsciiOfLength(5) : null,
                nodeDecisions, randomBoolean());
        } else {
            decision = AllocateUnassignedDecision.no(randomFrom(
                AllocationStatus.DELAYED_ALLOCATION, AllocationStatus.NO_VALID_SHARD_COPY, AllocationStatus.FETCHING_SHARD_DATA
            ), nodeDecisions, randomBoolean());
        }
        BytesStreamOutput output = new BytesStreamOutput();
        decision.writeTo(output);
        AllocateUnassignedDecision readDecision = new AllocateUnassignedDecision(output.bytes().streamInput());
        assertEquals(decision.getTargetNode(), readDecision.getTargetNode());
        assertEquals(decision.getAllocationStatus(), readDecision.getAllocationStatus());
        assertEquals(decision.getExplanation(), readDecision.getExplanation());
        assertEquals(decision.getNodeDecisions().size(), readDecision.getNodeDecisions().size());
        assertEquals(decision.getAllocationId(), readDecision.getAllocationId());
        assertEquals(decision.getAllocationDecision(), readDecision.getAllocationDecision());
        // node2 should have the highest sort order
        assertEquals("node2", readDecision.getNodeDecisions().iterator().next().getNode().getId());
    }

}<|MERGE_RESOLUTION|>--- conflicted
+++ resolved
@@ -72,11 +72,7 @@
             assertThat(noDecision.getExplanation(), startsWith("cannot allocate because the cluster is still waiting"));
         } else {
             assertThat(noDecision.getExplanation(),
-<<<<<<< HEAD
-                startsWith("cannot allocate because a previous copy of the shard existed"));
-=======
                 startsWith("cannot allocate because a previous copy of the primary shard existed"));
->>>>>>> c0b0a287
         }
         assertNull(noDecision.getNodeDecisions());
         assertNull(noDecision.getTargetNode());
@@ -112,11 +108,7 @@
         nodeDecisions.add(new NodeAllocationResult(node2, Decision.THROTTLE, 2));
         AllocateUnassignedDecision throttleDecision = AllocateUnassignedDecision.throttle(nodeDecisions);
         assertTrue(throttleDecision.isDecisionTaken());
-<<<<<<< HEAD
-        assertEquals(AllocationDecision.THROTTLE, throttleDecision.getAllocationDecision());
-=======
         assertEquals(AllocationDecision.THROTTLED, throttleDecision.getAllocationDecision());
->>>>>>> c0b0a287
         assertEquals(AllocationStatus.DECIDERS_THROTTLED, throttleDecision.getAllocationStatus());
         assertThat(throttleDecision.getExplanation(), startsWith("allocation temporarily throttled"));
         assertEquals(nodeDecisions.stream().sorted().collect(Collectors.toList()), throttleDecision.getNodeDecisions());
