--- conflicted
+++ resolved
@@ -212,11 +212,7 @@
         String emtpyFilterBody = "{ \"filters\" : [ {} ] }";
         XContentParser parser = createParser(JsonXContent.jsonXContent, emtpyFilterBody);
         parser.nextToken();
-<<<<<<< HEAD
-        QueryParseContext parseContext = new QueryParseContext(parser, ParseFieldMatcher.EMPTY);
-=======
         QueryParseContext parseContext = new QueryParseContext(parser);
->>>>>>> c0b0a287
         AggregationBuilder filtersAgg = FiltersAggregationBuilder.parse("tag1", parseContext);
 
         SearchResponse response = client().prepareSearch("idx").addAggregation(filtersAgg).execute().actionGet();
@@ -233,11 +229,7 @@
         String emtpyFilterBody = "{ \"filters\" : {\"foo\" : {} } }";
         XContentParser parser = createParser(JsonXContent.jsonXContent, emtpyFilterBody);
         parser.nextToken();
-<<<<<<< HEAD
-        QueryParseContext parseContext = new QueryParseContext(parser, ParseFieldMatcher.EMPTY);
-=======
         QueryParseContext parseContext = new QueryParseContext(parser);
->>>>>>> c0b0a287
         AggregationBuilder filtersAgg = FiltersAggregationBuilder.parse("tag1", parseContext);
 
         SearchResponse response = client().prepareSearch("idx").addAggregation(filtersAgg)
