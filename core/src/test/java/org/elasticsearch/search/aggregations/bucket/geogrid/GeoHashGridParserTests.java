--- conflicted
+++ resolved
@@ -31,11 +31,7 @@
         int precision = randomIntBetween(1, 12);
         XContentParser stParser = createParser(JsonXContent.jsonXContent, 
                 "{\"field\":\"my_loc\", \"precision\":" + precision + ", \"size\": 500, \"shard_size\": 550}");
-<<<<<<< HEAD
-        QueryParseContext parseContext = new QueryParseContext(stParser, ParseFieldMatcher.STRICT);
-=======
         QueryParseContext parseContext = new QueryParseContext(stParser);
->>>>>>> c0b0a287
         XContentParser.Token token = stParser.nextToken();
         assertSame(XContentParser.Token.START_OBJECT, token);
         // can create a factory
@@ -46,11 +42,7 @@
         int precision = randomIntBetween(1, 12);
         XContentParser stParser = createParser(JsonXContent.jsonXContent, 
                 "{\"field\":\"my_loc\", \"precision\":\"" + precision + "\", \"size\": \"500\", \"shard_size\": \"550\"}");
-<<<<<<< HEAD
-        QueryParseContext parseContext = new QueryParseContext(stParser, ParseFieldMatcher.STRICT);
-=======
         QueryParseContext parseContext = new QueryParseContext(stParser);
->>>>>>> c0b0a287
         XContentParser.Token token = stParser.nextToken();
         assertSame(XContentParser.Token.START_OBJECT, token);
         // can create a factory
@@ -59,11 +51,7 @@
 
     public void testParseErrorOnNonIntPrecision() throws Exception {
         XContentParser stParser = createParser(JsonXContent.jsonXContent, "{\"field\":\"my_loc\", \"precision\":\"2.0\"}");
-<<<<<<< HEAD
-        QueryParseContext parseContext = new QueryParseContext(stParser, ParseFieldMatcher.STRICT);
-=======
         QueryParseContext parseContext = new QueryParseContext(stParser);
->>>>>>> c0b0a287
         XContentParser.Token token = stParser.nextToken();
         assertSame(XContentParser.Token.START_OBJECT, token);
         try {
@@ -77,11 +65,7 @@
 
     public void testParseErrorOnBooleanPrecision() throws Exception {
         XContentParser stParser = createParser(JsonXContent.jsonXContent, "{\"field\":\"my_loc\", \"precision\":false}");
-<<<<<<< HEAD
-        QueryParseContext parseContext = new QueryParseContext(stParser, ParseFieldMatcher.STRICT);
-=======
         QueryParseContext parseContext = new QueryParseContext(stParser);
->>>>>>> c0b0a287
         XContentParser.Token token = stParser.nextToken();
         assertSame(XContentParser.Token.START_OBJECT, token);
         try {
@@ -94,11 +78,7 @@
 
     public void testParseErrorOnPrecisionOutOfRange() throws Exception {
         XContentParser stParser = createParser(JsonXContent.jsonXContent, "{\"field\":\"my_loc\", \"precision\":\"13\"}");
-<<<<<<< HEAD
-        QueryParseContext parseContext = new QueryParseContext(stParser, ParseFieldMatcher.STRICT);
-=======
         QueryParseContext parseContext = new QueryParseContext(stParser);
->>>>>>> c0b0a287
         XContentParser.Token token = stParser.nextToken();
         assertSame(XContentParser.Token.START_OBJECT, token);
         try {
