/*
 * Licensed to Elasticsearch under one or more contributor
 * license agreements. See the NOTICE file distributed with
 * this work for additional information regarding copyright
 * ownership. Elasticsearch licenses this file to you under
 * the Apache License, Version 2.0 (the "License"); you may
 * not use this file except in compliance with the License.
 * You may obtain a copy of the License at
 *
 *    http://www.apache.org/licenses/LICENSE-2.0
 *
 * Unless required by applicable law or agreed to in writing,
 * software distributed under the License is distributed on an
 * "AS IS" BASIS, WITHOUT WARRANTIES OR CONDITIONS OF ANY
 * KIND, either express or implied.  See the License for the
 * specific language governing permissions and limitations
 * under the License.
 */
package org.elasticsearch.search.aggregations.bucket;

import org.elasticsearch.ElasticsearchException;
import org.elasticsearch.action.index.IndexRequestBuilder;
import org.elasticsearch.action.search.SearchResponse;
import org.elasticsearch.common.xcontent.XContentBuilder;
import org.elasticsearch.common.xcontent.XContentParser;
import org.elasticsearch.common.xcontent.json.JsonXContent;
import org.elasticsearch.index.query.BoolQueryBuilder;
import org.elasticsearch.index.query.QueryBuilder;
import org.elasticsearch.index.query.QueryParseContext;
import org.elasticsearch.search.aggregations.AggregationBuilder;
import org.elasticsearch.search.aggregations.bucket.filter.Filter;
import org.elasticsearch.search.aggregations.bucket.filter.FilterAggregationBuilder;
import org.elasticsearch.search.aggregations.bucket.histogram.Histogram;
import org.elasticsearch.search.aggregations.metrics.avg.Avg;
import org.elasticsearch.test.ESIntegTestCase;
import org.hamcrest.Matchers;

import java.util.ArrayList;
import java.util.List;

import static org.elasticsearch.common.xcontent.XContentFactory.jsonBuilder;
import static org.elasticsearch.index.query.QueryBuilders.matchAllQuery;
import static org.elasticsearch.index.query.QueryBuilders.termQuery;
import static org.elasticsearch.search.aggregations.AggregationBuilders.avg;
import static org.elasticsearch.search.aggregations.AggregationBuilders.filter;
import static org.elasticsearch.search.aggregations.AggregationBuilders.histogram;
import static org.elasticsearch.test.hamcrest.ElasticsearchAssertions.assertSearchResponse;
import static org.hamcrest.Matchers.equalTo;
import static org.hamcrest.Matchers.greaterThanOrEqualTo;
import static org.hamcrest.Matchers.is;
import static org.hamcrest.core.IsNull.notNullValue;

@ESIntegTestCase.SuiteScopeTestCase
public class FilterIT extends ESIntegTestCase {

    static int numDocs, numTag1Docs;

    @Override
    public void setupSuiteScopeCluster() throws Exception {
        createIndex("idx");
        createIndex("idx2");
        numDocs = randomIntBetween(5, 20);
        numTag1Docs = randomIntBetween(1, numDocs - 1);
        List<IndexRequestBuilder> builders = new ArrayList<>();
        for (int i = 0; i < numTag1Docs; i++) {
            builders.add(client().prepareIndex("idx", "type", ""+i).setSource(jsonBuilder()
                    .startObject()
                    .field("value", i + 1)
                    .field("tag", "tag1")
                    .endObject()));
        }
        for (int i = numTag1Docs; i < numDocs; i++) {
            XContentBuilder source = jsonBuilder()
                    .startObject()
                    .field("value", i)
                    .field("tag", "tag2")
                    .field("name", "name" + i)
                    .endObject();
            builders.add(client().prepareIndex("idx", "type", ""+i).setSource(source));
            if (randomBoolean()) {
                // randomly index the document twice so that we have deleted docs that match the filter
                builders.add(client().prepareIndex("idx", "type", ""+i).setSource(source));
            }
        }
        prepareCreate("empty_bucket_idx").addMapping("type", "value", "type=integer").execute().actionGet();
        for (int i = 0; i < 2; i++) {
            builders.add(client().prepareIndex("empty_bucket_idx", "type", ""+i).setSource(jsonBuilder()
                    .startObject()
                    .field("value", i*2)
                    .endObject()));
        }
        indexRandom(true, builders);
        ensureSearchable();
    }

    public void testSimple() throws Exception {
        SearchResponse response = client().prepareSearch("idx")
                .addAggregation(filter("tag1", termQuery("tag", "tag1")))
                .execute().actionGet();

        assertSearchResponse(response);


        Filter filter = response.getAggregations().get("tag1");
        assertThat(filter, notNullValue());
        assertThat(filter.getName(), equalTo("tag1"));
        assertThat(filter.getDocCount(), equalTo((long) numTag1Docs));
    }

    // See NullPointer issue when filters are empty:
    // https://github.com/elastic/elasticsearch/issues/8438
    public void testEmptyFilterDeclarations() throws Exception {
        QueryBuilder emptyFilter = new BoolQueryBuilder();
        SearchResponse response = client().prepareSearch("idx").addAggregation(filter("tag1", emptyFilter)).execute().actionGet();

        assertSearchResponse(response);

        Filter filter = response.getAggregations().get("tag1");
        assertThat(filter, notNullValue());
        assertThat(filter.getDocCount(), equalTo((long) numDocs));
    }

    /**
     * test that "{ "filter" : {} }" is regarded as match_all when not parsing strict
     */
    public void testEmptyFilter() throws Exception {
        String emtpyFilterBody = "{ }";
        XContentParser parser = createParser(JsonXContent.jsonXContent, emtpyFilterBody);
<<<<<<< HEAD
        QueryParseContext parseContext = new QueryParseContext(parser, ParseFieldMatcher.EMPTY);
=======
        QueryParseContext parseContext = new QueryParseContext(parser);
>>>>>>> c0b0a287
        AggregationBuilder filterAgg = FilterAggregationBuilder.parse("tag1", parseContext);

        SearchResponse response = client().prepareSearch("idx").addAggregation(filterAgg).execute().actionGet();

        assertSearchResponse(response);

        Filter filter = response.getAggregations().get("tag1");
        assertThat(filter, notNullValue());
        assertThat(filter.getDocCount(), equalTo((long) numDocs));
    }

    public void testWithSubAggregation() throws Exception {
        SearchResponse response = client().prepareSearch("idx")
                .addAggregation(filter("tag1", termQuery("tag", "tag1"))
                        .subAggregation(avg("avg_value").field("value")))
                .execute().actionGet();

        assertSearchResponse(response);


        Filter filter = response.getAggregations().get("tag1");
        assertThat(filter, notNullValue());
        assertThat(filter.getName(), equalTo("tag1"));
        assertThat(filter.getDocCount(), equalTo((long) numTag1Docs));
        assertThat((long) filter.getProperty("_count"), equalTo((long) numTag1Docs));

        long sum = 0;
        for (int i = 0; i < numTag1Docs; ++i) {
            sum += i + 1;
        }
        assertThat(filter.getAggregations().asList().isEmpty(), is(false));
        Avg avgValue = filter.getAggregations().get("avg_value");
        assertThat(avgValue, notNullValue());
        assertThat(avgValue.getName(), equalTo("avg_value"));
        assertThat(avgValue.getValue(), equalTo((double) sum / numTag1Docs));
        assertThat((double) filter.getProperty("avg_value.value"), equalTo((double) sum / numTag1Docs));
    }

    public void testAsSubAggregation() {
        SearchResponse response = client().prepareSearch("idx")
                .addAggregation(
                        histogram("histo").field("value").interval(2L).subAggregation(
                                filter("filter", matchAllQuery()))).get();

        assertSearchResponse(response);

        Histogram histo = response.getAggregations().get("histo");
        assertThat(histo, notNullValue());
        assertThat(histo.getBuckets().size(), greaterThanOrEqualTo(1));

        for (Histogram.Bucket bucket : histo.getBuckets()) {
            Filter filter = bucket.getAggregations().get("filter");
            assertThat(filter, notNullValue());
            assertEquals(bucket.getDocCount(), filter.getDocCount());
        }
    }

    public void testWithContextBasedSubAggregation() throws Exception {
        try {
            client().prepareSearch("idx")
                    .addAggregation(filter("tag1", termQuery("tag", "tag1"))
                            .subAggregation(avg("avg_value")))
                    .execute().actionGet();

            fail("expected execution to fail - an attempt to have a context based numeric sub-aggregation, but there is not value source" +
                    "context which the sub-aggregation can inherit");

        } catch (ElasticsearchException e) {
            assertThat(e.getMessage(), is("all shards failed"));
        }
    }

    public void testEmptyAggregation() throws Exception {
        SearchResponse searchResponse = client().prepareSearch("empty_bucket_idx")
                .setQuery(matchAllQuery())
                .addAggregation(histogram("histo").field("value").interval(1L).minDocCount(0)
                        .subAggregation(filter("filter", matchAllQuery())))
                .execute().actionGet();

        assertThat(searchResponse.getHits().getTotalHits(), equalTo(2L));
        Histogram histo = searchResponse.getAggregations().get("histo");
        assertThat(histo, Matchers.notNullValue());
        Histogram.Bucket bucket = histo.getBuckets().get(1);
        assertThat(bucket, Matchers.notNullValue());

        Filter filter = bucket.getAggregations().get("filter");
        assertThat(filter, Matchers.notNullValue());
        assertThat(filter.getName(), equalTo("filter"));
        assertThat(filter.getDocCount(), is(0L));
    }
}<|MERGE_RESOLUTION|>--- conflicted
+++ resolved
@@ -126,11 +126,7 @@
     public void testEmptyFilter() throws Exception {
         String emtpyFilterBody = "{ }";
         XContentParser parser = createParser(JsonXContent.jsonXContent, emtpyFilterBody);
-<<<<<<< HEAD
-        QueryParseContext parseContext = new QueryParseContext(parser, ParseFieldMatcher.EMPTY);
-=======
         QueryParseContext parseContext = new QueryParseContext(parser);
->>>>>>> c0b0a287
         AggregationBuilder filterAgg = FilterAggregationBuilder.parse("tag1", parseContext);
 
         SearchResponse response = client().prepareSearch("idx").addAggregation(filterAgg).execute().actionGet();
