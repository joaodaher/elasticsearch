/*
 * Licensed to Elasticsearch under one or more contributor
 * license agreements. See the NOTICE file distributed with
 * this work for additional information regarding copyright
 * ownership. Elasticsearch licenses this file to you under
 * the Apache License, Version 2.0 (the "License"); you may
 * not use this file except in compliance with the License.
 * You may obtain a copy of the License at
 *
 *    http://www.apache.org/licenses/LICENSE-2.0
 *
 * Unless required by applicable law or agreed to in writing,
 * software distributed under the License is distributed on an
 * "AS IS" BASIS, WITHOUT WARRANTIES OR CONDITIONS OF ANY
 * KIND, either express or implied.  See the License for the
 * specific language governing permissions and limitations
 * under the License.
 */

package org.elasticsearch.search.aggregations;

import org.elasticsearch.common.io.stream.BytesStreamOutput;
import org.elasticsearch.common.io.stream.NamedWriteableAwareStreamInput;
import org.elasticsearch.common.io.stream.NamedWriteableRegistry;
import org.elasticsearch.common.io.stream.StreamInput;
import org.elasticsearch.common.settings.Settings;
import org.elasticsearch.common.xcontent.NamedXContentRegistry;
import org.elasticsearch.common.xcontent.ToXContent;
import org.elasticsearch.common.xcontent.XContentBuilder;
import org.elasticsearch.common.xcontent.XContentFactory;
import org.elasticsearch.common.xcontent.XContentParser;
import org.elasticsearch.common.xcontent.XContentType;
import org.elasticsearch.env.Environment;
import org.elasticsearch.index.query.QueryParseContext;
import org.elasticsearch.indices.IndicesModule;
import org.elasticsearch.search.SearchModule;
import org.elasticsearch.test.AbstractQueryTestCase;
import org.elasticsearch.test.ESTestCase;

import java.io.IOException;
import java.util.ArrayList;
import java.util.Collections;
import java.util.List;

import static java.util.Collections.emptyList;
import static org.elasticsearch.test.EqualsHashCodeTestUtils.checkEqualsAndHashCode;
import static org.hamcrest.Matchers.hasSize;

public abstract class BaseAggregationTestCase<AB extends AbstractAggregationBuilder<AB>> extends ESTestCase {

    protected static final String STRING_FIELD_NAME = "mapped_string";
    protected static final String INT_FIELD_NAME = "mapped_int";
    protected static final String DOUBLE_FIELD_NAME = "mapped_double";
    protected static final String BOOLEAN_FIELD_NAME = "mapped_boolean";
    protected static final String DATE_FIELD_NAME = "mapped_date";
    protected static final String IP_FIELD_NAME = "mapped_ip";

    private String[] currentTypes;

    protected String[] getCurrentTypes() {
        return currentTypes;
    }

    private NamedWriteableRegistry namedWriteableRegistry;
<<<<<<< HEAD

    protected AggregatorParsers aggParsers;
    private NamedXContentRegistry xContentRegistry;
    protected ParseFieldMatcher parseFieldMatcher;

=======
    private NamedXContentRegistry xContentRegistry;
>>>>>>> c0b0a287
    protected abstract AB createTestAggregatorBuilder();

    /**
     * Setup for the whole base test class.
     */
    @Override
    public void setUp() throws Exception {
        super.setUp();
        Settings settings = Settings.builder()
            .put("node.name", AbstractQueryTestCase.class.toString())
            .put(Environment.PATH_HOME_SETTING.getKey(), createTempDir())
            .build();
        IndicesModule indicesModule = new IndicesModule(Collections.emptyList());
        SearchModule searchModule = new SearchModule(settings, false, emptyList());
        List<NamedWriteableRegistry.Entry> entries = new ArrayList<>();
        entries.addAll(indicesModule.getNamedWriteables());
        entries.addAll(searchModule.getNamedWriteables());
        namedWriteableRegistry = new NamedWriteableRegistry(entries);
        xContentRegistry = new NamedXContentRegistry(searchModule.getNamedXContents());
<<<<<<< HEAD
        aggParsers = searchModule.getSearchRequestParsers().aggParsers;
=======
>>>>>>> c0b0a287
        //create some random type with some default field, those types will stick around for all of the subclasses
        currentTypes = new String[randomIntBetween(0, 5)];
        for (int i = 0; i < currentTypes.length; i++) {
            String type = randomAsciiOfLengthBetween(1, 10);
            currentTypes[i] = type;
        }
    }

    @Override
    protected NamedXContentRegistry xContentRegistry() {
        return xContentRegistry;
    }

    @Override
    protected NamedXContentRegistry xContentRegistry() {
        return xContentRegistry;
    }

    /**
     * Generic test that creates new AggregatorFactory from the test
     * AggregatorFactory and checks both for equality and asserts equality on
     * the two queries.
     */
    public void testFromXContent() throws IOException {
        AB testAgg = createTestAggregatorBuilder();
        AggregatorFactories.Builder factoriesBuilder = AggregatorFactories.builder().addAggregator(testAgg);
        XContentBuilder builder = XContentFactory.contentBuilder(randomFrom(XContentType.values()));
        if (randomBoolean()) {
            builder.prettyPrint();
        }
        factoriesBuilder.toXContent(builder, ToXContent.EMPTY_PARAMS);
        XContentBuilder shuffled = shuffleXContent(builder);
        XContentParser parser = createParser(shuffled);
<<<<<<< HEAD
        QueryParseContext parseContext = new QueryParseContext(parser, parseFieldMatcher);
        assertSame(XContentParser.Token.START_OBJECT, parser.nextToken());
        assertSame(XContentParser.Token.FIELD_NAME, parser.nextToken());
        assertEquals(testAgg.name, parser.currentName());
        assertSame(XContentParser.Token.START_OBJECT, parser.nextToken());
        assertSame(XContentParser.Token.FIELD_NAME, parser.nextToken());
        assertEquals(testAgg.type.name(), parser.currentName());
        assertSame(XContentParser.Token.START_OBJECT, parser.nextToken());
        AggregationBuilder newAgg = aggParsers.parser(testAgg.getType(), ParseFieldMatcher.STRICT).parse(testAgg.name, parseContext);
        assertSame(XContentParser.Token.END_OBJECT, parser.currentToken());
        assertSame(XContentParser.Token.END_OBJECT, parser.nextToken());
        assertSame(XContentParser.Token.END_OBJECT, parser.nextToken());
        assertNull(parser.nextToken());
        assertNotNull(newAgg);
=======
        AggregationBuilder newAgg = parse(parser);
>>>>>>> c0b0a287
        assertNotSame(newAgg, testAgg);
        assertEquals(testAgg, newAgg);
        assertEquals(testAgg.hashCode(), newAgg.hashCode());
    }

    protected AggregationBuilder parse(XContentParser parser) throws IOException {
        QueryParseContext parseContext = new QueryParseContext(parser);
        assertSame(XContentParser.Token.START_OBJECT, parser.nextToken());
        AggregatorFactories.Builder parsed = AggregatorFactories.parseAggregators(parseContext);
        assertThat(parsed.getAggregatorFactories(), hasSize(1));
        assertThat(parsed.getPipelineAggregatorFactories(), hasSize(0));
        AggregationBuilder newAgg = parsed.getAggregatorFactories().get(0);
        assertNull(parser.nextToken());
        assertNotNull(newAgg);
        return newAgg;
    }

    /**
     * Test serialization and deserialization of the test AggregatorFactory.
     */
    public void testSerialization() throws IOException {
        AB testAgg = createTestAggregatorBuilder();
        try (BytesStreamOutput output = new BytesStreamOutput()) {
            output.writeNamedWriteable(testAgg);
            try (StreamInput in = new NamedWriteableAwareStreamInput(output.bytes().streamInput(), namedWriteableRegistry)) {
                AggregationBuilder deserialized = in.readNamedWriteable(AggregationBuilder.class);
                assertEquals(testAgg, deserialized);
                assertEquals(testAgg.hashCode(), deserialized.hashCode());
                assertNotSame(testAgg, deserialized);
            }
        }
    }


    public void testEqualsAndHashcode() throws IOException {
        // TODO we only change name and boost, we should extend by any sub-test supplying a "mutate" method that randomly changes one
        // aspect of the object under test
        checkEqualsAndHashCode(createTestAggregatorBuilder(), this::copyAggregation);
    }

    // we use the streaming infra to create a copy of the query provided as
    // argument
    private AB copyAggregation(AB agg) throws IOException {
        try (BytesStreamOutput output = new BytesStreamOutput()) {
            agg.writeTo(output);
            try (StreamInput in = new NamedWriteableAwareStreamInput(output.bytes().streamInput(), namedWriteableRegistry)) {
                @SuppressWarnings("unchecked")
                AB secondAgg = (AB) namedWriteableRegistry.getReader(AggregationBuilder.class, agg.getWriteableName()).read(in);
                return secondAgg;
            }
        }
    }

    public String randomNumericField() {
        int randomInt = randomInt(3);
        switch (randomInt) {
            case 0:
                return DATE_FIELD_NAME;
            case 1:
                return DOUBLE_FIELD_NAME;
            case 2:
            default:
                return INT_FIELD_NAME;
        }
    }
}<|MERGE_RESOLUTION|>--- conflicted
+++ resolved
@@ -62,15 +62,7 @@
     }
 
     private NamedWriteableRegistry namedWriteableRegistry;
-<<<<<<< HEAD
-
-    protected AggregatorParsers aggParsers;
     private NamedXContentRegistry xContentRegistry;
-    protected ParseFieldMatcher parseFieldMatcher;
-
-=======
-    private NamedXContentRegistry xContentRegistry;
->>>>>>> c0b0a287
     protected abstract AB createTestAggregatorBuilder();
 
     /**
@@ -90,21 +82,12 @@
         entries.addAll(searchModule.getNamedWriteables());
         namedWriteableRegistry = new NamedWriteableRegistry(entries);
         xContentRegistry = new NamedXContentRegistry(searchModule.getNamedXContents());
-<<<<<<< HEAD
-        aggParsers = searchModule.getSearchRequestParsers().aggParsers;
-=======
->>>>>>> c0b0a287
         //create some random type with some default field, those types will stick around for all of the subclasses
         currentTypes = new String[randomIntBetween(0, 5)];
         for (int i = 0; i < currentTypes.length; i++) {
             String type = randomAsciiOfLengthBetween(1, 10);
             currentTypes[i] = type;
         }
-    }
-
-    @Override
-    protected NamedXContentRegistry xContentRegistry() {
-        return xContentRegistry;
     }
 
     @Override
@@ -127,24 +110,7 @@
         factoriesBuilder.toXContent(builder, ToXContent.EMPTY_PARAMS);
         XContentBuilder shuffled = shuffleXContent(builder);
         XContentParser parser = createParser(shuffled);
-<<<<<<< HEAD
-        QueryParseContext parseContext = new QueryParseContext(parser, parseFieldMatcher);
-        assertSame(XContentParser.Token.START_OBJECT, parser.nextToken());
-        assertSame(XContentParser.Token.FIELD_NAME, parser.nextToken());
-        assertEquals(testAgg.name, parser.currentName());
-        assertSame(XContentParser.Token.START_OBJECT, parser.nextToken());
-        assertSame(XContentParser.Token.FIELD_NAME, parser.nextToken());
-        assertEquals(testAgg.type.name(), parser.currentName());
-        assertSame(XContentParser.Token.START_OBJECT, parser.nextToken());
-        AggregationBuilder newAgg = aggParsers.parser(testAgg.getType(), ParseFieldMatcher.STRICT).parse(testAgg.name, parseContext);
-        assertSame(XContentParser.Token.END_OBJECT, parser.currentToken());
-        assertSame(XContentParser.Token.END_OBJECT, parser.nextToken());
-        assertSame(XContentParser.Token.END_OBJECT, parser.nextToken());
-        assertNull(parser.nextToken());
-        assertNotNull(newAgg);
-=======
         AggregationBuilder newAgg = parse(parser);
->>>>>>> c0b0a287
         assertNotSame(newAgg, testAgg);
         assertEquals(testAgg, newAgg);
         assertEquals(testAgg.hashCode(), newAgg.hashCode());
