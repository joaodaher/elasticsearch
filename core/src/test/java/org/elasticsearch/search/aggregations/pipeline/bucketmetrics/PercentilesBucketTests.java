/*
 * Licensed to Elasticsearch under one or more contributor
 * license agreements. See the NOTICE file distributed with
 * this work for additional information regarding copyright
 * ownership. Elasticsearch licenses this file to you under
 * the Apache License, Version 2.0 (the "License"); you may
 * not use this file except in compliance with the License.
 * You may obtain a copy of the License at
 *
 *    http://www.apache.org/licenses/LICENSE-2.0
 *
 * Unless required by applicable law or agreed to in writing,
 * software distributed under the License is distributed on an
 * "AS IS" BASIS, WITHOUT WARRANTIES OR CONDITIONS OF ANY
 * KIND, either express or implied.  See the License for the
 * specific language governing permissions and limitations
 * under the License.
 */

package org.elasticsearch.search.aggregations.pipeline.bucketmetrics;

import org.elasticsearch.common.xcontent.XContentBuilder;
import org.elasticsearch.common.xcontent.XContentFactory;
<<<<<<< HEAD
import org.elasticsearch.common.xcontent.XContentParser;
import org.elasticsearch.common.xcontent.json.JsonXContent;
import org.elasticsearch.index.query.QueryParseContext;
=======
>>>>>>> c0b0a287
import org.elasticsearch.search.aggregations.pipeline.bucketmetrics.percentile.PercentilesBucketPipelineAggregationBuilder;

import static org.hamcrest.Matchers.equalTo;

public class PercentilesBucketTests extends AbstractBucketMetricsTestCase<PercentilesBucketPipelineAggregationBuilder> {

    @Override
    protected PercentilesBucketPipelineAggregationBuilder doCreateTestAggregatorFactory(String name, String bucketsPath) {
        PercentilesBucketPipelineAggregationBuilder factory = new PercentilesBucketPipelineAggregationBuilder(name, bucketsPath);
        if (randomBoolean()) {
            int numPercents = randomIntBetween(1, 20);
            double[] percents = new double[numPercents];
            for (int i = 0; i < numPercents; i++) {
                percents[i] = randomDoubleBetween(0.0, 100.0, false);
            }
            factory.percents(percents);
        }
        return factory;
    }

    public void testPercentsFromMixedArray() throws Exception {
        XContentBuilder content = XContentFactory.jsonBuilder()
            .startObject()
<<<<<<< HEAD
                .field("buckets_path", "test")
                .array("percents", 0, 20.0, 50, 75.99)
            .endObject()
            .string();

        XContentParser parser = createParser(JsonXContent.jsonXContent, content);
        QueryParseContext parseContext = new QueryParseContext(parser, parseFieldMatcher);
        parser.nextToken(); // skip object start

        PercentilesBucketPipelineAggregationBuilder builder = (PercentilesBucketPipelineAggregationBuilder) aggParsers
            .pipelineParser(PercentilesBucketPipelineAggregationBuilder.NAME, parseFieldMatcher)
            .parse("test", parseContext);
=======
                .startObject("name")
                    .startObject("percentiles_bucket")
                        .field("buckets_path", "test")
                        .array("percents", 0, 20.0, 50, 75.99)
                    .endObject()
                .endObject()
            .endObject();

        PercentilesBucketPipelineAggregationBuilder builder = (PercentilesBucketPipelineAggregationBuilder) parse(createParser(content));
>>>>>>> c0b0a287

        assertThat(builder.percents(), equalTo(new double[]{0.0, 20.0, 50.0, 75.99}));
    }
}<|MERGE_RESOLUTION|>--- conflicted
+++ resolved
@@ -21,12 +21,6 @@
 
 import org.elasticsearch.common.xcontent.XContentBuilder;
 import org.elasticsearch.common.xcontent.XContentFactory;
-<<<<<<< HEAD
-import org.elasticsearch.common.xcontent.XContentParser;
-import org.elasticsearch.common.xcontent.json.JsonXContent;
-import org.elasticsearch.index.query.QueryParseContext;
-=======
->>>>>>> c0b0a287
 import org.elasticsearch.search.aggregations.pipeline.bucketmetrics.percentile.PercentilesBucketPipelineAggregationBuilder;
 
 import static org.hamcrest.Matchers.equalTo;
@@ -50,20 +44,6 @@
     public void testPercentsFromMixedArray() throws Exception {
         XContentBuilder content = XContentFactory.jsonBuilder()
             .startObject()
-<<<<<<< HEAD
-                .field("buckets_path", "test")
-                .array("percents", 0, 20.0, 50, 75.99)
-            .endObject()
-            .string();
-
-        XContentParser parser = createParser(JsonXContent.jsonXContent, content);
-        QueryParseContext parseContext = new QueryParseContext(parser, parseFieldMatcher);
-        parser.nextToken(); // skip object start
-
-        PercentilesBucketPipelineAggregationBuilder builder = (PercentilesBucketPipelineAggregationBuilder) aggParsers
-            .pipelineParser(PercentilesBucketPipelineAggregationBuilder.NAME, parseFieldMatcher)
-            .parse("test", parseContext);
-=======
                 .startObject("name")
                     .startObject("percentiles_bucket")
                         .field("buckets_path", "test")
@@ -73,7 +53,6 @@
             .endObject();
 
         PercentilesBucketPipelineAggregationBuilder builder = (PercentilesBucketPipelineAggregationBuilder) parse(createParser(content));
->>>>>>> c0b0a287
 
         assertThat(builder.percents(), equalTo(new double[]{0.0, 20.0, 50.0, 75.99}));
     }
