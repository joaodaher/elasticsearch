--- conflicted
+++ resolved
@@ -350,10 +350,6 @@
     }
 
     private static QueryParseContext createParseContext(XContentParser parser) {
-<<<<<<< HEAD
-        return new QueryParseContext(parser, ParseFieldMatcher.STRICT);
-=======
         return new QueryParseContext(parser);
->>>>>>> c0b0a287
     };
 }