/*
 * Licensed to Elasticsearch under one or more contributor
 * license agreements. See the NOTICE file distributed with
 * this work for additional information regarding copyright
 * ownership. Elasticsearch licenses this file to you under
 * the Apache License, Version 2.0 (the "License"); you may
 * not use this file except in compliance with the License.
 * You may obtain a copy of the License at
 *
 *    http://www.apache.org/licenses/LICENSE-2.0
 *
 * Unless required by applicable law or agreed to in writing,
 * software distributed under the License is distributed on an
 * "AS IS" BASIS, WITHOUT WARRANTIES OR CONDITIONS OF ANY
 * KIND, either express or implied.  See the License for the
 * specific language governing permissions and limitations
 * under the License.
 */

package org.elasticsearch.search.slice;

import org.apache.lucene.analysis.MockAnalyzer;
import org.apache.lucene.index.DirectoryReader;
import org.apache.lucene.index.DocValuesType;
import org.apache.lucene.index.IndexReader;
import org.apache.lucene.index.IndexWriter;
import org.apache.lucene.search.MatchAllDocsQuery;
import org.apache.lucene.search.Query;
import org.apache.lucene.store.Directory;
import org.apache.lucene.store.RAMDirectory;
import org.elasticsearch.common.Nullable;
import org.elasticsearch.common.io.stream.NamedWriteableRegistry;
import org.elasticsearch.common.lucene.search.MatchNoDocsQuery;
import org.elasticsearch.common.xcontent.XContentBuilder;
import org.elasticsearch.common.xcontent.XContentFactory;
import org.elasticsearch.common.xcontent.XContentParser;
import org.elasticsearch.common.xcontent.XContentType;
import org.elasticsearch.index.fielddata.IndexNumericFieldData;
import org.elasticsearch.index.mapper.MappedFieldType;
import org.elasticsearch.index.mapper.UidFieldMapper;
import org.elasticsearch.index.query.QueryParseContext;
import org.elasticsearch.index.query.QueryShardContext;
import org.elasticsearch.test.ESTestCase;

import java.io.IOException;
import java.util.ArrayList;
import java.util.Collections;
import java.util.HashMap;
import java.util.HashSet;
import java.util.List;
import java.util.Map;
import java.util.concurrent.atomic.AtomicInteger;

import static org.elasticsearch.test.EqualsHashCodeTestUtils.checkEqualsAndHashCode;
import static org.hamcrest.Matchers.containsString;
import static org.hamcrest.Matchers.equalTo;
import static org.hamcrest.Matchers.instanceOf;
import static org.mockito.Mockito.mock;
import static org.mockito.Mockito.when;

public class SliceBuilderTests extends ESTestCase {
    private static final int MAX_SLICE = 20;

    private static SliceBuilder randomSliceBuilder() throws IOException {
        int max = randomIntBetween(2, MAX_SLICE);
        int id = randomIntBetween(1, max - 1);
        String field = randomAsciiOfLengthBetween(5, 20);
        return new SliceBuilder(field, id, max);
    }

    private static SliceBuilder serializedCopy(SliceBuilder original) throws IOException {
        return copyWriteable(original, new NamedWriteableRegistry(Collections.emptyList()), SliceBuilder::new);
    }

    private static SliceBuilder mutate(SliceBuilder original) throws IOException {
        switch (randomIntBetween(0, 2)) {
            case 0: return new SliceBuilder(original.getField() + "_xyz", original.getId(), original.getMax());
            case 1: return new SliceBuilder(original.getField(), original.getId() - 1, original.getMax());
            case 2:
            default: return new SliceBuilder(original.getField(), original.getId(), original.getMax() + 1);
        }
    }

    public void testSerialization() throws Exception {
        SliceBuilder original = randomSliceBuilder();
        SliceBuilder deserialized = serializedCopy(original);
        assertEquals(deserialized, original);
        assertEquals(deserialized.hashCode(), original.hashCode());
        assertNotSame(deserialized, original);
    }

    public void testEqualsAndHashcode() throws Exception {
        checkEqualsAndHashCode(randomSliceBuilder(), SliceBuilderTests::serializedCopy, SliceBuilderTests::mutate);
    }

    public void testFromXContent() throws Exception {
        SliceBuilder sliceBuilder = randomSliceBuilder();
        XContentBuilder builder = XContentFactory.contentBuilder(randomFrom(XContentType.values()));
        if (randomBoolean()) {
            builder.prettyPrint();
        }
        builder.startObject();
        sliceBuilder.innerToXContent(builder);
        builder.endObject();
        XContentParser parser = createParser(shuffleXContent(builder));
<<<<<<< HEAD
        QueryParseContext context = new QueryParseContext(parser, ParseFieldMatcher.STRICT);
=======
        QueryParseContext context = new QueryParseContext(parser);
>>>>>>> c0b0a287
        SliceBuilder secondSliceBuilder = SliceBuilder.fromXContent(context);
        assertNotSame(sliceBuilder, secondSliceBuilder);
        assertEquals(sliceBuilder, secondSliceBuilder);
        assertEquals(sliceBuilder.hashCode(), secondSliceBuilder.hashCode());
    }

    public void testInvalidArguments() throws Exception {
        Exception e = expectThrows(IllegalArgumentException.class, () -> new SliceBuilder("field", -1, 10));
        assertEquals(e.getMessage(), "id must be greater than or equal to 0");

        e = expectThrows(IllegalArgumentException.class, () -> new SliceBuilder("field", 10, -1));
        assertEquals(e.getMessage(), "max must be greater than 1");

        e = expectThrows(IllegalArgumentException.class, () -> new SliceBuilder("field", 10, 0));
        assertEquals(e.getMessage(), "max must be greater than 1");

        e = expectThrows(IllegalArgumentException.class, () -> new SliceBuilder("field", 10, 5));
        assertEquals(e.getMessage(), "max must be greater than id");

        e = expectThrows(IllegalArgumentException.class, () -> new SliceBuilder("field", 1000, 1000));
        assertEquals(e.getMessage(), "max must be greater than id");
        e = expectThrows(IllegalArgumentException.class, () -> new SliceBuilder("field", 1001, 1000));
        assertEquals(e.getMessage(), "max must be greater than id");
    }

    public void testToFilter() throws IOException {
        Directory dir = new RAMDirectory();
        try (IndexWriter writer = new IndexWriter(dir, newIndexWriterConfig(new MockAnalyzer(random())))) {
            writer.commit();
        }
        QueryShardContext context = mock(QueryShardContext.class);
        try (IndexReader reader = DirectoryReader.open(dir)) {
            MappedFieldType fieldType = new MappedFieldType() {
                @Override
                public MappedFieldType clone() {
                    return null;
                }

                @Override
                public String typeName() {
                    return null;
                }

                @Override
                public Query termQuery(Object value, @Nullable QueryShardContext context) {
                    return null;
                }
            };
            fieldType.setName(UidFieldMapper.NAME);
            fieldType.setHasDocValues(false);
            when(context.fieldMapper(UidFieldMapper.NAME)).thenReturn(fieldType);
            when(context.getIndexReader()).thenReturn(reader);
            SliceBuilder builder = new SliceBuilder(5, 10);
            Query query = builder.toFilter(context, 0, 1);
            assertThat(query, instanceOf(TermsSliceQuery.class));

            assertThat(builder.toFilter(context, 0, 1), equalTo(query));
            try (IndexReader newReader = DirectoryReader.open(dir)) {
                when(context.getIndexReader()).thenReturn(newReader);
                assertThat(builder.toFilter(context, 0, 1), equalTo(query));
            }
        }

        try (IndexReader reader = DirectoryReader.open(dir)) {
            MappedFieldType fieldType = new MappedFieldType() {
                @Override
                public MappedFieldType clone() {
                    return null;
                }

                @Override
                public String typeName() {
                    return null;
                }

                @Override
                public Query termQuery(Object value, @Nullable QueryShardContext context) {
                    return null;
                }
            };
            fieldType.setName("field_doc_values");
            fieldType.setHasDocValues(true);
            fieldType.setDocValuesType(DocValuesType.SORTED_NUMERIC);
            when(context.fieldMapper("field_doc_values")).thenReturn(fieldType);
            when(context.getIndexReader()).thenReturn(reader);
            IndexNumericFieldData fd = mock(IndexNumericFieldData.class);
            when(context.getForField(fieldType)).thenReturn(fd);
            SliceBuilder builder = new SliceBuilder("field_doc_values", 5, 10);
            Query query = builder.toFilter(context, 0, 1);
            assertThat(query, instanceOf(DocValuesSliceQuery.class));

            assertThat(builder.toFilter(context, 0, 1), equalTo(query));
            try (IndexReader newReader = DirectoryReader.open(dir)) {
                when(context.getIndexReader()).thenReturn(newReader);
                assertThat(builder.toFilter(context, 0, 1), equalTo(query));
            }

            // numSlices > numShards
            int numSlices = randomIntBetween(10, 100);
            int numShards = randomIntBetween(1, 9);
            Map<Integer, AtomicInteger> numSliceMap = new HashMap<>();
            for (int i = 0; i < numSlices; i++) {
                for (int j = 0; j < numShards; j++) {
                    SliceBuilder slice = new SliceBuilder("_uid", i, numSlices);
                    Query q = slice.toFilter(context, j, numShards);
                    if (q instanceof TermsSliceQuery || q instanceof MatchAllDocsQuery) {
                        AtomicInteger count = numSliceMap.get(j);
                        if (count == null) {
                            count = new AtomicInteger(0);
                            numSliceMap.put(j, count);
                        }
                        count.incrementAndGet();
                        if (q instanceof MatchAllDocsQuery) {
                            assertThat(count.get(), equalTo(1));
                        }
                    } else {
                        assertThat(q, instanceOf(MatchNoDocsQuery.class));
                    }
                }
            }
            int total = 0;
            for (Map.Entry<Integer, AtomicInteger> e : numSliceMap.entrySet()) {
                total += e.getValue().get();
            }
            assertThat(total, equalTo(numSlices));

            // numShards > numSlices
            numShards = randomIntBetween(4, 100);
            numSlices = randomIntBetween(2, numShards-1);
            List<Integer> targetShards = new ArrayList<>();
            for (int i = 0; i < numSlices; i++) {
                for (int j = 0; j < numShards; j++) {
                    SliceBuilder slice = new SliceBuilder("_uid", i, numSlices);
                    Query q = slice.toFilter(context, j, numShards);
                    if (q instanceof MatchNoDocsQuery == false) {
                        assertThat(q, instanceOf(MatchAllDocsQuery.class));
                        targetShards.add(j);
                    }
                }
            }
            assertThat(targetShards.size(), equalTo(numShards));
            assertThat(new HashSet<>(targetShards).size(), equalTo(numShards));

            // numShards == numSlices
            numShards = randomIntBetween(2, 10);
            numSlices = numShards;
            for (int i = 0; i < numSlices; i++) {
                for (int j = 0; j < numShards; j++) {
                    SliceBuilder slice = new SliceBuilder("_uid", i, numSlices);
                    Query q = slice.toFilter(context, j, numShards);
                    if (i == j) {
                        assertThat(q, instanceOf(MatchAllDocsQuery.class));
                    } else {
                        assertThat(q, instanceOf(MatchNoDocsQuery.class));
                    }
                }
            }
        }

        try (IndexReader reader = DirectoryReader.open(dir)) {
            MappedFieldType fieldType = new MappedFieldType() {
                @Override
                public MappedFieldType clone() {
                    return null;
                }

                @Override
                public String typeName() {
                    return null;
                }

                @Override
                public Query termQuery(Object value, @Nullable QueryShardContext context) {
                    return null;
                }
            };
            fieldType.setName("field_without_doc_values");
            when(context.fieldMapper("field_without_doc_values")).thenReturn(fieldType);
            when(context.getIndexReader()).thenReturn(reader);
            SliceBuilder builder = new SliceBuilder("field_without_doc_values", 5, 10);
            IllegalArgumentException exc =
                expectThrows(IllegalArgumentException.class, () -> builder.toFilter(context, 0, 1));
            assertThat(exc.getMessage(), containsString("cannot load numeric doc values"));
        }
    }
}<|MERGE_RESOLUTION|>--- conflicted
+++ resolved
@@ -103,11 +103,7 @@
         sliceBuilder.innerToXContent(builder);
         builder.endObject();
         XContentParser parser = createParser(shuffleXContent(builder));
-<<<<<<< HEAD
-        QueryParseContext context = new QueryParseContext(parser, ParseFieldMatcher.STRICT);
-=======
         QueryParseContext context = new QueryParseContext(parser);
->>>>>>> c0b0a287
         SliceBuilder secondSliceBuilder = SliceBuilder.fromXContent(context);
         assertNotSame(sliceBuilder, secondSliceBuilder);
         assertEquals(sliceBuilder, secondSliceBuilder);
