--- conflicted
+++ resolved
@@ -128,11 +128,7 @@
             XContentBuilder shuffled = shuffleXContent(builder);
 
             XContentParser parser = createParser(shuffled);
-<<<<<<< HEAD
-            QueryParseContext context = new QueryParseContext(parser, ParseFieldMatcher.EMPTY);
-=======
             QueryParseContext context = new QueryParseContext(parser);
->>>>>>> c0b0a287
             parser.nextToken();
             HighlightBuilder secondHighlightBuilder;
             try {
@@ -173,11 +169,7 @@
 
     private <T extends Throwable> T expectParseThrows(Class<T> exceptionClass, String highlightElement) throws IOException {
         XContentParser parser = createParser(JsonXContent.jsonXContent, highlightElement);
-<<<<<<< HEAD
-        QueryParseContext context = new QueryParseContext(parser, ParseFieldMatcher.STRICT);
-=======
         QueryParseContext context = new QueryParseContext(parser);
->>>>>>> c0b0a287
         return expectThrows(exceptionClass, () -> HighlightBuilder.fromXContent(context));
     }
 
@@ -387,11 +379,7 @@
                 "}\n";
         XContentParser parser = createParser(JsonXContent.jsonXContent, highlightElement);
 
-<<<<<<< HEAD
-        QueryParseContext context = new QueryParseContext(parser, ParseFieldMatcher.EMPTY);
-=======
         QueryParseContext context = new QueryParseContext(parser);
->>>>>>> c0b0a287
         HighlightBuilder highlightBuilder = HighlightBuilder.fromXContent(context);
         assertArrayEquals("setting tags_schema 'styled' should alter pre_tags", HighlightBuilder.DEFAULT_STYLED_PRE_TAG,
                 highlightBuilder.preTags());
@@ -403,11 +391,7 @@
                 "}\n";
         parser = createParser(JsonXContent.jsonXContent, highlightElement);
 
-<<<<<<< HEAD
-        context = new QueryParseContext(parser, ParseFieldMatcher.EMPTY);
-=======
         context = new QueryParseContext(parser);
->>>>>>> c0b0a287
         highlightBuilder = HighlightBuilder.fromXContent(context);
         assertArrayEquals("setting tags_schema 'default' should alter pre_tags", HighlightBuilder.DEFAULT_PRE_TAGS,
                 highlightBuilder.preTags());
@@ -428,33 +412,21 @@
         String highlightElement = "{ }";
         XContentParser parser = createParser(JsonXContent.jsonXContent, highlightElement);
 
-<<<<<<< HEAD
-        QueryParseContext context = new QueryParseContext(parser, ParseFieldMatcher.EMPTY);
-=======
         QueryParseContext context = new QueryParseContext(parser);
->>>>>>> c0b0a287
         HighlightBuilder highlightBuilder = HighlightBuilder.fromXContent(context);
         assertEquals("expected plain HighlightBuilder", new HighlightBuilder(), highlightBuilder);
 
         highlightElement = "{ \"fields\" : { } }";
         parser = createParser(JsonXContent.jsonXContent, highlightElement);
 
-<<<<<<< HEAD
-        context = new QueryParseContext(parser, ParseFieldMatcher.EMPTY);
-=======
         context = new QueryParseContext(parser);
->>>>>>> c0b0a287
         highlightBuilder = HighlightBuilder.fromXContent(context);
         assertEquals("defining no field should return plain HighlightBuilder", new HighlightBuilder(), highlightBuilder);
 
         highlightElement = "{ \"fields\" : { \"foo\" : { } } }";
         parser = createParser(JsonXContent.jsonXContent, highlightElement);
 
-<<<<<<< HEAD
-        context = new QueryParseContext(parser, ParseFieldMatcher.EMPTY);
-=======
         context = new QueryParseContext(parser);
->>>>>>> c0b0a287
         highlightBuilder = HighlightBuilder.fromXContent(context);
         assertEquals("expected HighlightBuilder with field", new HighlightBuilder().field(new Field("foo")), highlightBuilder);
     }
