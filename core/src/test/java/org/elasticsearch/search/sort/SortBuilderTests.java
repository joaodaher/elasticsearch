/*
x * Licensed to Elasticsearch under one or more contributor
 * license agreements. See the NOTICE file distributed with
 * this work for additional information regarding copyright
 * ownership. Elasticsearch licenses this file to you under
 * the Apache License, Version 2.0 (the "License"); you may
 * not use this file except in compliance with the License.
 * You may obtain a copy of the License at
 *
 *    http://www.apache.org/licenses/LICENSE-2.0
 *
 * Unless required by applicable law or agreed to in writing,
 * software distributed under the License is distributed on an
 * "AS IS" BASIS, WITHOUT WARRANTIES OR CONDITIONS OF ANY
 * KIND, either express or implied.  See the License for the
 * specific language governing permissions and limitations
 * under the License.
 */

package org.elasticsearch.search.sort;

<<<<<<< HEAD
import org.elasticsearch.common.ParseFieldMatcher;
=======
>>>>>>> c0b0a287
import org.elasticsearch.common.geo.GeoPoint;
import org.elasticsearch.common.settings.Settings;
import org.elasticsearch.common.xcontent.NamedXContentRegistry;
import org.elasticsearch.common.xcontent.ToXContent;
import org.elasticsearch.common.xcontent.XContentBuilder;
import org.elasticsearch.common.xcontent.XContentFactory;
import org.elasticsearch.common.xcontent.XContentParser;
import org.elasticsearch.common.xcontent.json.JsonXContent;
import org.elasticsearch.index.query.QueryParseContext;
import org.elasticsearch.search.SearchModule;
import org.elasticsearch.test.ESTestCase;
import org.junit.AfterClass;
import org.junit.BeforeClass;

import java.io.IOException;
import java.util.ArrayList;
import java.util.Iterator;
import java.util.List;

import static java.util.Collections.emptyList;

public class SortBuilderTests extends ESTestCase {
    private static final int NUMBER_OF_RUNS = 20;

    private static NamedXContentRegistry xContentRegistry;

    @BeforeClass
    public static void init() {
        SearchModule searchModule = new SearchModule(Settings.EMPTY, false, emptyList());
        xContentRegistry = new NamedXContentRegistry(searchModule.getNamedXContents());
    }

    @AfterClass
    public static void afterClass() throws Exception {
        xContentRegistry = null;
    }

    /**
     * test two syntax variations:
     * - "sort" : "fieldname"
     * - "sort" : { "fieldname" : "asc" }
     */
    public void testSingleFieldSort() throws IOException {
        SortOrder order = randomBoolean() ? SortOrder.ASC : SortOrder.DESC;
        String json = "{ \"sort\" : { \"field1\" : \"" + order + "\" }}";
        List<SortBuilder<?>> result = parseSort(json);
        assertEquals(1, result.size());
        SortBuilder<?> sortBuilder = result.get(0);
        assertEquals(new FieldSortBuilder("field1").order(order), sortBuilder);

        json = "{ \"sort\" : \"field1\" }";
        result = parseSort(json);
        assertEquals(1, result.size());
        sortBuilder = result.get(0);
        assertEquals(new FieldSortBuilder("field1"), sortBuilder);

        // one element array, see https://github.com/elastic/elasticsearch/issues/17257
        json = "{ \"sort\" : [\"field1\"] }";
        result = parseSort(json);
        assertEquals(1, result.size());
        sortBuilder = result.get(0);
        assertEquals(new FieldSortBuilder("field1"), sortBuilder);

        json = "{ \"sort\" : { \"_doc\" : \"" + order + "\" }}";
        result = parseSort(json);
        assertEquals(1, result.size());
        sortBuilder = result.get(0);
        assertEquals(new FieldSortBuilder("_doc").order(order), sortBuilder);

        json = "{ \"sort\" : \"_doc\" }";
        result = parseSort(json);
        assertEquals(1, result.size());
        sortBuilder = result.get(0);
        assertEquals(new FieldSortBuilder("_doc"), sortBuilder);

        json = "{ \"sort\" : { \"_score\" : \"" + order +"\" }}";
        result = parseSort(json);
        assertEquals(1, result.size());
        sortBuilder = result.get(0);
        assertEquals(new ScoreSortBuilder().order(order), sortBuilder);

        json = "{ \"sort\" : \"_score\" }";
        result = parseSort(json);
        assertEquals(1, result.size());
        sortBuilder = result.get(0);
        assertEquals(new ScoreSortBuilder(), sortBuilder);

        // test two spellings for _geo_disctance
        json = "{ \"sort\" : ["
                + "{\"_geoDistance\" : {"
                +       "\"pin.location\" : \"40,-70\" } }"
          + "] }";
        result = parseSort(json);
        assertEquals(1, result.size());
        sortBuilder = result.get(0);
        assertEquals(new GeoDistanceSortBuilder("pin.location", 40, -70), sortBuilder);

        json = "{ \"sort\" : ["
                + "{\"_geo_distance\" : {"
                +       "\"pin.location\" : \"40,-70\" } }"
          + "] }";
        result = parseSort(json);
        assertEquals(1, result.size());
        sortBuilder = result.get(0);
        assertEquals(new GeoDistanceSortBuilder("pin.location", 40, -70), sortBuilder);
    }

    /**
     * test random syntax variations
     */
    public void testRandomSortBuilders() throws IOException {
        for (int runs = 0; runs < NUMBER_OF_RUNS; runs++) {
            List<SortBuilder<?>> testBuilders = randomSortBuilderList();
            XContentBuilder xContentBuilder = XContentFactory.jsonBuilder();
            xContentBuilder.startObject();
            if (testBuilders.size() > 1) {
                xContentBuilder.startArray("sort");
            } else {
                xContentBuilder.field("sort");
            }
            for (SortBuilder<?> builder : testBuilders) {
                if (builder instanceof ScoreSortBuilder || builder instanceof FieldSortBuilder) {
                    switch (randomIntBetween(0, 2)) {
                    case 0:
                        if (builder instanceof ScoreSortBuilder) {
                            xContentBuilder.value("_score");
                        } else {
                            xContentBuilder.value(((FieldSortBuilder) builder).getFieldName());
                        }
                        break;
                    case 1:
                        xContentBuilder.startObject();
                        if (builder instanceof ScoreSortBuilder) {
                            xContentBuilder.field("_score");
                        } else {
                            xContentBuilder.field(((FieldSortBuilder) builder).getFieldName());
                        }
                        xContentBuilder.value(builder.order());
                        xContentBuilder.endObject();
                        break;
                    case 2:
                        builder.toXContent(xContentBuilder, ToXContent.EMPTY_PARAMS);
                        break;
                    }
                } else {
                    builder.toXContent(xContentBuilder, ToXContent.EMPTY_PARAMS);
                }
            }
            if (testBuilders.size() > 1) {
                xContentBuilder.endArray();
            }
            xContentBuilder.endObject();
            List<SortBuilder<?>> parsedSort = parseSort(xContentBuilder.string());
            assertEquals(testBuilders.size(), parsedSort.size());
            Iterator<SortBuilder<?>> iterator = testBuilders.iterator();
            for (SortBuilder<?> parsedBuilder : parsedSort) {
                assertEquals(iterator.next(), parsedBuilder);
            }
        }
    }

    public static List<SortBuilder<?>> randomSortBuilderList() {
        int size = randomIntBetween(1, 5);
        List<SortBuilder<?>> list = new ArrayList<>(size);
        for (int i = 0; i < size; i++) {
            switch (randomIntBetween(0, 3)) {
            case 0:
                list.add(new ScoreSortBuilder());
                break;
            case 1:
                String fieldName = rarely() ? FieldSortBuilder.DOC_FIELD_NAME : randomAsciiOfLengthBetween(1, 10);
                list.add(new FieldSortBuilder(fieldName));
                break;
            case 2:
                list.add(GeoDistanceSortBuilderTests.randomGeoDistanceSortBuilder());
                break;
            case 3:
                list.add(ScriptSortBuilderTests.randomScriptSortBuilder());
                break;
            default:
                throw new IllegalStateException("unexpected randomization in tests");
            }
        }
        return list;
    }

    /**
     * test array syntax variations:
     * - "sort" : [ "fieldname", { "fieldname2" : "asc" }, ...]
     */
    public void testMultiFieldSort() throws IOException {
        String json = "{ \"sort\" : ["
                          + "{ \"post_date\" : {\"order\" : \"asc\"}},"
                          + "\"user\","
                          + "{ \"name\" : \"desc\" },"
                          + "{ \"age\" : \"desc\" },"
                          + "{"
                              + "\"_geo_distance\" : {"
                              + "\"pin.location\" : \"40,-70\" } },"
                          + "\"_score\""
                    + "] }";
        List<SortBuilder<?>> result = parseSort(json);
        assertEquals(6, result.size());
        assertEquals(new FieldSortBuilder("post_date").order(SortOrder.ASC), result.get(0));
        assertEquals(new FieldSortBuilder("user").order(SortOrder.ASC), result.get(1));
        assertEquals(new FieldSortBuilder("name").order(SortOrder.DESC), result.get(2));
        assertEquals(new FieldSortBuilder("age").order(SortOrder.DESC), result.get(3));
        assertEquals(new GeoDistanceSortBuilder("pin.location", new GeoPoint(40, -70)), result.get(4));
        assertEquals(new ScoreSortBuilder(), result.get(5));
    }

    @Override
    protected NamedXContentRegistry xContentRegistry() {
        return xContentRegistry;
    }

    private List<SortBuilder<?>> parseSort(String jsonString) throws IOException {
        XContentParser itemParser = createParser(JsonXContent.jsonXContent, jsonString);
<<<<<<< HEAD
        QueryParseContext context = new QueryParseContext(itemParser, ParseFieldMatcher.STRICT);
=======
        QueryParseContext context = new QueryParseContext(itemParser);
>>>>>>> c0b0a287

        assertEquals(XContentParser.Token.START_OBJECT, itemParser.nextToken());
        assertEquals(XContentParser.Token.FIELD_NAME, itemParser.nextToken());
        assertEquals("sort", itemParser.currentName());
        itemParser.nextToken();
        return SortBuilder.fromXContent(context);
    }
}<|MERGE_RESOLUTION|>--- conflicted
+++ resolved
@@ -19,10 +19,6 @@
 
 package org.elasticsearch.search.sort;
 
-<<<<<<< HEAD
-import org.elasticsearch.common.ParseFieldMatcher;
-=======
->>>>>>> c0b0a287
 import org.elasticsearch.common.geo.GeoPoint;
 import org.elasticsearch.common.settings.Settings;
 import org.elasticsearch.common.xcontent.NamedXContentRegistry;
@@ -241,11 +237,7 @@
 
     private List<SortBuilder<?>> parseSort(String jsonString) throws IOException {
         XContentParser itemParser = createParser(JsonXContent.jsonXContent, jsonString);
-<<<<<<< HEAD
-        QueryParseContext context = new QueryParseContext(itemParser, ParseFieldMatcher.STRICT);
-=======
         QueryParseContext context = new QueryParseContext(itemParser);
->>>>>>> c0b0a287
 
         assertEquals(XContentParser.Token.START_OBJECT, itemParser.nextToken());
         assertEquals(XContentParser.Token.FIELD_NAME, itemParser.nextToken());
