/*
 * Licensed to Elasticsearch under one or more contributor
 * license agreements. See the NOTICE file distributed with
 * this work for additional information regarding copyright
 * ownership. Elasticsearch licenses this file to you under
 * the Apache License, Version 2.0 (the "License"); you may
 * not use this file except in compliance with the License.
 * You may obtain a copy of the License at
 *
 *    http://www.apache.org/licenses/LICENSE-2.0
 *
 * Unless required by applicable law or agreed to in writing,
 * software distributed under the License is distributed on an
 * "AS IS" BASIS, WITHOUT WARRANTIES OR CONDITIONS OF ANY
 * KIND, either express or implied.  See the License for the
 * specific language governing permissions and limitations
 * under the License.
 */

package org.elasticsearch.search.rescore;

import org.apache.lucene.search.Query;
import org.elasticsearch.ElasticsearchParseException;
import org.elasticsearch.Version;
import org.elasticsearch.cluster.metadata.IndexMetaData;
import org.elasticsearch.common.ParsingException;
import org.elasticsearch.common.io.stream.NamedWriteableRegistry;
import org.elasticsearch.common.settings.Settings;
import org.elasticsearch.common.xcontent.NamedXContentRegistry;
import org.elasticsearch.common.xcontent.ToXContent;
import org.elasticsearch.common.xcontent.XContentBuilder;
import org.elasticsearch.common.xcontent.XContentFactory;
import org.elasticsearch.common.xcontent.XContentParser;
import org.elasticsearch.common.xcontent.XContentType;
import org.elasticsearch.common.xcontent.json.JsonXContent;
import org.elasticsearch.index.IndexSettings;
import org.elasticsearch.index.mapper.ContentPath;
import org.elasticsearch.index.mapper.MappedFieldType;
import org.elasticsearch.index.mapper.Mapper;
import org.elasticsearch.index.mapper.TextFieldMapper;
import org.elasticsearch.index.query.MatchAllQueryBuilder;
import org.elasticsearch.index.query.QueryBuilder;
import org.elasticsearch.index.query.QueryParseContext;
import org.elasticsearch.index.query.QueryShardContext;
import org.elasticsearch.search.SearchModule;
import org.elasticsearch.search.rescore.QueryRescorer.QueryRescoreContext;
import org.elasticsearch.test.ESTestCase;
import org.elasticsearch.test.IndexSettingsModule;
import org.junit.AfterClass;
import org.junit.BeforeClass;

import java.io.IOException;

import static java.util.Collections.emptyList;
import static org.elasticsearch.test.EqualsHashCodeTestUtils.checkEqualsAndHashCode;

public class QueryRescoreBuilderTests extends ESTestCase {

    private static final int NUMBER_OF_TESTBUILDERS = 20;
    private static NamedWriteableRegistry namedWriteableRegistry;
    private static NamedXContentRegistry xContentRegistry;

    /**
     * setup for the whole base test class
     */
    @BeforeClass
    public static void init() {
        SearchModule searchModule = new SearchModule(Settings.EMPTY, false, emptyList());
        namedWriteableRegistry = new NamedWriteableRegistry(searchModule.getNamedWriteables());
        xContentRegistry = new NamedXContentRegistry(searchModule.getNamedXContents());
    }

    @AfterClass
    public static void afterClass() throws Exception {
        namedWriteableRegistry = null;
        xContentRegistry = null;
    }

    /**
     * Test serialization and deserialization of the rescore builder
     */
    public void testSerialization() throws IOException {
        for (int runs = 0; runs < NUMBER_OF_TESTBUILDERS; runs++) {
            RescoreBuilder<?> original = randomRescoreBuilder();
            RescoreBuilder<?> deserialized = copy(original);
            assertEquals(deserialized, original);
            assertEquals(deserialized.hashCode(), original.hashCode());
            assertNotSame(deserialized, original);
        }
    }

    /**
     * Test equality and hashCode properties
     */
    public void testEqualsAndHashcode() throws IOException {
        for (int runs = 0; runs < NUMBER_OF_TESTBUILDERS; runs++) {
            checkEqualsAndHashCode(randomRescoreBuilder(), this::copy, QueryRescoreBuilderTests::mutate);
        }
    }

    private RescoreBuilder<?> copy(RescoreBuilder<?> original) throws IOException {
        return copyWriteable(original, namedWriteableRegistry,
                namedWriteableRegistry.getReader(RescoreBuilder.class, original.getWriteableName()));
    }

    /**
     *  creates random rescorer, renders it to xContent and back to new instance that should be equal to original
     */
    public void testFromXContent() throws IOException {
        for (int runs = 0; runs < NUMBER_OF_TESTBUILDERS; runs++) {
            RescoreBuilder<?> rescoreBuilder = randomRescoreBuilder();
            XContentBuilder builder = XContentFactory.contentBuilder(randomFrom(XContentType.values()));
            if (randomBoolean()) {
                builder.prettyPrint();
            }
            rescoreBuilder.toXContent(builder, ToXContent.EMPTY_PARAMS);
            XContentBuilder shuffled = shuffleXContent(builder);


            XContentParser parser = createParser(shuffled);
<<<<<<< HEAD
            QueryParseContext context = new QueryParseContext(parser, ParseFieldMatcher.STRICT);
=======
            QueryParseContext context = new QueryParseContext(parser);
>>>>>>> c0b0a287
            parser.nextToken();
            RescoreBuilder<?> secondRescoreBuilder = RescoreBuilder.parseFromXContent(context);
            assertNotSame(rescoreBuilder, secondRescoreBuilder);
            assertEquals(rescoreBuilder, secondRescoreBuilder);
            assertEquals(rescoreBuilder.hashCode(), secondRescoreBuilder.hashCode());
        }
    }

    /**
     * test that build() outputs a {@link RescoreSearchContext} that has the same properties
     * than the test builder
     */
    public void testBuildRescoreSearchContext() throws ElasticsearchParseException, IOException {
        final long nowInMillis = randomPositiveLong();
        Settings indexSettings = Settings.builder()
                .put(IndexMetaData.SETTING_VERSION_CREATED, Version.CURRENT).build();
        IndexSettings idxSettings = IndexSettingsModule.newIndexSettings(randomAsciiOfLengthBetween(1, 10), indexSettings);
        // shard context will only need indicesQueriesRegistry for building Query objects nested in query rescorer
        QueryShardContext mockShardContext = new QueryShardContext(0, idxSettings, null, null, null, null, null, xContentRegistry(),
                null, null, () -> nowInMillis) {
            @Override
            public MappedFieldType fieldMapper(String name) {
                TextFieldMapper.Builder builder = new TextFieldMapper.Builder(name);
                return builder.build(new Mapper.BuilderContext(idxSettings.getSettings(), new ContentPath(1))).fieldType();
            }
        };

        for (int runs = 0; runs < NUMBER_OF_TESTBUILDERS; runs++) {
            QueryRescorerBuilder rescoreBuilder = randomRescoreBuilder();
            QueryRescoreContext rescoreContext = rescoreBuilder.build(mockShardContext);
            int expectedWindowSize = rescoreBuilder.windowSize() == null ? QueryRescoreContext.DEFAULT_WINDOW_SIZE :
                rescoreBuilder.windowSize().intValue();
            assertEquals(expectedWindowSize, rescoreContext.window());
            Query expectedQuery = QueryBuilder.rewriteQuery(rescoreBuilder.getRescoreQuery(), mockShardContext).toQuery(mockShardContext);
            assertEquals(expectedQuery, rescoreContext.query());
            assertEquals(rescoreBuilder.getQueryWeight(), rescoreContext.queryWeight(), Float.MIN_VALUE);
            assertEquals(rescoreBuilder.getRescoreQueryWeight(), rescoreContext.rescoreQueryWeight(), Float.MIN_VALUE);
            assertEquals(rescoreBuilder.getScoreMode(), rescoreContext.scoreMode());
        }
    }

    public void testRescoreQueryNull() throws IOException {
        IllegalArgumentException e = expectThrows(IllegalArgumentException.class, () -> new QueryRescorerBuilder((QueryBuilder) null));
        assertEquals("rescore_query cannot be null", e.getMessage());
    }

    /**
     * test parsing exceptions for incorrect rescorer syntax
     */
    public void testUnknownFieldsExpection() throws IOException {

        String rescoreElement = "{\n" +
                "    \"window_size\" : 20,\n" +
                "    \"bad_rescorer_name\" : { }\n" +
                "}\n";
        QueryParseContext context = createContext(rescoreElement);
        try {
            RescoreBuilder.parseFromXContent(context);
            fail("expected a parsing exception");
        } catch (ParsingException e) {
            assertEquals("rescore doesn't support rescorer with name [bad_rescorer_name]", e.getMessage());
        }

        rescoreElement = "{\n" +
                "    \"bad_fieldName\" : 20\n" +
                "}\n";
        context = createContext(rescoreElement);
        try {
            RescoreBuilder.parseFromXContent(context);
            fail("expected a parsing exception");
        } catch (ParsingException e) {
            assertEquals("rescore doesn't support [bad_fieldName]", e.getMessage());
        }

        rescoreElement = "{\n" +
                "    \"window_size\" : 20,\n" +
                "    \"query\" : [ ]\n" +
                "}\n";
        context = createContext(rescoreElement);
        try {
            RescoreBuilder.parseFromXContent(context);
            fail("expected a parsing exception");
        } catch (ParsingException e) {
            assertEquals("unexpected token [START_ARRAY] after [query]", e.getMessage());
        }

        rescoreElement = "{ }";
        context = createContext(rescoreElement);
        try {
            RescoreBuilder.parseFromXContent(context);
            fail("expected a parsing exception");
        } catch (ParsingException e) {
            assertEquals("missing rescore type", e.getMessage());
        }

        rescoreElement = "{\n" +
                "    \"window_size\" : 20,\n" +
                "    \"query\" : { \"bad_fieldname\" : 1.0  } \n" +
                "}\n";
        context = createContext(rescoreElement);
        try {
            RescoreBuilder.parseFromXContent(context);
            fail("expected a parsing exception");
        } catch (IllegalArgumentException e) {
            assertEquals("[query] unknown field [bad_fieldname], parser not found", e.getMessage());
        }

        rescoreElement = "{\n" +
                "    \"window_size\" : 20,\n" +
                "    \"query\" : { \"rescore_query\" : { \"unknown_queryname\" : { } } } \n" +
                "}\n";
        context = createContext(rescoreElement);
        try {
            RescoreBuilder.parseFromXContent(context);
            fail("expected a parsing exception");
        } catch (ParsingException e) {
            assertEquals("[query] failed to parse field [rescore_query]", e.getMessage());
        }

        rescoreElement = "{\n" +
                "    \"window_size\" : 20,\n" +
                "    \"query\" : { \"rescore_query\" : { \"match_all\" : { } } } \n"
                + "}\n";
        context = createContext(rescoreElement);
        RescoreBuilder.parseFromXContent(context);
    }

    /**
     * create a new parser from the rescorer string representation and reset context with it
     */
    private QueryParseContext createContext(String rescoreElement) throws IOException {
        XContentParser parser = createParser(JsonXContent.jsonXContent, rescoreElement);
<<<<<<< HEAD
        QueryParseContext context = new QueryParseContext(parser, ParseFieldMatcher.STRICT);
=======
        QueryParseContext context = new QueryParseContext(parser);
>>>>>>> c0b0a287
        // move to first token, this is where the internal fromXContent
        assertTrue(parser.nextToken() == XContentParser.Token.START_OBJECT);
        return context;
    }

    @Override
    protected NamedXContentRegistry xContentRegistry() {
        return xContentRegistry;
    }

    private static RescoreBuilder<?> mutate(RescoreBuilder<?> original) throws IOException {
        RescoreBuilder<?> mutation = ESTestCase.copyWriteable(original, namedWriteableRegistry, QueryRescorerBuilder::new);
        if (randomBoolean()) {
            Integer windowSize = original.windowSize();
            if (windowSize != null) {
                mutation.windowSize(windowSize + 1);
            } else {
                mutation.windowSize(randomIntBetween(0, 100));
            }
        } else {
            QueryRescorerBuilder queryRescorer = (QueryRescorerBuilder) mutation;
            switch (randomIntBetween(0, 3)) {
            case 0:
                queryRescorer.setQueryWeight(queryRescorer.getQueryWeight() + 0.1f);
                break;
            case 1:
                queryRescorer.setRescoreQueryWeight(queryRescorer.getRescoreQueryWeight() + 0.1f);
                break;
            case 2:
                QueryRescoreMode other;
                do {
                    other = randomFrom(QueryRescoreMode.values());
                } while (other == queryRescorer.getScoreMode());
                queryRescorer.setScoreMode(other);
                break;
            case 3:
                // only increase the boost to make it a slightly different query
                queryRescorer.getRescoreQuery().boost(queryRescorer.getRescoreQuery().boost() + 0.1f);
                break;
            default:
                throw new IllegalStateException("unexpected random mutation in test");
            }
        }
        return mutation;
    }

    /**
     * create random shape that is put under test
     */
    public static QueryRescorerBuilder randomRescoreBuilder() {
        QueryBuilder queryBuilder = new MatchAllQueryBuilder().boost(randomFloat())
                .queryName(randomAsciiOfLength(20));
        org.elasticsearch.search.rescore.QueryRescorerBuilder rescorer = new
                org.elasticsearch.search.rescore.QueryRescorerBuilder(queryBuilder);
        if (randomBoolean()) {
            rescorer.setQueryWeight(randomFloat());
        }
        if (randomBoolean()) {
            rescorer.setRescoreQueryWeight(randomFloat());
        }
        if (randomBoolean()) {
            rescorer.setScoreMode(randomFrom(QueryRescoreMode.values()));
        }
        if (randomBoolean()) {
            rescorer.windowSize(randomIntBetween(0, 100));
        }
        return rescorer;
    }
}<|MERGE_RESOLUTION|>--- conflicted
+++ resolved
@@ -118,11 +118,7 @@
 
 
             XContentParser parser = createParser(shuffled);
-<<<<<<< HEAD
-            QueryParseContext context = new QueryParseContext(parser, ParseFieldMatcher.STRICT);
-=======
             QueryParseContext context = new QueryParseContext(parser);
->>>>>>> c0b0a287
             parser.nextToken();
             RescoreBuilder<?> secondRescoreBuilder = RescoreBuilder.parseFromXContent(context);
             assertNotSame(rescoreBuilder, secondRescoreBuilder);
@@ -255,11 +251,7 @@
      */
     private QueryParseContext createContext(String rescoreElement) throws IOException {
         XContentParser parser = createParser(JsonXContent.jsonXContent, rescoreElement);
-<<<<<<< HEAD
-        QueryParseContext context = new QueryParseContext(parser, ParseFieldMatcher.STRICT);
-=======
         QueryParseContext context = new QueryParseContext(parser);
->>>>>>> c0b0a287
         // move to first token, this is where the internal fromXContent
         assertTrue(parser.nextToken() == XContentParser.Token.START_OBJECT);
         return context;
