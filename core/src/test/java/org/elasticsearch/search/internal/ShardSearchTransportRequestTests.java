/*
 * Licensed to Elasticsearch under one or more contributor
 * license agreements. See the NOTICE file distributed with
 * this work for additional information regarding copyright
 * ownership. Elasticsearch licenses this file to you under
 * the Apache License, Version 2.0 (the "License"); you may
 * not use this file except in compliance with the License.
 * You may obtain a copy of the License at
 *
 *    http://www.apache.org/licenses/LICENSE-2.0
 *
 * Unless required by applicable law or agreed to in writing,
 * software distributed under the License is distributed on an
 * "AS IS" BASIS, WITHOUT WARRANTIES OR CONDITIONS OF ANY
 * KIND, either express or implied.  See the License for the
 * specific language governing permissions and limitations
 * under the License.
 */

package org.elasticsearch.search.internal;

import org.elasticsearch.Version;
import org.elasticsearch.action.search.SearchRequest;
import org.elasticsearch.cluster.metadata.AliasMetaData;
import org.elasticsearch.cluster.metadata.IndexMetaData;
<<<<<<< HEAD
=======
import org.elasticsearch.common.CheckedFunction;
>>>>>>> c0b0a287
import org.elasticsearch.common.Nullable;
import org.elasticsearch.common.Strings;
import org.elasticsearch.common.bytes.BytesArray;
import org.elasticsearch.common.compress.CompressedXContent;
import org.elasticsearch.common.io.stream.BytesStreamOutput;
import org.elasticsearch.common.io.stream.NamedWriteableAwareStreamInput;
import org.elasticsearch.common.io.stream.StreamInput;
import org.elasticsearch.common.settings.Settings;
import org.elasticsearch.common.xcontent.ToXContent;
import org.elasticsearch.common.xcontent.XContentBuilder;
import org.elasticsearch.common.xcontent.XContentFactory;
import org.elasticsearch.common.xcontent.XContentParser;
import org.elasticsearch.index.IndexSettings;
import org.elasticsearch.index.query.QueryBuilder;
import org.elasticsearch.index.query.QueryBuilders;
import org.elasticsearch.index.query.QueryParseContext;
import org.elasticsearch.index.query.QueryShardContext;
import org.elasticsearch.index.query.RandomQueryBuilder;
import org.elasticsearch.index.shard.ShardId;
import org.elasticsearch.indices.InvalidAliasNameException;
import org.elasticsearch.search.AbstractSearchTestCase;

import java.io.IOException;
import java.util.Base64;
<<<<<<< HEAD
=======
import java.util.Optional;
>>>>>>> c0b0a287

import static org.elasticsearch.index.query.QueryBuilders.termQuery;
import static org.hamcrest.Matchers.containsString;
import static org.hamcrest.Matchers.equalTo;
import static org.hamcrest.Matchers.nullValue;

public class ShardSearchTransportRequestTests extends AbstractSearchTestCase {
    private IndexMetaData baseMetaData = IndexMetaData.builder("test").settings(Settings.builder()
        .put(IndexMetaData.SETTING_VERSION_CREATED, Version.CURRENT).build())
        .numberOfShards(1).numberOfReplicas(1).build();

    public void testSerialization() throws Exception {
        ShardSearchTransportRequest shardSearchTransportRequest = createShardSearchTransportRequest();
        try (BytesStreamOutput output = new BytesStreamOutput()) {
            shardSearchTransportRequest.writeTo(output);
            try (StreamInput in = new NamedWriteableAwareStreamInput(output.bytes().streamInput(), namedWriteableRegistry)) {
                ShardSearchTransportRequest deserializedRequest = new ShardSearchTransportRequest();
                deserializedRequest.readFrom(in);
                assertEquals(deserializedRequest.scroll(), shardSearchTransportRequest.scroll());
                assertEquals(deserializedRequest.filteringAliases(), shardSearchTransportRequest.filteringAliases());
                assertArrayEquals(deserializedRequest.indices(), shardSearchTransportRequest.indices());
                assertArrayEquals(deserializedRequest.types(), shardSearchTransportRequest.types());
                assertEquals(deserializedRequest.indicesOptions(), shardSearchTransportRequest.indicesOptions());
                assertEquals(deserializedRequest.isProfile(), shardSearchTransportRequest.isProfile());
                assertEquals(deserializedRequest.nowInMillis(), shardSearchTransportRequest.nowInMillis());
                assertEquals(deserializedRequest.source(), shardSearchTransportRequest.source());
                assertEquals(deserializedRequest.searchType(), shardSearchTransportRequest.searchType());
                assertEquals(deserializedRequest.shardId(), shardSearchTransportRequest.shardId());
                assertEquals(deserializedRequest.numberOfShards(), shardSearchTransportRequest.numberOfShards());
                assertEquals(deserializedRequest.cacheKey(), shardSearchTransportRequest.cacheKey());
                assertNotSame(deserializedRequest, shardSearchTransportRequest);
                assertEquals(deserializedRequest.filteringAliases(), shardSearchTransportRequest.filteringAliases());
                assertEquals(deserializedRequest.indexBoost(), shardSearchTransportRequest.indexBoost(), 0.0f);
            }
        }
    }

    private ShardSearchTransportRequest createShardSearchTransportRequest() throws IOException {
        SearchRequest searchRequest = createSearchRequest();
        ShardId shardId = new ShardId(randomAsciiOfLengthBetween(2, 10), randomAsciiOfLengthBetween(2, 10), randomInt());
        final AliasFilter filteringAliases;
        if (randomBoolean()) {
            String[] strings = generateRandomStringArray(10, 10, false, false);
            filteringAliases = new AliasFilter(RandomQueryBuilder.createQuery(random()), strings);
        } else {
            filteringAliases = new AliasFilter(null, Strings.EMPTY_ARRAY);
        }
        return new ShardSearchTransportRequest(searchRequest, shardId,
                randomIntBetween(1, 100), filteringAliases, randomBoolean() ? 1.0f : randomFloat(), Math.abs(randomLong()));
    }

    public void testFilteringAliases() throws Exception {
        IndexMetaData indexMetaData = baseMetaData;
        indexMetaData = add(indexMetaData, "cats", filter(termQuery("animal", "cat")));
        indexMetaData = add(indexMetaData, "dogs", filter(termQuery("animal", "dog")));
        indexMetaData = add(indexMetaData, "all", null);

        assertThat(indexMetaData.getAliases().containsKey("cats"), equalTo(true));
        assertThat(indexMetaData.getAliases().containsKey("dogs"), equalTo(true));
        assertThat(indexMetaData.getAliases().containsKey("turtles"), equalTo(false));

        assertEquals(aliasFilter(indexMetaData, "cats"), QueryBuilders.termQuery("animal", "cat"));
        assertEquals(aliasFilter(indexMetaData, "cats", "dogs"), QueryBuilders.boolQuery().should(QueryBuilders.termQuery("animal", "cat"))
            .should(QueryBuilders.termQuery("animal", "dog")));

        // Non-filtering alias should turn off all filters because filters are ORed
        assertThat(aliasFilter(indexMetaData,"all"), nullValue());
        assertThat(aliasFilter(indexMetaData, "cats", "all"), nullValue());
        assertThat(aliasFilter(indexMetaData, "all", "cats"), nullValue());

        indexMetaData = add(indexMetaData, "cats", filter(termQuery("animal", "feline")));
        indexMetaData = add(indexMetaData, "dogs", filter(termQuery("animal", "canine")));
        assertEquals(aliasFilter(indexMetaData, "dogs", "cats"),QueryBuilders.boolQuery()
            .should(QueryBuilders.termQuery("animal", "canine"))
            .should(QueryBuilders.termQuery("animal", "feline")));
    }

    public void testRemovedAliasFilter() throws Exception {
        IndexMetaData indexMetaData = baseMetaData;
        indexMetaData = add(indexMetaData, "cats", filter(termQuery("animal", "cat")));
        indexMetaData = remove(indexMetaData, "cats");
        try {
            aliasFilter(indexMetaData, "cats");
            fail("Expected InvalidAliasNameException");
        } catch (InvalidAliasNameException e) {
            assertThat(e.getMessage(), containsString("Invalid alias name [cats]"));
        }
    }

    public void testUnknownAliasFilter() throws Exception {
        IndexMetaData indexMetaData = baseMetaData;
        indexMetaData = add(indexMetaData, "cats", filter(termQuery("animal", "cat")));
        indexMetaData = add(indexMetaData, "dogs", filter(termQuery("animal", "dog")));
        IndexMetaData finalIndexMetadata = indexMetaData;
        expectThrows(InvalidAliasNameException.class, () -> aliasFilter(finalIndexMetadata, "unknown"));
    }

    public static CompressedXContent filter(QueryBuilder filterBuilder) throws IOException {
        XContentBuilder builder = XContentFactory.jsonBuilder();
        filterBuilder.toXContent(builder, ToXContent.EMPTY_PARAMS);
        builder.close();
        return new CompressedXContent(builder.string());
    }

    private IndexMetaData remove(IndexMetaData indexMetaData, String alias) {
        IndexMetaData build = IndexMetaData.builder(indexMetaData).removeAlias(alias).build();
        return build;
    }

    private IndexMetaData add(IndexMetaData indexMetaData, String alias, @Nullable CompressedXContent filter) {
        return IndexMetaData.builder(indexMetaData).putAlias(AliasMetaData.builder(alias).filter(filter).build()).build();
    }

    public QueryBuilder aliasFilter(IndexMetaData indexMetaData, String... aliasNames) {
<<<<<<< HEAD
        ShardSearchRequest.FilterParser filterParser = bytes -> {
            try (XContentParser parser = XContentFactory.xContent(bytes).createParser(xContentRegistry(), bytes)) {
                return new QueryParseContext(parser, new ParseFieldMatcher(Settings.EMPTY)).parseInnerQueryBuilder();
=======
        CheckedFunction<byte[], Optional<QueryBuilder>, IOException> filterParser = bytes -> {
            try (XContentParser parser = XContentFactory.xContent(bytes).createParser(xContentRegistry(), bytes)) {
                return new QueryParseContext(parser).parseInnerQueryBuilder();
>>>>>>> c0b0a287
            }
        };
        return ShardSearchRequest.parseAliasFilter(filterParser, indexMetaData, aliasNames);
    }

    // BWC test for changes from #20916
    public void testSerialize50Request() throws IOException {
        BytesArray requestBytes = new BytesArray(Base64.getDecoder()
            // this is a base64 encoded request generated with the same input
            .decode("AAh4cXptdEhJcgdnT0d1ZldWyfL/sgQBJAHkDAMBAAIBAQ4TWlljWlZ5TkVmRU5xQnFQVHBjVBRZbUpod2pRV2dDSXVxRXpRaEdGVBRFZWFJY0plT2hn" +
                "UEpISFhmSXR6Qw5XZ1hQcmFidWhWalFSQghuUWNwZ2JjQxBtZldRREJPaGF3UnlQSE56EVhQSUtRa25Iekh3bU5kbGVECWlFT2NIeEh3RgZIYXpMTWgUeGJq" +
                "VU9Tdkdua3RORU5QZkNrb1EOalRyWGh5WXhvZ3plV2UUcWlXZFl2eUFUSXdPVGdMUUtYTHAJU3RKR3JxQkVJEkdEQ01xUHpnWWNaT3N3U3prSRIUeURlVFpM" +
                "Q1lBZERZcWpDb3NOVWIST1NyQlZtdUNrd0F1UXRvdVRjEGp6RlVMd1dqc3VtUVNaTk0JT3N2cnpLQ3ZLBmRpS1J6cgdYbmVhZnBxBUlTUU9pEEJMcm1ERXVs" +
                "eXhESlBoVkgTaWdUUmtVZGh4d0FFc2ZKRm9ZahNrb01XTnFFd2NWSVVDU3pWS2xBC3JVTWV3V2tUUWJUE3VGQU1Hd21CYUFMTmNQZkxobXUIZ3dxWHBxWXcF" +
                "bmNDZUEOTFBSTEpYZVF6Z3d2eE0PV1BucUFacll6WWRxa1hCDGxkbXNMaVRzcUZXbAtSY0NsY3FNdlJQcv8BAP////8PAQAAARQAAQp5THlIcHdQeGtMAAAB" +
                "AQAAAAEDbkVLAQMBCgACAAADAQABAAAAAQhIc25wRGxQbwEBQgABAAACAQMAAAEIAAAJMF9OSG9kSmh2HwABAwljRW5MVWxFbVQFemlxWG8KcXZQTkRUUGJk" +
                "bgECCkpMbXVMT1dtVnkISEdUUHhsd0cBAAEJAAABA2lkcz+rKsUAAAAAAAAAAAECAQYAAgwxX0ZlRWxSQkhzQ07/////DwABAAEDCnRyYXFHR1hjVHkKTERY" +
                "aE1HRWVySghuSWtzbEtXUwABCgEHSlRwQnhwdwAAAQECAgAAAAAAAQcyX3FlYmNDGQEEBklxZU9iUQdTc01Gek5YCWlMd2xuamNRQwNiVncAAUHt61kAAQR0" +
                "ZXJtP4AAAAANbUtDSnpHU3lidm5KUBUMaVpqeG9vcm5QSFlvAAEBLGdtcWxuRWpWTXdvTlhMSHh0RWlFdHBnbEF1cUNmVmhoUVlwRFZxVllnWWV1A2ZvbwEA" +
                "AQhwYWlubGVzc/8AALk4AAAAAAABAAAAAAAAAwpKU09PU0ZmWnhFClVqTGxMa2p3V2gKdUJwZ3R3dXFER5Hg97uT7MOmPgEADw"));
        try (StreamInput in = new NamedWriteableAwareStreamInput(requestBytes.streamInput(), namedWriteableRegistry)) {
            in.setVersion(Version.V_5_0_0);
            ShardSearchTransportRequest readRequest = new ShardSearchTransportRequest();
            readRequest.readFrom(in);
            assertEquals(0, in.available());
            IllegalStateException illegalStateException = expectThrows(IllegalStateException.class, () -> readRequest.filteringAliases());
            assertEquals("alias filter for aliases: [JSOOSFfZxE, UjLlLkjwWh, uBpgtwuqDG] must be rewritten first",
                illegalStateException.getMessage());
            IndexMetaData.Builder indexMetadata = new IndexMetaData.Builder(baseMetaData)
                .putAlias(AliasMetaData.newAliasMetaDataBuilder("JSOOSFfZxE").filter("{\"term\" : {\"foo\" : \"bar\"}}"))
                .putAlias(AliasMetaData.newAliasMetaDataBuilder("UjLlLkjwWh").filter("{\"term\" : {\"foo\" : \"bar1\"}}"))
                .putAlias(AliasMetaData.newAliasMetaDataBuilder("uBpgtwuqDG").filter("{\"term\" : {\"foo\" : \"bar2\"}}"));
            IndexSettings indexSettings = new IndexSettings(indexMetadata.build(), Settings.EMPTY);
            final long nowInMillis = randomPositiveLong();
            QueryShardContext context = new QueryShardContext(
                0, indexSettings, null, null, null, null, null, xContentRegistry(), null, null, () -> nowInMillis);
            readRequest.rewrite(context);
            QueryBuilder queryBuilder = readRequest.filteringAliases();
            assertEquals(queryBuilder, QueryBuilders.boolQuery()
                .should(QueryBuilders.termQuery("foo", "bar"))
                .should(QueryBuilders.termQuery("foo", "bar1"))
                .should(QueryBuilders.termQuery("foo", "bar2"))
            );
            BytesStreamOutput output = new BytesStreamOutput();
            output.setVersion(Version.V_5_0_0);
            readRequest.writeTo(output);
            assertEquals(output.bytes().toBytesRef(), requestBytes.toBytesRef());
        }
    }

    // BWC test for changes from #21393
    public void testSerialize50RequestForIndexBoost() throws IOException {
        BytesArray requestBytes = new BytesArray(Base64.getDecoder()
            // this is a base64 encoded request generated with the same input
            .decode("AAZpbmRleDEWTjEyM2trbHFUT21XZDY1Z2VDYlo5ZwABBAABAAIA/wD/////DwABBmluZGV4MUAAAAAAAAAAAP////8PAAAAAAAAAgAAAA" +
                "AAAPa/q8mOKwIAJg=="));

        try (StreamInput in = new NamedWriteableAwareStreamInput(requestBytes.streamInput(), namedWriteableRegistry)) {
            in.setVersion(Version.V_5_0_0);
            ShardSearchTransportRequest readRequest = new ShardSearchTransportRequest();
            readRequest.readFrom(in);
            assertEquals(0, in.available());
            assertEquals(2.0f, readRequest.indexBoost(), 0);

            BytesStreamOutput output = new BytesStreamOutput();
            output.setVersion(Version.V_5_0_0);
            readRequest.writeTo(output);
            assertEquals(output.bytes().toBytesRef(), requestBytes.toBytesRef());
        }
    }
}<|MERGE_RESOLUTION|>--- conflicted
+++ resolved
@@ -23,10 +23,7 @@
 import org.elasticsearch.action.search.SearchRequest;
 import org.elasticsearch.cluster.metadata.AliasMetaData;
 import org.elasticsearch.cluster.metadata.IndexMetaData;
-<<<<<<< HEAD
-=======
 import org.elasticsearch.common.CheckedFunction;
->>>>>>> c0b0a287
 import org.elasticsearch.common.Nullable;
 import org.elasticsearch.common.Strings;
 import org.elasticsearch.common.bytes.BytesArray;
@@ -51,10 +48,7 @@
 
 import java.io.IOException;
 import java.util.Base64;
-<<<<<<< HEAD
-=======
 import java.util.Optional;
->>>>>>> c0b0a287
 
 import static org.elasticsearch.index.query.QueryBuilders.termQuery;
 import static org.hamcrest.Matchers.containsString;
@@ -169,15 +163,9 @@
     }
 
     public QueryBuilder aliasFilter(IndexMetaData indexMetaData, String... aliasNames) {
-<<<<<<< HEAD
-        ShardSearchRequest.FilterParser filterParser = bytes -> {
-            try (XContentParser parser = XContentFactory.xContent(bytes).createParser(xContentRegistry(), bytes)) {
-                return new QueryParseContext(parser, new ParseFieldMatcher(Settings.EMPTY)).parseInnerQueryBuilder();
-=======
         CheckedFunction<byte[], Optional<QueryBuilder>, IOException> filterParser = bytes -> {
             try (XContentParser parser = XContentFactory.xContent(bytes).createParser(xContentRegistry(), bytes)) {
                 return new QueryParseContext(parser).parseInnerQueryBuilder();
->>>>>>> c0b0a287
             }
         };
         return ShardSearchRequest.parseAliasFilter(filterParser, indexMetaData, aliasNames);
