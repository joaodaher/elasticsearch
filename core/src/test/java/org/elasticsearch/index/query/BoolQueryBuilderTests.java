/*
 * Licensed to Elasticsearch under one or more contributor
 * license agreements. See the NOTICE file distributed with
 * this work for additional information regarding copyright
 * ownership. Elasticsearch licenses this file to you under
 * the Apache License, Version 2.0 (the "License"); you may
 * not use this file except in compliance with the License.
 * You may obtain a copy of the License at
 *
 *    http://www.apache.org/licenses/LICENSE-2.0
 *
 * Unless required by applicable law or agreed to in writing,
 * software distributed under the License is distributed on an
 * "AS IS" BASIS, WITHOUT WARRANTIES OR CONDITIONS OF ANY
 * KIND, either express or implied.  See the License for the
 * specific language governing permissions and limitations
 * under the License.
 */

package org.elasticsearch.index.query;

import org.apache.lucene.search.BooleanClause;
import org.apache.lucene.search.BooleanQuery;
import org.apache.lucene.search.ConstantScoreQuery;
import org.apache.lucene.search.MatchAllDocsQuery;
import org.apache.lucene.search.Query;
import org.elasticsearch.common.ParsingException;
import org.elasticsearch.common.xcontent.XContentBuilder;
import org.elasticsearch.common.xcontent.XContentFactory;
import org.elasticsearch.common.xcontent.XContentType;
import org.elasticsearch.search.internal.SearchContext;
import org.elasticsearch.test.AbstractQueryTestCase;
import org.hamcrest.Matchers;

import java.io.IOException;
import java.util.ArrayList;
import java.util.HashMap;
import java.util.Iterator;
import java.util.List;
import java.util.Map;

import static org.elasticsearch.index.query.QueryBuilders.boolQuery;
import static org.elasticsearch.index.query.QueryBuilders.constantScoreQuery;
import static org.elasticsearch.index.query.QueryBuilders.termQuery;
import static org.hamcrest.CoreMatchers.equalTo;
import static org.hamcrest.CoreMatchers.instanceOf;

public class BoolQueryBuilderTests extends AbstractQueryTestCase<BoolQueryBuilder> {
    @Override
    protected BoolQueryBuilder doCreateTestQueryBuilder() {
        BoolQueryBuilder query = new BoolQueryBuilder();
        if (randomBoolean()) {
            query.adjustPureNegative(randomBoolean());
        }
        if (randomBoolean()) {
            query.disableCoord(randomBoolean());
        }
        if (randomBoolean()) {
            query.minimumShouldMatch(randomMinimumShouldMatch());
        }
        int mustClauses = randomIntBetween(0, 3);
        for (int i = 0; i < mustClauses; i++) {
            query.must(RandomQueryBuilder.createQuery(random()));
        }
        int mustNotClauses = randomIntBetween(0, 3);
        for (int i = 0; i < mustNotClauses; i++) {
            query.mustNot(RandomQueryBuilder.createQuery(random()));
        }
        int shouldClauses = randomIntBetween(0, 3);
        for (int i = 0; i < shouldClauses; i++) {
            query.should(RandomQueryBuilder.createQuery(random()));
        }
        int filterClauses = randomIntBetween(0, 3);
        for (int i = 0; i < filterClauses; i++) {
            query.filter(RandomQueryBuilder.createQuery(random()));
        }
        return query;
    }

    @Override
    protected void doAssertLuceneQuery(BoolQueryBuilder queryBuilder, Query query, SearchContext searchContext) throws IOException {
        if (!queryBuilder.hasClauses()) {
            assertThat(query, instanceOf(MatchAllDocsQuery.class));
        } else {
            QueryShardContext context = searchContext.getQueryShardContext();
            List<BooleanClause> clauses = new ArrayList<>();
            clauses.addAll(getBooleanClauses(queryBuilder.must(), BooleanClause.Occur.MUST, context));
            clauses.addAll(getBooleanClauses(queryBuilder.mustNot(), BooleanClause.Occur.MUST_NOT, context));
            clauses.addAll(getBooleanClauses(queryBuilder.should(), BooleanClause.Occur.SHOULD, context));
            clauses.addAll(getBooleanClauses(queryBuilder.filter(), BooleanClause.Occur.FILTER, context));

            if (clauses.isEmpty()) {
                assertThat(query, instanceOf(MatchAllDocsQuery.class));
            } else {
                assertThat(query, instanceOf(BooleanQuery.class));
                BooleanQuery booleanQuery = (BooleanQuery) query;
                assertThat(booleanQuery.isCoordDisabled(), equalTo(queryBuilder.disableCoord()));
                if (queryBuilder.adjustPureNegative()) {
                    boolean isNegative = true;
                    for (BooleanClause clause : clauses) {
                        if (clause.isProhibited() == false) {
                            isNegative = false;
                            break;
                        }
                    }
                    if (isNegative) {
                        clauses.add(new BooleanClause(new MatchAllDocsQuery(), BooleanClause.Occur.MUST));
                    }
                }
                assertThat(booleanQuery.clauses().size(), equalTo(clauses.size()));
                Iterator<BooleanClause> clauseIterator = clauses.iterator();
                for (BooleanClause booleanClause : booleanQuery.clauses()) {
                    assertThat(booleanClause, instanceOf(clauseIterator.next().getClass()));
                }
            }
        }
    }

    private static List<BooleanClause> getBooleanClauses(List<QueryBuilder> queryBuilders, BooleanClause.Occur occur, QueryShardContext context) throws IOException {
        List<BooleanClause> clauses = new ArrayList<>();
        for (QueryBuilder query : queryBuilders) {
            Query innerQuery = query.toQuery(context);
            if (innerQuery != null) {
                clauses.add(new BooleanClause(innerQuery, occur));
            }
        }
        return clauses;
    }

    @Override
    protected Map<String, BoolQueryBuilder> getAlternateVersions() {
        Map<String, BoolQueryBuilder> alternateVersions = new HashMap<>();
        BoolQueryBuilder tempQueryBuilder = createTestQueryBuilder();
        BoolQueryBuilder expectedQuery = new BoolQueryBuilder();
        String contentString = "{\n" +
                "    \"bool\" : {\n";
        if (tempQueryBuilder.must().size() > 0) {
            QueryBuilder must = tempQueryBuilder.must().get(0);
            contentString += "\"must\": " + must.toString() + ",";
            expectedQuery.must(must);
        }
        if (tempQueryBuilder.mustNot().size() > 0) {
            QueryBuilder mustNot = tempQueryBuilder.mustNot().get(0);
            contentString += (randomBoolean() ? "\"must_not\": " : "\"mustNot\": ") + mustNot.toString() + ",";
            expectedQuery.mustNot(mustNot);
        }
        if (tempQueryBuilder.should().size() > 0) {
            QueryBuilder should = tempQueryBuilder.should().get(0);
            contentString += "\"should\": " + should.toString() + ",";
            expectedQuery.should(should);
        }
        if (tempQueryBuilder.filter().size() > 0) {
            QueryBuilder filter = tempQueryBuilder.filter().get(0);
            contentString += "\"filter\": " + filter.toString() + ",";
            expectedQuery.filter(filter);
        }
        contentString = contentString.substring(0, contentString.length() - 1);
        contentString += "    }    \n" + "}";
        alternateVersions.put(contentString, expectedQuery);
        return alternateVersions;
    }

    public void testIllegalArguments() {
        BoolQueryBuilder booleanQuery = new BoolQueryBuilder();
        expectThrows(IllegalArgumentException.class, () -> booleanQuery.must(null));
        expectThrows(IllegalArgumentException.class, () -> booleanQuery.mustNot(null));
        expectThrows(IllegalArgumentException.class, () -> booleanQuery.filter(null));
        expectThrows(IllegalArgumentException.class, () -> booleanQuery.should(null));
    }

    // https://github.com/elastic/elasticsearch/issues/7240
    public void testEmptyBooleanQuery() throws Exception {
        XContentBuilder contentBuilder = XContentFactory.contentBuilder(randomFrom(XContentType.values()));
        contentBuilder.startObject().startObject("bool").endObject().endObject();
        Query parsedQuery = parseQuery(createParser(contentBuilder)).toQuery(createShardContext());
        assertThat(parsedQuery, Matchers.instanceOf(MatchAllDocsQuery.class));
    }

    public void testDefaultMinShouldMatch() throws Exception {
        // Queries have a minShouldMatch of 0
        BooleanQuery bq = (BooleanQuery) parseQuery(boolQuery().must(termQuery("foo", "bar"))).toQuery(createShardContext());
        assertEquals(0, bq.getMinimumNumberShouldMatch());

        bq = (BooleanQuery) parseQuery(boolQuery().should(termQuery("foo", "bar"))).toQuery(createShardContext());
        assertEquals(0, bq.getMinimumNumberShouldMatch());

        // Filters have a minShouldMatch of 0/1
        ConstantScoreQuery csq = (ConstantScoreQuery) parseQuery(constantScoreQuery(boolQuery().must(termQuery("foo", "bar")))).toQuery(createShardContext());
        bq = (BooleanQuery) csq.getQuery();
        assertEquals(0, bq.getMinimumNumberShouldMatch());

        csq = (ConstantScoreQuery) parseQuery(constantScoreQuery(boolQuery().should(termQuery("foo", "bar")))).toQuery(createShardContext());
        bq = (BooleanQuery) csq.getQuery();
        assertEquals(1, bq.getMinimumNumberShouldMatch());
    }

    public void testMinShouldMatchFilterWithoutShouldClauses() throws Exception {
        BoolQueryBuilder boolQueryBuilder = new BoolQueryBuilder();
        boolQueryBuilder.filter(new BoolQueryBuilder().must(new MatchAllQueryBuilder()));
        Query query = boolQueryBuilder.toQuery(createShardContext());
        assertThat(query, instanceOf(BooleanQuery.class));
        BooleanQuery booleanQuery = (BooleanQuery) query;
        assertThat(booleanQuery.getMinimumNumberShouldMatch(), equalTo(0));
        assertThat(booleanQuery.clauses().size(), equalTo(1));
        BooleanClause booleanClause = booleanQuery.clauses().get(0);
        assertThat(booleanClause.getOccur(), equalTo(BooleanClause.Occur.FILTER));
        assertThat(booleanClause.getQuery(), instanceOf(BooleanQuery.class));
        BooleanQuery innerBooleanQuery = (BooleanQuery) booleanClause.getQuery();
        //we didn't set minimum should match initially, there are no should clauses so it should be 0
        assertThat(innerBooleanQuery.getMinimumNumberShouldMatch(), equalTo(0));
        assertThat(innerBooleanQuery.clauses().size(), equalTo(1));
        BooleanClause innerBooleanClause = innerBooleanQuery.clauses().get(0);
        assertThat(innerBooleanClause.getOccur(), equalTo(BooleanClause.Occur.MUST));
        assertThat(innerBooleanClause.getQuery(), instanceOf(MatchAllDocsQuery.class));
    }

    public void testMinShouldMatchFilterWithShouldClauses() throws Exception {
        BoolQueryBuilder boolQueryBuilder = new BoolQueryBuilder();
        boolQueryBuilder.filter(new BoolQueryBuilder().must(new MatchAllQueryBuilder()).should(new MatchAllQueryBuilder()));
        Query query = boolQueryBuilder.toQuery(createShardContext());
        assertThat(query, instanceOf(BooleanQuery.class));
        BooleanQuery booleanQuery = (BooleanQuery) query;
        assertThat(booleanQuery.getMinimumNumberShouldMatch(), equalTo(0));
        assertThat(booleanQuery.clauses().size(), equalTo(1));
        BooleanClause booleanClause = booleanQuery.clauses().get(0);
        assertThat(booleanClause.getOccur(), equalTo(BooleanClause.Occur.FILTER));
        assertThat(booleanClause.getQuery(), instanceOf(BooleanQuery.class));
        BooleanQuery innerBooleanQuery = (BooleanQuery) booleanClause.getQuery();
        //we didn't set minimum should match initially, but there are should clauses so it should be 1
        assertThat(innerBooleanQuery.getMinimumNumberShouldMatch(), equalTo(1));
        assertThat(innerBooleanQuery.clauses().size(), equalTo(2));
        BooleanClause innerBooleanClause1 = innerBooleanQuery.clauses().get(0);
        assertThat(innerBooleanClause1.getOccur(), equalTo(BooleanClause.Occur.MUST));
        assertThat(innerBooleanClause1.getQuery(), instanceOf(MatchAllDocsQuery.class));
        BooleanClause innerBooleanClause2 = innerBooleanQuery.clauses().get(1);
        assertThat(innerBooleanClause2.getOccur(), equalTo(BooleanClause.Occur.SHOULD));
        assertThat(innerBooleanClause2.getQuery(), instanceOf(MatchAllDocsQuery.class));
    }

    public void testMinShouldMatchBiggerThanNumberOfShouldClauses() throws Exception {
        BooleanQuery bq = (BooleanQuery) parseQuery(
            boolQuery()
                .should(termQuery("foo", "bar"))
                .should(termQuery("foo2", "bar2"))
<<<<<<< HEAD
                .minimumNumberShouldMatch("3")).toQuery(createShardContext());
=======
                .minimumShouldMatch("3")).toQuery(createShardContext());
>>>>>>> c0b0a287
        assertEquals(3, bq.getMinimumNumberShouldMatch());

        bq = (BooleanQuery) parseQuery(
            boolQuery()
                .should(termQuery("foo", "bar"))
                .should(termQuery("foo2", "bar2"))
<<<<<<< HEAD
                .minimumNumberShouldMatch(3)).toQuery(createShardContext());
=======
                .minimumShouldMatch(3)).toQuery(createShardContext());
>>>>>>> c0b0a287
        assertEquals(3, bq.getMinimumNumberShouldMatch());
    }

    public void testMinShouldMatchDisableCoord() throws Exception {
        BooleanQuery bq = (BooleanQuery) parseQuery(
                boolQuery()
                        .should(termQuery("foo", "bar"))
                        .should(termQuery("foo2", "bar2"))
<<<<<<< HEAD
                        .minimumNumberShouldMatch("3")
=======
                        .minimumShouldMatch("3")
>>>>>>> c0b0a287
                        .disableCoord(true)).toQuery(createShardContext());
        assertEquals(3, bq.getMinimumNumberShouldMatch());
    }

    public void testFromJson() throws IOException {
        String query =
                "{" +
                "\"bool\" : {" +
                "  \"must\" : [ {" +
                "    \"term\" : {" +
                "      \"user\" : {" +
                "        \"value\" : \"kimchy\"," +
                "        \"boost\" : 1.0" +
                "      }" +
                "    }" +
                "  } ]," +
                "  \"filter\" : [ {" +
                "    \"term\" : {" +
                "      \"tag\" : {" +
                "        \"value\" : \"tech\"," +
                "        \"boost\" : 1.0" +
                "      }" +
                "    }" +
                "  } ]," +
                "  \"must_not\" : [ {" +
                "    \"range\" : {" +
                "      \"age\" : {" +
                "        \"from\" : 10," +
                "        \"to\" : 20," +
                "        \"include_lower\" : true," +
                "        \"include_upper\" : true," +
                "        \"boost\" : 1.0" +
                "      }" +
                "    }" +
                "  } ]," +
                "  \"should\" : [ {" +
                "    \"term\" : {" +
                "      \"tag\" : {" +
                "        \"value\" : \"wow\"," +
                "        \"boost\" : 1.0" +
                "      }" +
                "    }" +
                "  }, {" +
                "    \"term\" : {" +
                "      \"tag\" : {" +
                "        \"value\" : \"elasticsearch\"," +
                "        \"boost\" : 1.0" +
                "      }" +
                "    }" +
                "  } ]," +
                "  \"disable_coord\" : false," +
                "  \"adjust_pure_negative\" : true," +
                "  \"minimum_should_match\" : \"23\"," +
                "  \"boost\" : 42.0" +
                "}" +
              "}";

        BoolQueryBuilder queryBuilder = (BoolQueryBuilder) parseQuery(query);
        checkGeneratedJson(query, queryBuilder);

        assertEquals(query, 42, queryBuilder.boost, 0.00001);
        assertEquals(query, "23", queryBuilder.minimumShouldMatch());
        assertEquals(query, "kimchy", ((TermQueryBuilder)queryBuilder.must().get(0)).value());
    }

    /**
     * we ignore empty query bodies if we are not in strict mode
     */
    public void testFromJsonEmptyQueryBody() throws IOException {
        String query =
                "{" +
                "\"bool\" : {" +
                "  \"must\" : [ { } ]," +
                "  \"filter\" : { }," +
                "  \"must_not\" : [ { \"constant_score\" : {\"filter\" : { } } } ]" +
                "}" +
              "}";

        BoolQueryBuilder queryBuilder = (BoolQueryBuilder) parseQuery(query);
        assertEquals(query, 0, queryBuilder.must().size());
        assertEquals(query, 0, queryBuilder.filter().size());
        assertEquals(query, 0, queryBuilder.mustNot().size());
        assertEquals(query, 0, queryBuilder.should().size());
        // we should have deprecation warning headers regardless of throwing an exception
        assertWarnings("query malformed, empty clause found at [1:27]",
                "query malformed, empty clause found at [1:46]",
                "query malformed, empty clause found at [1:100]");
<<<<<<< HEAD
=======
    }

    /**
     * We deprecated `minimum_number_should_match`, it should still parse correctly but add a warning header
     */
    public void testMinimumNumberShouldMatchDeprecated() throws IOException {
        String query =
                "{" +
                "\"bool\" : {" +
                "  \"should\" : { " +
                "    \"term\" : {" +
                "      \"tag\" : {" +
                "        \"value\" : \"wow\"," +
                "        \"boost\" : 1.0" +
                "      }" +
                "    } " +
                "   }," +
                "  \"minimum_number_should_match\" : 1" +
                "}}";

        BoolQueryBuilder queryBuilder = (BoolQueryBuilder) parseQuery(query);
        assertEquals(query, 1, queryBuilder.should().size());
        assertEquals(query, "1", queryBuilder.minimumShouldMatch());
        // we should have deprecation warning headers regardless of throwing an exception
        assertWarnings("Deprecated field [minimum_number_should_match] used, expected [minimum_should_match] instead");
>>>>>>> c0b0a287
    }

    /**
     * test that unknown query names in the clauses throw an error
     */
    public void testUnknownQueryName() throws IOException {
        String query = "{\"bool\" : {\"must\" : { \"unknown_query\" : { } } } }";

        ParsingException ex = expectThrows(ParsingException.class, () -> parseQuery(query));
        assertEquals("no [query] registered for [unknown_query]", ex.getMessage());
    }

    /**
     * test that two queries in object throws error
     */
    public void testTooManyQueriesInObject() throws IOException {
        String clauseType = randomFrom("must", "should", "must_not", "filter");
        // should also throw error if invalid query is preceded by a valid one
        String query = "{\n" +
                "  \"bool\": {\n" +
                "    \"" + clauseType + "\": {\n" +
                "      \"match\": {\n" +
                "        \"foo\": \"bar\"\n" +
                "      },\n" +
                "      \"match\": {\n" +
                "        \"baz\": \"buzz\"\n" +
                "      }\n" +
                "    }\n" +
                "  }\n" +
                "}";
        ParsingException ex = expectThrows(ParsingException.class, () -> parseQuery(query));
        assertEquals("[match] malformed query, expected [END_OBJECT] but found [FIELD_NAME]", ex.getMessage());
    }

    public void testRewrite() throws IOException {
        BoolQueryBuilder boolQueryBuilder = new BoolQueryBuilder();
        boolean mustRewrite = false;
        if (randomBoolean()) {
            mustRewrite = true;
            boolQueryBuilder.must(new WrapperQueryBuilder(new TermsQueryBuilder("foo", "must").toString()));
        }
        if (randomBoolean()) {
            mustRewrite = true;
            boolQueryBuilder.should(new WrapperQueryBuilder(new TermsQueryBuilder("foo", "should").toString()));
        }
        if (randomBoolean()) {
            mustRewrite = true;
            boolQueryBuilder.filter(new WrapperQueryBuilder(new TermsQueryBuilder("foo", "filter").toString()));
        }
        if (randomBoolean()) {
            mustRewrite = true;
            boolQueryBuilder.mustNot(new WrapperQueryBuilder(new TermsQueryBuilder("foo", "must_not").toString()));
        }
        if (mustRewrite == false && randomBoolean()) {
            boolQueryBuilder.must(new TermsQueryBuilder("foo", "no_rewrite"));
        }
        QueryBuilder rewritten = boolQueryBuilder.rewrite(createShardContext());
        if (mustRewrite == false && boolQueryBuilder.must().isEmpty()) {
            // if it's empty we rewrite to match all
            assertEquals(rewritten, new MatchAllQueryBuilder());
        } else {
            BoolQueryBuilder rewrite = (BoolQueryBuilder) rewritten;
            if (mustRewrite) {
                assertNotSame(rewrite, boolQueryBuilder);
                if (boolQueryBuilder.must().isEmpty() == false) {
                    assertEquals(new TermsQueryBuilder("foo", "must"), rewrite.must().get(0));
                }
                if (boolQueryBuilder.should().isEmpty() == false) {
                    assertEquals(new TermsQueryBuilder("foo", "should"), rewrite.should().get(0));
                }
                if (boolQueryBuilder.mustNot().isEmpty() == false) {
                    assertEquals(new TermsQueryBuilder("foo", "must_not"), rewrite.mustNot().get(0));
                }
                if (boolQueryBuilder.filter().isEmpty() == false) {
                    assertEquals(new TermsQueryBuilder("foo", "filter"), rewrite.filter().get(0));
                }
            } else {
                assertSame(rewrite, boolQueryBuilder);
                if (boolQueryBuilder.must().isEmpty() == false) {
                    assertSame(boolQueryBuilder.must().get(0), rewrite.must().get(0));
                }
            }
        }
    }

    public void testRewriteMultipleTimes() throws IOException {
        BoolQueryBuilder boolQueryBuilder = new BoolQueryBuilder();
        boolQueryBuilder.must(new WrapperQueryBuilder(new WrapperQueryBuilder(new MatchAllQueryBuilder().toString()).toString()));
        QueryBuilder rewritten = boolQueryBuilder.rewrite(createShardContext());
        BoolQueryBuilder expected = new BoolQueryBuilder();
        expected.must(new WrapperQueryBuilder(new MatchAllQueryBuilder().toString()));
        assertEquals(expected, rewritten);

        expected = new BoolQueryBuilder();
        expected.must(new MatchAllQueryBuilder());
        QueryBuilder rewrittenAgain = rewritten.rewrite(createShardContext());
        assertEquals(rewrittenAgain, expected);
        assertEquals(QueryBuilder.rewriteQuery(boolQueryBuilder, createShardContext()), expected);
    }
}<|MERGE_RESOLUTION|>--- conflicted
+++ resolved
@@ -242,22 +242,14 @@
             boolQuery()
                 .should(termQuery("foo", "bar"))
                 .should(termQuery("foo2", "bar2"))
-<<<<<<< HEAD
-                .minimumNumberShouldMatch("3")).toQuery(createShardContext());
-=======
                 .minimumShouldMatch("3")).toQuery(createShardContext());
->>>>>>> c0b0a287
         assertEquals(3, bq.getMinimumNumberShouldMatch());
 
         bq = (BooleanQuery) parseQuery(
             boolQuery()
                 .should(termQuery("foo", "bar"))
                 .should(termQuery("foo2", "bar2"))
-<<<<<<< HEAD
-                .minimumNumberShouldMatch(3)).toQuery(createShardContext());
-=======
                 .minimumShouldMatch(3)).toQuery(createShardContext());
->>>>>>> c0b0a287
         assertEquals(3, bq.getMinimumNumberShouldMatch());
     }
 
@@ -266,11 +258,7 @@
                 boolQuery()
                         .should(termQuery("foo", "bar"))
                         .should(termQuery("foo2", "bar2"))
-<<<<<<< HEAD
-                        .minimumNumberShouldMatch("3")
-=======
                         .minimumShouldMatch("3")
->>>>>>> c0b0a287
                         .disableCoord(true)).toQuery(createShardContext());
         assertEquals(3, bq.getMinimumNumberShouldMatch());
     }
@@ -358,8 +346,6 @@
         assertWarnings("query malformed, empty clause found at [1:27]",
                 "query malformed, empty clause found at [1:46]",
                 "query malformed, empty clause found at [1:100]");
-<<<<<<< HEAD
-=======
     }
 
     /**
@@ -385,7 +371,6 @@
         assertEquals(query, "1", queryBuilder.minimumShouldMatch());
         // we should have deprecation warning headers regardless of throwing an exception
         assertWarnings("Deprecated field [minimum_number_should_match] used, expected [minimum_should_match] instead");
->>>>>>> c0b0a287
     }
 
     /**
