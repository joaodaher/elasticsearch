--- conflicted
+++ resolved
@@ -265,11 +265,7 @@
                         "    \"boost\" : 1.0\n" +
                         "  }\n" +
                         "}";
-<<<<<<< HEAD
-        QueryBuilder inShortcutParsed = parseQuery(deprecatedJson, ParseFieldMatcher.EMPTY);
-=======
         QueryBuilder inShortcutParsed = parseQuery(deprecatedJson);
->>>>>>> c0b0a287
         assertThat(inShortcutParsed, equalTo(parsed));
         assertWarnings("Deprecated field [in] used, expected [terms] instead");
     }
