/*
 * Licensed to Elasticsearch under one or more contributor
 * license agreements. See the NOTICE file distributed with
 * this work for additional information regarding copyright
 * ownership. Elasticsearch licenses this file to you under
 * the Apache License, Version 2.0 (the "License"); you may
 * not use this file except in compliance with the License.
 * You may obtain a copy of the License at
 *
 *    http://www.apache.org/licenses/LICENSE-2.0
 *
 * Unless required by applicable law or agreed to in writing,
 * software distributed under the License is distributed on an
 * "AS IS" BASIS, WITHOUT WARRANTIES OR CONDITIONS OF ANY
 * KIND, either express or implied.  See the License for the
 * specific language governing permissions and limitations
 * under the License.
 */

package org.elasticsearch.index.query;

import org.elasticsearch.common.ParsingException;
import org.elasticsearch.common.settings.Settings;
import org.elasticsearch.common.xcontent.NamedXContentRegistry;
import org.elasticsearch.common.xcontent.XContentParser;
import org.elasticsearch.common.xcontent.json.JsonXContent;
import org.elasticsearch.search.SearchModule;
import org.elasticsearch.test.ESTestCase;
import org.junit.AfterClass;
import org.junit.BeforeClass;

import java.io.IOException;
import java.util.Optional;

import static java.util.Collections.emptyList;

public class QueryParseContextTests extends ESTestCase {
    private static NamedXContentRegistry xContentRegistry;

    @BeforeClass
    public static void init() {
        xContentRegistry = new NamedXContentRegistry(new SearchModule(Settings.EMPTY, false, emptyList()).getNamedXContents());
    }

    @AfterClass
    public static void cleanup() {
        xContentRegistry = null;
    }

    public void testParseTopLevelBuilder() throws IOException {
        QueryBuilder query = new MatchQueryBuilder("foo", "bar");
        String requestBody = "{ \"query\" : " + query.toString() + "}";
        try (XContentParser parser = createParser(JsonXContent.jsonXContent, requestBody)) {
<<<<<<< HEAD
            QueryParseContext context = new QueryParseContext(parser, ParseFieldMatcher.STRICT);
=======
            QueryParseContext context = new QueryParseContext(parser);
>>>>>>> c0b0a287
            QueryBuilder actual = context.parseTopLevelQueryBuilder();
            assertEquals(query, actual);
        }
    }

    public void testParseTopLevelBuilderEmptyObject() throws IOException {
        String requestBody = "{}";
        try (XContentParser parser = createParser(JsonXContent.jsonXContent, requestBody)) {
<<<<<<< HEAD
            QueryParseContext context = new QueryParseContext(parser, ParseFieldMatcher.STRICT);
=======
            QueryParseContext context = new QueryParseContext(parser);
>>>>>>> c0b0a287
            QueryBuilder query = context.parseTopLevelQueryBuilder();
            assertNull(query);
        }
    }

    public void testParseTopLevelBuilderUnknownParameter() throws IOException {
        String requestBody = "{ \"foo\" : \"bar\"}";
        try (XContentParser parser = createParser(JsonXContent.jsonXContent, requestBody)) {
<<<<<<< HEAD
            QueryParseContext context = new QueryParseContext(parser, ParseFieldMatcher.STRICT);
=======
            QueryParseContext context = new QueryParseContext(parser);
>>>>>>> c0b0a287
            ParsingException exception = expectThrows(ParsingException.class, () ->  context.parseTopLevelQueryBuilder());
            assertEquals("request does not support [foo]", exception.getMessage());
        }
    }

    public void testParseInnerQueryBuilder() throws IOException {
        QueryBuilder query = new MatchQueryBuilder("foo", "bar");
        String source = query.toString();
        try (XContentParser parser = createParser(JsonXContent.jsonXContent, source)) {
<<<<<<< HEAD
            QueryParseContext context = new QueryParseContext(parser, ParseFieldMatcher.STRICT);
=======
            QueryParseContext context = new QueryParseContext(parser);
>>>>>>> c0b0a287
            Optional<QueryBuilder> actual = context.parseInnerQueryBuilder();
            assertEquals(query, actual.get());
        }
    }

    public void testParseInnerQueryBuilderEmptyBody() throws IOException {
        String source = "{}";
        try (XContentParser parser = createParser(JsonXContent.jsonXContent, source)) {
<<<<<<< HEAD
            QueryParseContext context = new QueryParseContext(parser, ParseFieldMatcher.EMPTY);
=======
            QueryParseContext context = new QueryParseContext(parser);
>>>>>>> c0b0a287
            Optional<QueryBuilder> emptyQuery = context.parseInnerQueryBuilder();
            assertFalse(emptyQuery.isPresent());
            assertWarnings("query malformed, empty clause found at [1:2]");
        }
    }

    public void testParseInnerQueryBuilderExceptions() throws IOException {
        String source = "{ \"foo\": \"bar\" }";
        try (XContentParser parser = createParser(JsonXContent.jsonXContent, source)) {
            parser.nextToken();
            parser.nextToken(); // don't start with START_OBJECT to provoke exception
<<<<<<< HEAD
            QueryParseContext context = new QueryParseContext(parser, ParseFieldMatcher.EMPTY);
=======
            QueryParseContext context = new QueryParseContext(parser);
>>>>>>> c0b0a287
            ParsingException exception = expectThrows(ParsingException.class, () ->  context.parseInnerQueryBuilder());
            assertEquals("[_na] query malformed, must start with start_object", exception.getMessage());
        }

        source = "{}";
        try (XContentParser parser = createParser(JsonXContent.jsonXContent, source)) {
<<<<<<< HEAD
            QueryParseContext context = new QueryParseContext(parser, ParseFieldMatcher.EMPTY);
=======
            QueryParseContext context = new QueryParseContext(parser);
>>>>>>> c0b0a287
            context.parseInnerQueryBuilder();
            assertWarnings("query malformed, empty clause found at [1:2]");
        }

        source = "{ \"foo\" : \"bar\" }";
        try (XContentParser parser = createParser(JsonXContent.jsonXContent, source)) {
<<<<<<< HEAD
            QueryParseContext context = new QueryParseContext(parser, ParseFieldMatcher.EMPTY);
=======
            QueryParseContext context = new QueryParseContext(parser);
>>>>>>> c0b0a287
            ParsingException exception = expectThrows(ParsingException.class, () ->  context.parseInnerQueryBuilder());
            assertEquals("[foo] query malformed, no start_object after query name", exception.getMessage());
        }

        source = "{ \"foo\" : {} }";
        try (XContentParser parser = createParser(JsonXContent.jsonXContent, source)) {
<<<<<<< HEAD
            QueryParseContext context = new QueryParseContext(parser, ParseFieldMatcher.EMPTY);
=======
            QueryParseContext context = new QueryParseContext(parser);
>>>>>>> c0b0a287
            ParsingException exception = expectThrows(ParsingException.class, () ->  context.parseInnerQueryBuilder());
            assertEquals("no [query] registered for [foo]", exception.getMessage());
        }
    }

    @Override
    protected NamedXContentRegistry xContentRegistry() {
        return xContentRegistry;
    }
}<|MERGE_RESOLUTION|>--- conflicted
+++ resolved
@@ -51,11 +51,7 @@
         QueryBuilder query = new MatchQueryBuilder("foo", "bar");
         String requestBody = "{ \"query\" : " + query.toString() + "}";
         try (XContentParser parser = createParser(JsonXContent.jsonXContent, requestBody)) {
-<<<<<<< HEAD
-            QueryParseContext context = new QueryParseContext(parser, ParseFieldMatcher.STRICT);
-=======
             QueryParseContext context = new QueryParseContext(parser);
->>>>>>> c0b0a287
             QueryBuilder actual = context.parseTopLevelQueryBuilder();
             assertEquals(query, actual);
         }
@@ -64,11 +60,7 @@
     public void testParseTopLevelBuilderEmptyObject() throws IOException {
         String requestBody = "{}";
         try (XContentParser parser = createParser(JsonXContent.jsonXContent, requestBody)) {
-<<<<<<< HEAD
-            QueryParseContext context = new QueryParseContext(parser, ParseFieldMatcher.STRICT);
-=======
             QueryParseContext context = new QueryParseContext(parser);
->>>>>>> c0b0a287
             QueryBuilder query = context.parseTopLevelQueryBuilder();
             assertNull(query);
         }
@@ -77,11 +69,7 @@
     public void testParseTopLevelBuilderUnknownParameter() throws IOException {
         String requestBody = "{ \"foo\" : \"bar\"}";
         try (XContentParser parser = createParser(JsonXContent.jsonXContent, requestBody)) {
-<<<<<<< HEAD
-            QueryParseContext context = new QueryParseContext(parser, ParseFieldMatcher.STRICT);
-=======
             QueryParseContext context = new QueryParseContext(parser);
->>>>>>> c0b0a287
             ParsingException exception = expectThrows(ParsingException.class, () ->  context.parseTopLevelQueryBuilder());
             assertEquals("request does not support [foo]", exception.getMessage());
         }
@@ -91,11 +79,7 @@
         QueryBuilder query = new MatchQueryBuilder("foo", "bar");
         String source = query.toString();
         try (XContentParser parser = createParser(JsonXContent.jsonXContent, source)) {
-<<<<<<< HEAD
-            QueryParseContext context = new QueryParseContext(parser, ParseFieldMatcher.STRICT);
-=======
             QueryParseContext context = new QueryParseContext(parser);
->>>>>>> c0b0a287
             Optional<QueryBuilder> actual = context.parseInnerQueryBuilder();
             assertEquals(query, actual.get());
         }
@@ -104,11 +88,7 @@
     public void testParseInnerQueryBuilderEmptyBody() throws IOException {
         String source = "{}";
         try (XContentParser parser = createParser(JsonXContent.jsonXContent, source)) {
-<<<<<<< HEAD
-            QueryParseContext context = new QueryParseContext(parser, ParseFieldMatcher.EMPTY);
-=======
             QueryParseContext context = new QueryParseContext(parser);
->>>>>>> c0b0a287
             Optional<QueryBuilder> emptyQuery = context.parseInnerQueryBuilder();
             assertFalse(emptyQuery.isPresent());
             assertWarnings("query malformed, empty clause found at [1:2]");
@@ -120,44 +100,28 @@
         try (XContentParser parser = createParser(JsonXContent.jsonXContent, source)) {
             parser.nextToken();
             parser.nextToken(); // don't start with START_OBJECT to provoke exception
-<<<<<<< HEAD
-            QueryParseContext context = new QueryParseContext(parser, ParseFieldMatcher.EMPTY);
-=======
             QueryParseContext context = new QueryParseContext(parser);
->>>>>>> c0b0a287
             ParsingException exception = expectThrows(ParsingException.class, () ->  context.parseInnerQueryBuilder());
             assertEquals("[_na] query malformed, must start with start_object", exception.getMessage());
         }
 
         source = "{}";
         try (XContentParser parser = createParser(JsonXContent.jsonXContent, source)) {
-<<<<<<< HEAD
-            QueryParseContext context = new QueryParseContext(parser, ParseFieldMatcher.EMPTY);
-=======
             QueryParseContext context = new QueryParseContext(parser);
->>>>>>> c0b0a287
             context.parseInnerQueryBuilder();
             assertWarnings("query malformed, empty clause found at [1:2]");
         }
 
         source = "{ \"foo\" : \"bar\" }";
         try (XContentParser parser = createParser(JsonXContent.jsonXContent, source)) {
-<<<<<<< HEAD
-            QueryParseContext context = new QueryParseContext(parser, ParseFieldMatcher.EMPTY);
-=======
             QueryParseContext context = new QueryParseContext(parser);
->>>>>>> c0b0a287
             ParsingException exception = expectThrows(ParsingException.class, () ->  context.parseInnerQueryBuilder());
             assertEquals("[foo] query malformed, no start_object after query name", exception.getMessage());
         }
 
         source = "{ \"foo\" : {} }";
         try (XContentParser parser = createParser(JsonXContent.jsonXContent, source)) {
-<<<<<<< HEAD
-            QueryParseContext context = new QueryParseContext(parser, ParseFieldMatcher.EMPTY);
-=======
             QueryParseContext context = new QueryParseContext(parser);
->>>>>>> c0b0a287
             ParsingException exception = expectThrows(ParsingException.class, () ->  context.parseInnerQueryBuilder());
             assertEquals("no [query] registered for [foo]", exception.getMessage());
         }
