--- conflicted
+++ resolved
@@ -233,11 +233,7 @@
                 "   }" +
                 "}";
         XContentParser parser = createParser(JsonXContent.jsonXContent, query);
-<<<<<<< HEAD
-        QueryParseContext context = createParseContext(parser, ParseFieldMatcher.EMPTY);
-=======
         QueryParseContext context = createParseContext(parser);
->>>>>>> c0b0a287
         Optional<QueryBuilder> innerQueryBuilder = context.parseInnerQueryBuilder();
         assertFalse(innerQueryBuilder.isPresent());
         assertWarnings("query malformed, empty clause found at [3:17]");
