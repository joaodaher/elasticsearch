--- conflicted
+++ resolved
@@ -37,10 +37,7 @@
 import org.elasticsearch.search.fetch.subphase.InnerHitsContext;
 import org.elasticsearch.search.fetch.subphase.highlight.HighlightBuilderTests;
 import org.elasticsearch.search.internal.SearchContext;
-<<<<<<< HEAD
-=======
 import org.elasticsearch.search.internal.ShardSearchLocalRequest;
->>>>>>> c0b0a287
 import org.elasticsearch.search.sort.SortBuilder;
 import org.elasticsearch.search.sort.SortBuilders;
 import org.elasticsearch.search.sort.SortOrder;
@@ -135,11 +132,7 @@
             }
 
             XContentParser parser = createParser(shuffled);
-<<<<<<< HEAD
-            QueryParseContext context = new QueryParseContext(parser, ParseFieldMatcher.EMPTY);
-=======
             QueryParseContext context = new QueryParseContext(parser);
->>>>>>> c0b0a287
             InnerHitBuilder secondInnerHits = InnerHitBuilder.fromXContent(context);
             assertThat(innerHit, not(sameInstance(secondInnerHits)));
             assertThat(innerHit, equalTo(secondInnerHits));
