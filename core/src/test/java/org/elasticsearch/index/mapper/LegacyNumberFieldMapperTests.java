--- conflicted
+++ resolved
@@ -253,11 +253,7 @@
         assertEquals(DocValuesType.SORTED_NUMERIC, LegacyStringMappingTests.docValuesType(doc, "double1"));
         assertEquals(DocValuesType.NONE, LegacyStringMappingTests.docValuesType(doc, "int2"));
         assertEquals(DocValuesType.NONE, LegacyStringMappingTests.docValuesType(doc, "double2"));
-<<<<<<< HEAD
-        assertWarnings("Expected a boolean for property [index] but got [no]");
-=======
         assertWarnings("Expected a boolean [true/false] for property [index] but got [no]");
->>>>>>> c0b0a287
     }
 
     public void testUnIndex() throws IOException {
@@ -312,13 +308,8 @@
         DocumentMapper defaultMapper = createIndex("test", oldSettings).mapperService().documentMapperParser().parse("type", new CompressedXContent(mapping));
         assertEquals("{\"type\":{\"properties\":{\"double\":{\"type\":\"double\"},\"int\":{\"type\":\"integer\",\"index\":false}}}}",
                 defaultMapper.mapping().toString());
-<<<<<<< HEAD
-        assertWarnings("Expected a boolean for property [index] but got [no]",
-                "Expected a boolean for property [index] but got [not_analyzed]");
-=======
         assertWarnings("Expected a boolean [true/false] for property [index] but got [no]",
                 "Expected a boolean [true/false] for property [index] but got [not_analyzed]");
->>>>>>> c0b0a287
     }
 
     public void testDocValuesOnNested() throws Exception {
