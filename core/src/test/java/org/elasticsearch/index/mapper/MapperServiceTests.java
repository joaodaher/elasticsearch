/*
 * Licensed to Elasticsearch under one or more contributor
 * license agreements. See the NOTICE file distributed with
 * this work for additional information regarding copyright
 * ownership. Elasticsearch licenses this file to you under
 * the Apache License, Version 2.0 (the "License"); you may
 * not use this file except in compliance with the License.
 * You may obtain a copy of the License at
 *
 *    http://www.apache.org/licenses/LICENSE-2.0
 *
 * Unless required by applicable law or agreed to in writing,
 * software distributed under the License is distributed on an
 * "AS IS" BASIS, WITHOUT WARRANTIES OR CONDITIONS OF ANY
 * KIND, either express or implied.  See the License for the
 * specific language governing permissions and limitations
 * under the License.
 */

package org.elasticsearch.index.mapper;

import org.elasticsearch.ExceptionsHelper;
import org.elasticsearch.common.compress.CompressedXContent;
import org.elasticsearch.common.settings.Settings;
import org.elasticsearch.common.xcontent.XContentFactory;
import org.elasticsearch.index.IndexService;
import org.elasticsearch.index.mapper.KeywordFieldMapper.KeywordFieldType;
import org.elasticsearch.index.mapper.MapperService.MergeReason;
import org.elasticsearch.index.mapper.NumberFieldMapper.NumberFieldType;
import org.elasticsearch.test.ESSingleNodeTestCase;

import java.io.IOException;
import java.io.UncheckedIOException;
import java.util.Arrays;
import java.util.Collections;
import java.util.HashMap;
import java.util.HashSet;
import java.util.Map;
import java.util.concurrent.ExecutionException;
import java.util.function.Function;

import static org.hamcrest.CoreMatchers.containsString;
import static org.hamcrest.Matchers.instanceOf;
import static org.hamcrest.Matchers.startsWith;

public class MapperServiceTests extends ESSingleNodeTestCase {

    public void testTypeNameStartsWithIllegalDot() {
        String index = "test-index";
        String type = ".test-type";
        String field = "field";
        IllegalArgumentException e = expectThrows(IllegalArgumentException.class, () -> {
            client().admin().indices().prepareCreate(index)
                    .addMapping(type, field, "type=text")
                    .execute().actionGet();
        });
        assertTrue(e.getMessage(), e.getMessage().contains("mapping type name [.test-type] must not start with a '.'"));
    }

    public void testTypeNameTooLong() {
        String index = "text-index";
        String field = "field";
        String type = new String(new char[256]).replace("\0", "a");

        MapperException e = expectThrows(MapperException.class, () -> {
            client().admin().indices().prepareCreate(index)
                    .addMapping(type, field, "type=text")
                    .execute().actionGet();
        });
        assertTrue(e.getMessage(), e.getMessage().contains("mapping type name [" + type + "] is too long; limit is length 255 but was [256]"));
    }

    public void testTypes() throws Exception {
        IndexService indexService1 = createIndex("index1");
        MapperService mapperService = indexService1.mapperService();
        assertEquals(Collections.emptySet(), mapperService.types());

        mapperService.merge("type1", new CompressedXContent("{\"type1\":{}}"), MapperService.MergeReason.MAPPING_UPDATE, false);
        assertNull(mapperService.documentMapper(MapperService.DEFAULT_MAPPING));
        assertEquals(Collections.singleton("type1"), mapperService.types());

        mapperService.merge(MapperService.DEFAULT_MAPPING, new CompressedXContent("{\"_default_\":{}}"), MapperService.MergeReason.MAPPING_UPDATE, false);
        assertNotNull(mapperService.documentMapper(MapperService.DEFAULT_MAPPING));
        assertEquals(Collections.singleton("type1"), mapperService.types());

        mapperService.merge("type2", new CompressedXContent("{\"type2\":{}}"), MapperService.MergeReason.MAPPING_UPDATE, false);
        assertNotNull(mapperService.documentMapper(MapperService.DEFAULT_MAPPING));
        assertEquals(new HashSet<>(Arrays.asList("type1", "type2")), mapperService.types());
    }

    public void testIndexIntoDefaultMapping() throws Throwable {
        // 1. test implicit index creation
        ExecutionException e = expectThrows(ExecutionException.class, () -> {
            client().prepareIndex("index1", MapperService.DEFAULT_MAPPING, "1").setSource("{}").execute().get();
        });
        Throwable throwable = ExceptionsHelper.unwrapCause(e.getCause());
        if (throwable instanceof IllegalArgumentException) {
            assertEquals("It is forbidden to index into the default mapping [_default_]", throwable.getMessage());
        } else {
            throw e;
        }

        // 2. already existing index
        IndexService indexService = createIndex("index2");
        e = expectThrows(ExecutionException.class, () -> {
            client().prepareIndex("index1", MapperService.DEFAULT_MAPPING, "2").setSource().execute().get();
        });
        throwable = ExceptionsHelper.unwrapCause(e.getCause());
        if (throwable instanceof IllegalArgumentException) {
            assertEquals("It is forbidden to index into the default mapping [_default_]", throwable.getMessage());
        } else {
            throw e;
        }
        assertFalse(indexService.mapperService().hasMapping(MapperService.DEFAULT_MAPPING));
    }

    public void testTotalFieldsExceedsLimit() throws Throwable {
        Function<String, String> mapping = type -> {
            try {
                return XContentFactory.jsonBuilder().startObject().startObject(type).startObject("properties")
                    .startObject("field1").field("type", "string")
                    .endObject().endObject().endObject().endObject().string();
            } catch (IOException e) {
                throw new UncheckedIOException(e);
            }
        };
        createIndex("test1").mapperService().merge("type", new CompressedXContent(mapping.apply("type")), MergeReason.MAPPING_UPDATE, false);
        //set total number of fields to 1 to trigger an exception
        IllegalArgumentException e = expectThrows(IllegalArgumentException.class, () -> {
            createIndex("test2", Settings.builder().put(MapperService.INDEX_MAPPING_TOTAL_FIELDS_LIMIT_SETTING.getKey(), 1).build())
                .mapperService().merge("type", new CompressedXContent(mapping.apply("type")), MergeReason.MAPPING_UPDATE, false);
        });
        assertTrue(e.getMessage(), e.getMessage().contains("Limit of total fields [1] in index [test2] has been exceeded"));
        assertWarnings("The [string] field is deprecated, please use [text] or [keyword] instead on [field1]");
    }

    public void testMappingDepthExceedsLimit() throws Throwable {
        CompressedXContent simpleMapping = new CompressedXContent(XContentFactory.jsonBuilder().startObject()
                .startObject("properties")
                    .startObject("field")
                        .field("type", "text")
                    .endObject()
                .endObject().endObject().bytes());
        IndexService indexService1 = createIndex("test1", Settings.builder().put(MapperService.INDEX_MAPPING_DEPTH_LIMIT_SETTING.getKey(), 1).build());
        // no exception
        indexService1.mapperService().merge("type", simpleMapping, MergeReason.MAPPING_UPDATE, false);

        CompressedXContent objectMapping = new CompressedXContent(XContentFactory.jsonBuilder().startObject()
                .startObject("properties")
                    .startObject("object1")
                        .field("type", "object")
                    .endObject()
                .endObject().endObject().bytes());

        IndexService indexService2 = createIndex("test2");
        // no exception
        indexService2.mapperService().merge("type", objectMapping, MergeReason.MAPPING_UPDATE, false);

        IllegalArgumentException e = expectThrows(IllegalArgumentException.class,
                () -> indexService1.mapperService().merge("type2", objectMapping, MergeReason.MAPPING_UPDATE, false));
        assertThat(e.getMessage(), containsString("Limit of mapping depth [1] in index [test1] has been exceeded"));
    }

    public void testUnmappedFieldType() throws IOException {
        MapperService mapperService = createIndex("index").mapperService();
        assertThat(mapperService.unmappedFieldType("keyword"), instanceOf(KeywordFieldType.class));
        assertThat(mapperService.unmappedFieldType("long"), instanceOf(NumberFieldType.class));
        // back compat
        assertThat(mapperService.unmappedFieldType("string"), instanceOf(KeywordFieldType.class));
        assertWarnings("[unmapped_type:string] should be replaced with [unmapped_type:keyword]");
    }

    public void testMergeWithMap() throws Throwable {
        IndexService indexService1 = createIndex("index1");
        MapperService mapperService = indexService1.mapperService();
        Map<String, Map<String, Object>> mappings = new HashMap<>();

        mappings.put(MapperService.DEFAULT_MAPPING, MapperService.parseMapping(xContentRegistry(), "{}"));
        MapperException e = expectThrows(MapperParsingException.class,
            () -> mapperService.merge(mappings, MergeReason.MAPPING_UPDATE, false));
        assertThat(e.getMessage(), startsWith("Failed to parse mapping [" + MapperService.DEFAULT_MAPPING + "]: "));

        mappings.clear();
        mappings.put("type1", MapperService.parseMapping(xContentRegistry(), "{}"));

        e = expectThrows( MapperParsingException.class,
            () -> mapperService.merge(mappings, MergeReason.MAPPING_UPDATE, false));
        assertThat(e.getMessage(), startsWith("Failed to parse mapping [type1]: "));
    }

<<<<<<< HEAD
    public void testOtherDocumentMappersOnlyUpdatedWhenChangingFieldType() throws IOException {
        IndexService indexService = createIndex("test");

        CompressedXContent simpleMapping = new CompressedXContent(XContentFactory.jsonBuilder().startObject()
            .startObject("properties")
            .startObject("field")
            .field("type", "text")
            .endObject()
            .endObject().endObject().bytes());

        indexService.mapperService().merge("type1", simpleMapping, MergeReason.MAPPING_UPDATE, true);
        DocumentMapper documentMapper = indexService.mapperService().documentMapper("type1");

        indexService.mapperService().merge("type2", simpleMapping, MergeReason.MAPPING_UPDATE, true);
        assertSame(indexService.mapperService().documentMapper("type1"), documentMapper);

        CompressedXContent normsDisabledMapping = new CompressedXContent(XContentFactory.jsonBuilder().startObject()
            .startObject("properties")
            .startObject("field")
            .field("type", "text")
            .field("norms", false)
            .endObject()
            .endObject().endObject().bytes());

        indexService.mapperService().merge("type3", normsDisabledMapping, MergeReason.MAPPING_UPDATE, true);
        assertNotSame(indexService.mapperService().documentMapper("type1"), documentMapper);
    }

=======
>>>>>>> c8c4c16c
    public void testAllEnabled() throws Exception {
        IndexService indexService = createIndex("test");
        assertFalse(indexService.mapperService().allEnabled());

        CompressedXContent enabledAll = new CompressedXContent(XContentFactory.jsonBuilder().startObject()
                .startObject("_all")
                    .field("enabled", true)
                .endObject().endObject().bytes());

        CompressedXContent disabledAll = new CompressedXContent(XContentFactory.jsonBuilder().startObject()
                .startObject("_all")
                    .field("enabled", false)
                .endObject().endObject().bytes());

        indexService.mapperService().merge(MapperService.DEFAULT_MAPPING, enabledAll,
                MergeReason.MAPPING_UPDATE, random().nextBoolean());
        assertFalse(indexService.mapperService().allEnabled()); // _default_ does not count

        indexService.mapperService().merge("some_type", enabledAll,
                MergeReason.MAPPING_UPDATE, random().nextBoolean());
        assertTrue(indexService.mapperService().allEnabled());

        indexService.mapperService().merge("other_type", disabledAll,
                MergeReason.MAPPING_UPDATE, random().nextBoolean());
        assertTrue(indexService.mapperService().allEnabled()); // this returns true if any of the types has _all enabled
    }
<<<<<<< HEAD
=======

    public void testOtherDocumentMappersOnlyUpdatedWhenChangingFieldType() throws IOException {
        IndexService indexService = createIndex("test");

        CompressedXContent simpleMapping = new CompressedXContent(XContentFactory.jsonBuilder().startObject()
            .startObject("properties")
            .startObject("field")
            .field("type", "text")
            .endObject()
            .endObject().endObject().bytes());

        indexService.mapperService().merge("type1", simpleMapping, MergeReason.MAPPING_UPDATE, true);
        DocumentMapper documentMapper = indexService.mapperService().documentMapper("type1");

        indexService.mapperService().merge("type2", simpleMapping, MergeReason.MAPPING_UPDATE, true);
        assertSame(indexService.mapperService().documentMapper("type1"), documentMapper);

        CompressedXContent normsDisabledMapping = new CompressedXContent(XContentFactory.jsonBuilder().startObject()
            .startObject("properties")
            .startObject("field")
            .field("type", "text")
            .startObject("norms")
            .field("enabled", false)
            .endObject()
            .endObject()
            .endObject().endObject().bytes());

        indexService.mapperService().merge("type3", normsDisabledMapping, MergeReason.MAPPING_UPDATE, true);
        assertNotSame(indexService.mapperService().documentMapper("type1"), documentMapper);
    }
>>>>>>> c8c4c16c
}<|MERGE_RESOLUTION|>--- conflicted
+++ resolved
@@ -19,6 +19,16 @@
 
 package org.elasticsearch.index.mapper;
 
+import java.io.IOException;
+import java.io.UncheckedIOException;
+import java.util.Arrays;
+import java.util.Collections;
+import java.util.HashMap;
+import java.util.HashSet;
+import java.util.Map;
+import java.util.concurrent.ExecutionException;
+import java.util.function.Function;
+
 import org.elasticsearch.ExceptionsHelper;
 import org.elasticsearch.common.compress.CompressedXContent;
 import org.elasticsearch.common.settings.Settings;
@@ -29,16 +39,6 @@
 import org.elasticsearch.index.mapper.NumberFieldMapper.NumberFieldType;
 import org.elasticsearch.test.ESSingleNodeTestCase;
 
-import java.io.IOException;
-import java.io.UncheckedIOException;
-import java.util.Arrays;
-import java.util.Collections;
-import java.util.HashMap;
-import java.util.HashSet;
-import java.util.Map;
-import java.util.concurrent.ExecutionException;
-import java.util.function.Function;
-
 import static org.hamcrest.CoreMatchers.containsString;
 import static org.hamcrest.Matchers.instanceOf;
 import static org.hamcrest.Matchers.startsWith;
@@ -49,7 +49,7 @@
         String index = "test-index";
         String type = ".test-type";
         String field = "field";
-        IllegalArgumentException e = expectThrows(IllegalArgumentException.class, () -> {
+        MapperParsingException e = expectThrows(MapperParsingException.class, () -> {
             client().admin().indices().prepareCreate(index)
                     .addMapping(type, field, "type=text")
                     .execute().actionGet();
@@ -62,7 +62,7 @@
         String field = "field";
         String type = new String(new char[256]).replace("\0", "a");
 
-        MapperException e = expectThrows(MapperException.class, () -> {
+        MapperParsingException e = expectThrows(MapperParsingException.class, () -> {
             client().admin().indices().prepareCreate(index)
                     .addMapping(type, field, "type=text")
                     .execute().actionGet();
@@ -131,7 +131,6 @@
                 .mapperService().merge("type", new CompressedXContent(mapping.apply("type")), MergeReason.MAPPING_UPDATE, false);
         });
         assertTrue(e.getMessage(), e.getMessage().contains("Limit of total fields [1] in index [test2] has been exceeded"));
-        assertWarnings("The [string] field is deprecated, please use [text] or [keyword] instead on [field1]");
     }
 
     public void testMappingDepthExceedsLimit() throws Throwable {
@@ -161,64 +160,33 @@
         assertThat(e.getMessage(), containsString("Limit of mapping depth [1] in index [test1] has been exceeded"));
     }
 
-    public void testUnmappedFieldType() throws IOException {
+    public void testUnmappedFieldType() {
         MapperService mapperService = createIndex("index").mapperService();
         assertThat(mapperService.unmappedFieldType("keyword"), instanceOf(KeywordFieldType.class));
         assertThat(mapperService.unmappedFieldType("long"), instanceOf(NumberFieldType.class));
         // back compat
         assertThat(mapperService.unmappedFieldType("string"), instanceOf(KeywordFieldType.class));
-        assertWarnings("[unmapped_type:string] should be replaced with [unmapped_type:keyword]");
-    }
+    }
+
 
     public void testMergeWithMap() throws Throwable {
         IndexService indexService1 = createIndex("index1");
         MapperService mapperService = indexService1.mapperService();
         Map<String, Map<String, Object>> mappings = new HashMap<>();
 
-        mappings.put(MapperService.DEFAULT_MAPPING, MapperService.parseMapping(xContentRegistry(), "{}"));
+        mappings.put(MapperService.DEFAULT_MAPPING, MapperService.parseMapping("{}"));
         MapperException e = expectThrows(MapperParsingException.class,
-            () -> mapperService.merge(mappings, MergeReason.MAPPING_UPDATE, false));
+            () -> mapperService.merge(mappings, false));
         assertThat(e.getMessage(), startsWith("Failed to parse mapping [" + MapperService.DEFAULT_MAPPING + "]: "));
 
         mappings.clear();
-        mappings.put("type1", MapperService.parseMapping(xContentRegistry(), "{}"));
+        mappings.put("type1", MapperService.parseMapping("{}"));
 
         e = expectThrows( MapperParsingException.class,
-            () -> mapperService.merge(mappings, MergeReason.MAPPING_UPDATE, false));
+            () -> mapperService.merge(mappings, false));
         assertThat(e.getMessage(), startsWith("Failed to parse mapping [type1]: "));
     }
 
-<<<<<<< HEAD
-    public void testOtherDocumentMappersOnlyUpdatedWhenChangingFieldType() throws IOException {
-        IndexService indexService = createIndex("test");
-
-        CompressedXContent simpleMapping = new CompressedXContent(XContentFactory.jsonBuilder().startObject()
-            .startObject("properties")
-            .startObject("field")
-            .field("type", "text")
-            .endObject()
-            .endObject().endObject().bytes());
-
-        indexService.mapperService().merge("type1", simpleMapping, MergeReason.MAPPING_UPDATE, true);
-        DocumentMapper documentMapper = indexService.mapperService().documentMapper("type1");
-
-        indexService.mapperService().merge("type2", simpleMapping, MergeReason.MAPPING_UPDATE, true);
-        assertSame(indexService.mapperService().documentMapper("type1"), documentMapper);
-
-        CompressedXContent normsDisabledMapping = new CompressedXContent(XContentFactory.jsonBuilder().startObject()
-            .startObject("properties")
-            .startObject("field")
-            .field("type", "text")
-            .field("norms", false)
-            .endObject()
-            .endObject().endObject().bytes());
-
-        indexService.mapperService().merge("type3", normsDisabledMapping, MergeReason.MAPPING_UPDATE, true);
-        assertNotSame(indexService.mapperService().documentMapper("type1"), documentMapper);
-    }
-
-=======
->>>>>>> c8c4c16c
     public void testAllEnabled() throws Exception {
         IndexService indexService = createIndex("test");
         assertFalse(indexService.mapperService().allEnabled());
@@ -245,8 +213,6 @@
                 MergeReason.MAPPING_UPDATE, random().nextBoolean());
         assertTrue(indexService.mapperService().allEnabled()); // this returns true if any of the types has _all enabled
     }
-<<<<<<< HEAD
-=======
 
     public void testOtherDocumentMappersOnlyUpdatedWhenChangingFieldType() throws IOException {
         IndexService indexService = createIndex("test");
@@ -277,5 +243,4 @@
         indexService.mapperService().merge("type3", normsDisabledMapping, MergeReason.MAPPING_UPDATE, true);
         assertNotSame(indexService.mapperService().documentMapper("type1"), documentMapper);
     }
->>>>>>> c8c4c16c
 }