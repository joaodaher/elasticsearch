/*
 * Licensed to Elasticsearch under one or more contributor
 * license agreements. See the NOTICE file distributed with
 * this work for additional information regarding copyright
 * ownership. Elasticsearch licenses this file to you under
 * the Apache License, Version 2.0 (the "License"); you may
 * not use this file except in compliance with the License.
 * You may obtain a copy of the License at
 *
 *    http://www.apache.org/licenses/LICENSE-2.0
 *
 * Unless required by applicable law or agreed to in writing,
 * software distributed under the License is distributed on an
 * "AS IS" BASIS, WITHOUT WARRANTIES OR CONDITIONS OF ANY
 * KIND, either express or implied.  See the License for the
 * specific language governing permissions and limitations
 * under the License.
 */

package org.elasticsearch.index.mapper;

import org.elasticsearch.action.ActionListener;
import org.elasticsearch.action.bulk.BulkItemResponse;
import org.elasticsearch.action.bulk.BulkRequest;
import org.elasticsearch.action.bulk.BulkResponse;
import org.elasticsearch.action.bulk.TransportBulkAction;
import org.elasticsearch.action.bulk.TransportShardBulkAction;
import org.elasticsearch.action.index.IndexRequest;
import org.elasticsearch.action.index.TransportIndexAction;
import org.elasticsearch.action.support.ActionFilters;
import org.elasticsearch.action.support.AutoCreateIndex;
import org.elasticsearch.action.update.UpdateHelper;
import org.elasticsearch.cluster.action.shard.ShardStateAction;
import org.elasticsearch.cluster.metadata.IndexNameExpressionResolver;
import org.elasticsearch.cluster.service.ClusterService;
import org.elasticsearch.common.io.stream.NamedWriteableRegistry;
import org.elasticsearch.common.network.NetworkService;
import org.elasticsearch.common.settings.ClusterSettings;
import org.elasticsearch.common.settings.Settings;
import org.elasticsearch.common.util.BigArrays;
import org.elasticsearch.index.IndexNotFoundException;
import org.elasticsearch.indices.IndicesService;
import org.elasticsearch.indices.breaker.NoneCircuitBreakerService;
import org.elasticsearch.test.ESSingleNodeTestCase;
import org.elasticsearch.threadpool.TestThreadPool;
import org.elasticsearch.threadpool.ThreadPool;
import org.elasticsearch.transport.MockTcpTransport;
import org.elasticsearch.transport.Transport;
import org.elasticsearch.transport.TransportService;
import org.elasticsearch.transport.local.LocalTransport;
import org.junit.After;
import org.junit.AfterClass;
import org.junit.BeforeClass;

import java.util.Collections;
import java.util.concurrent.TimeUnit;
import java.util.concurrent.atomic.AtomicBoolean;

import static org.elasticsearch.test.ClusterServiceUtils.createClusterService;
import static org.hamcrest.CoreMatchers.instanceOf;

public class DynamicMappingDisabledTests extends ESSingleNodeTestCase {

    private static ThreadPool threadPool;
    private ClusterService clusterService;
    private LocalTransport transport;
    private TransportService transportService;
    private TransportBulkAction transportBulkAction;

    @BeforeClass
    public static void createThreadPool() {
        threadPool = new TestThreadPool("DynamicMappingDisabledTests");
    }

    @Override
    public void setUp() throws Exception {
        super.setUp();
        Settings settings = Settings.builder()
                .put(MapperService.INDEX_MAPPER_DYNAMIC_SETTING.getKey(), false)
                .build();
        clusterService = createClusterService(threadPool);
        transport = new LocalTransport(settings, threadPool, new NamedWriteableRegistry(Collections.emptyList()),
                    new NoneCircuitBreakerService());
        transportService = new TransportService(clusterService.getSettings(), transport, threadPool,
            TransportService.NOOP_TRANSPORT_INTERCEPTOR, x -> clusterService.localNode(), null);
        IndicesService indicesService = getInstanceFromNode(IndicesService.class);
        ShardStateAction shardStateAction = new ShardStateAction(settings, clusterService, transportService, null, null, threadPool);
        ActionFilters actionFilters = new ActionFilters(Collections.emptySet());
        IndexNameExpressionResolver indexNameExpressionResolver = new IndexNameExpressionResolver(settings);
        AutoCreateIndex autoCreateIndex = new AutoCreateIndex(settings, new ClusterSettings(settings,
                ClusterSettings.BUILT_IN_CLUSTER_SETTINGS), indexNameExpressionResolver);
        UpdateHelper updateHelper = new UpdateHelper(settings, null);
        TransportShardBulkAction shardBulkAction = new TransportShardBulkAction(settings, transportService, clusterService,
                indicesService, threadPool, shardStateAction, null, updateHelper, actionFilters, indexNameExpressionResolver);
        transportBulkAction = new TransportBulkAction(settings, threadPool, transportService, clusterService,
                null, shardBulkAction, null, actionFilters, indexNameExpressionResolver, autoCreateIndex, System::currentTimeMillis);
    }

    @After
    public void tearDown() throws Exception {
        super.tearDown();
        clusterService.close();
        transportService.close();
    }


    @AfterClass
    public static void destroyThreadPool() {
        ThreadPool.terminate(threadPool, 30, TimeUnit.SECONDS);
        // since static must set to null to be eligible for collection
        threadPool = null;
    }

    public void testDynamicDisabled() {
<<<<<<< HEAD
        TransportIndexAction action = new TransportIndexAction(settings, transportService, clusterService,
                indicesService, null, THREAD_POOL, shardStateAction, null, null, actionFilters, indexNameExpressionResolver,
                autoCreateIndex);

=======
>>>>>>> c0b0a287
        IndexRequest request = new IndexRequest("index", "type", "1");
        request.source("foo", 3);
        BulkRequest bulkRequest = new BulkRequest();
        bulkRequest.add(request);
        final AtomicBoolean onFailureCalled = new AtomicBoolean();

        transportBulkAction.execute(bulkRequest, new ActionListener<BulkResponse>() {
            @Override
            public void onResponse(BulkResponse bulkResponse) {
                BulkItemResponse itemResponse = bulkResponse.getItems()[0];
                assertTrue(itemResponse.isFailed());
                assertThat(itemResponse.getFailure().getCause(), instanceOf(IndexNotFoundException.class));
                assertEquals(itemResponse.getFailure().getCause().getMessage(), "no such index");
                onFailureCalled.set(true);
                fail("onResponse shouldn't be called");
            }

            @Override
            public void onFailure(Exception e) {
                onFailureCalled.set(true);
                assertThat(e, instanceOf(IndexNotFoundException.class));
                assertEquals("no such index and [index.mapper.dynamic] is [false]", e.getMessage());
            }
        });

        assertTrue(onFailureCalled.get());
    }
}<|MERGE_RESOLUTION|>--- conflicted
+++ resolved
@@ -112,13 +112,6 @@
     }
 
     public void testDynamicDisabled() {
-<<<<<<< HEAD
-        TransportIndexAction action = new TransportIndexAction(settings, transportService, clusterService,
-                indicesService, null, THREAD_POOL, shardStateAction, null, null, actionFilters, indexNameExpressionResolver,
-                autoCreateIndex);
-
-=======
->>>>>>> c0b0a287
         IndexRequest request = new IndexRequest("index", "type", "1");
         request.source("foo", 3);
         BulkRequest bulkRequest = new BulkRequest();
