/*
 * Licensed to Elasticsearch under one or more contributor
 * license agreements. See the NOTICE file distributed with
 * this work for additional information regarding copyright
 * ownership. Elasticsearch licenses this file to you under
 * the Apache License, Version 2.0 (the "License"); you may
 * not use this file except in compliance with the License.
 * You may obtain a copy of the License at
 *
 *    http://www.apache.org/licenses/LICENSE-2.0
 *
 * Unless required by applicable law or agreed to in writing,
 * software distributed under the License is distributed on an
 * "AS IS" BASIS, WITHOUT WARRANTIES OR CONDITIONS OF ANY
 * KIND, either express or implied.  See the License for the
 * specific language governing permissions and limitations
 * under the License.
 */

package org.elasticsearch.repositories.blobstore;

import org.elasticsearch.action.admin.cluster.repositories.put.PutRepositoryResponse;
import org.elasticsearch.action.admin.cluster.snapshots.create.CreateSnapshotResponse;
import org.elasticsearch.client.Client;
import org.elasticsearch.common.UUIDs;
import org.elasticsearch.common.settings.Settings;
import org.elasticsearch.repositories.IndexId;
import org.elasticsearch.repositories.RepositoriesService;
import org.elasticsearch.repositories.RepositoryData;
import org.elasticsearch.repositories.RepositoryException;
import org.elasticsearch.snapshots.SnapshotId;
import org.elasticsearch.test.ESIntegTestCase;
import org.elasticsearch.test.ESSingleNodeTestCase;

import java.io.IOException;
import java.nio.file.Path;
import java.util.ArrayList;
import java.util.Arrays;
import java.util.List;
import java.util.stream.Collectors;

import static org.elasticsearch.repositories.RepositoryDataTests.generateRandomRepoData;
import static org.hamcrest.Matchers.equalTo;

/**
 * Tests for the {@link BlobStoreRepository} and its subclasses.
 */
public class BlobStoreRepositoryTests extends ESSingleNodeTestCase {

    public void testRetrieveSnapshots() throws Exception {
        final Client client = client();
        final Path location = ESIntegTestCase.randomRepoPath(node().settings());
        final String repositoryName = "test-repo";

        logger.info("-->  creating repository");
        PutRepositoryResponse putRepositoryResponse =
            client.admin().cluster().preparePutRepository(repositoryName)
                                    .setType("fs")
                                    .setSettings(Settings.builder().put(node().settings()).put("location", location))
                                    .get();
        assertThat(putRepositoryResponse.isAcknowledged(), equalTo(true));

        logger.info("--> creating an index and indexing documents");
        final String indexName = "test-idx";
        createIndex(indexName);
        ensureGreen();
        int numDocs = randomIntBetween(10, 20);
        for (int i = 0; i < numDocs; i++) {
            String id = Integer.toString(i);
            client().prepareIndex(indexName, "type1", id).setSource("text", "sometext").get();
        }
        client().admin().indices().prepareFlush(indexName).get();

        logger.info("--> create first snapshot");
        CreateSnapshotResponse createSnapshotResponse = client.admin()
                                                              .cluster()
                                                              .prepareCreateSnapshot(repositoryName, "test-snap-1")
                                                              .setWaitForCompletion(true)
                                                              .setIndices(indexName)
                                                              .get();
        final SnapshotId snapshotId1 = createSnapshotResponse.getSnapshotInfo().snapshotId();

        logger.info("--> create second snapshot");
        createSnapshotResponse = client.admin()
                                       .cluster()
                                       .prepareCreateSnapshot(repositoryName, "test-snap-2")
                                       .setWaitForCompletion(true)
                                       .setIndices(indexName)
                                       .get();
        final SnapshotId snapshotId2 = createSnapshotResponse.getSnapshotInfo().snapshotId();

        logger.info("--> make sure the node's repository can resolve the snapshots");
        final RepositoriesService repositoriesService = getInstanceFromNode(RepositoriesService.class);
        @SuppressWarnings("unchecked") final BlobStoreRepository repository =
            (BlobStoreRepository) repositoriesService.repository(repositoryName);
        final List<SnapshotId> originalSnapshots = Arrays.asList(snapshotId1, snapshotId2);

        List<SnapshotId> snapshotIds = repository.getRepositoryData().getSnapshotIds().stream()
            .sorted((s1, s2) -> s1.getName().compareTo(s2.getName())).collect(Collectors.toList());
        assertThat(snapshotIds, equalTo(originalSnapshots));
    }

    public void testReadAndWriteSnapshotsThroughIndexFile() throws Exception {
        final BlobStoreRepository repository = setupRepo();

        // write to and read from a index file with no entries
        assertThat(repository.getRepositoryData().getSnapshotIds().size(), equalTo(0));
        final RepositoryData emptyData = RepositoryData.EMPTY;
        repository.writeIndexGen(emptyData, emptyData.getGenId());
        RepositoryData repoData = repository.getRepositoryData();
        assertEquals(repoData, emptyData);
        assertEquals(repoData.getIndices().size(), 0);
        assertEquals(repoData.getSnapshotIds().size(), 0);
        assertEquals(0L, repoData.getGenId());

        // write to and read from an index file with snapshots but no indices
        repoData = addRandomSnapshotsToRepoData(repoData, false);
        repository.writeIndexGen(repoData, repoData.getGenId());
        assertEquals(repoData, repository.getRepositoryData());

        // write to and read from a index file with random repository data
        repoData = addRandomSnapshotsToRepoData(repository.getRepositoryData(), true);
        repository.writeIndexGen(repoData, repoData.getGenId());
        assertEquals(repoData, repository.getRepositoryData());
    }

    public void testIndexGenerationalFiles() throws Exception {
        final BlobStoreRepository repository = setupRepo();

        // write to index generational file
        RepositoryData repositoryData = generateRandomRepoData();
        repository.writeIndexGen(repositoryData, repositoryData.getGenId());
        assertThat(repository.getRepositoryData(), equalTo(repositoryData));
        assertThat(repository.latestIndexBlobId(), equalTo(0L));
        assertThat(repository.readSnapshotIndexLatestBlob(), equalTo(0L));

        // adding more and writing to a new index generational file
        repositoryData = addRandomSnapshotsToRepoData(repository.getRepositoryData(), true);
        repository.writeIndexGen(repositoryData, repositoryData.getGenId());
        assertEquals(repository.getRepositoryData(), repositoryData);
        assertThat(repository.latestIndexBlobId(), equalTo(1L));
        assertThat(repository.readSnapshotIndexLatestBlob(), equalTo(1L));

        // removing a snapshot and writing to a new index generational file
        repositoryData = repository.getRepositoryData().removeSnapshot(repositoryData.getSnapshotIds().get(0));
        repository.writeIndexGen(repositoryData, repositoryData.getGenId());
        assertEquals(repository.getRepositoryData(), repositoryData);
        assertThat(repository.latestIndexBlobId(), equalTo(2L));
        assertThat(repository.readSnapshotIndexLatestBlob(), equalTo(2L));
    }

    public void testRepositoryDataConcurrentModificationNotAllowed() throws IOException {
        final BlobStoreRepository repository = setupRepo();

        // write to index generational file
        RepositoryData repositoryData = generateRandomRepoData();
        repository.writeIndexGen(repositoryData, repositoryData.getGenId());

        // write repo data again to index generational file, errors because we already wrote to the
        // N+1 generation from which this repository data instance was created
        expectThrows(RepositoryException.class, () -> repository.writeIndexGen(repositoryData, repositoryData.getGenId()));
    }

<<<<<<< HEAD
=======
    public void testReadAndWriteIncompatibleSnapshots() throws Exception {
        final BlobStoreRepository repository = setupRepo();

        // write to and read from incompatible snapshots file with no entries
        assertEquals(0, repository.getRepositoryData().getIncompatibleSnapshotIds().size());
        RepositoryData emptyData = RepositoryData.EMPTY;
        repository.writeIndexGen(emptyData, emptyData.getGenId());
        repository.writeIncompatibleSnapshots(emptyData);
        RepositoryData readData = repository.getRepositoryData();
        assertEquals(emptyData, readData);
        assertEquals(0, readData.getIndices().size());
        assertEquals(0, readData.getSnapshotIds().size());

        // write to and read from incompatible snapshots with some number of entries
        final int numSnapshots = randomIntBetween(1, 20);
        final List<SnapshotId> snapshotIds = new ArrayList<>(numSnapshots);
        for (int i = 0; i < numSnapshots; i++) {
            snapshotIds.add(new SnapshotId(randomAsciiOfLength(8), UUIDs.randomBase64UUID()));
        }
        RepositoryData repositoryData = new RepositoryData(readData.getGenId(), Collections.emptyList(), Collections.emptyMap(),
                                                              snapshotIds);
        repository.blobContainer().deleteBlob("incompatible-snapshots");
        repository.writeIncompatibleSnapshots(repositoryData);
        readData = repository.getRepositoryData();
        assertEquals(repositoryData.getIncompatibleSnapshotIds(), readData.getIncompatibleSnapshotIds());
    }

>>>>>>> c0b0a287
    private BlobStoreRepository setupRepo() {
        final Client client = client();
        final Path location = ESIntegTestCase.randomRepoPath(node().settings());
        final String repositoryName = "test-repo";

        PutRepositoryResponse putRepositoryResponse =
            client.admin().cluster().preparePutRepository(repositoryName)
                                    .setType("fs")
                                    .setSettings(Settings.builder().put(node().settings()).put("location", location))
                                    .get();
        assertThat(putRepositoryResponse.isAcknowledged(), equalTo(true));

        final RepositoriesService repositoriesService = getInstanceFromNode(RepositoriesService.class);
        @SuppressWarnings("unchecked") final BlobStoreRepository repository =
            (BlobStoreRepository) repositoriesService.repository(repositoryName);
        return repository;
    }

    private RepositoryData addRandomSnapshotsToRepoData(RepositoryData repoData, boolean inclIndices) {
        int numSnapshots = randomIntBetween(1, 20);
        for (int i = 0; i < numSnapshots; i++) {
            SnapshotId snapshotId = new SnapshotId(randomAsciiOfLength(8), UUIDs.randomBase64UUID());
            int numIndices = inclIndices ? randomIntBetween(0, 20) : 0;
            List<IndexId> indexIds = new ArrayList<>(numIndices);
            for (int j = 0; j < numIndices; j++) {
                indexIds.add(new IndexId(randomAsciiOfLength(8), UUIDs.randomBase64UUID()));
            }
            repoData = repoData.addSnapshot(snapshotId, indexIds);
        }
        return repoData;
    }

}<|MERGE_RESOLUTION|>--- conflicted
+++ resolved
@@ -36,6 +36,7 @@
 import java.nio.file.Path;
 import java.util.ArrayList;
 import java.util.Arrays;
+import java.util.Collections;
 import java.util.List;
 import java.util.stream.Collectors;
 
@@ -161,8 +162,6 @@
         expectThrows(RepositoryException.class, () -> repository.writeIndexGen(repositoryData, repositoryData.getGenId()));
     }
 
-<<<<<<< HEAD
-=======
     public void testReadAndWriteIncompatibleSnapshots() throws Exception {
         final BlobStoreRepository repository = setupRepo();
 
@@ -190,7 +189,6 @@
         assertEquals(repositoryData.getIncompatibleSnapshotIds(), readData.getIncompatibleSnapshotIds());
     }
 
->>>>>>> c0b0a287
     private BlobStoreRepository setupRepo() {
         final Client client = client();
         final Path location = ESIntegTestCase.randomRepoPath(node().settings());
