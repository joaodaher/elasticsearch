/*
 * Licensed to Elasticsearch under one or more contributor
 * license agreements. See the NOTICE file distributed with
 * this work for additional information regarding copyright
 * ownership. Elasticsearch licenses this file to you under
 * the Apache License, Version 2.0 (the "License"); you may
 * not use this file except in compliance with the License.
 * You may obtain a copy of the License at
 *
 *    http://www.apache.org/licenses/LICENSE-2.0
 *
 * Unless required by applicable law or agreed to in writing,
 * software distributed under the License is distributed on an
 * "AS IS" BASIS, WITHOUT WARRANTIES OR CONDITIONS OF ANY
 * KIND, either express or implied.  See the License for the
 * specific language governing permissions and limitations
 * under the License.
 */
package org.elasticsearch.action.support.replication;

import org.elasticsearch.ElasticsearchException;
import org.elasticsearch.action.ActionListener;
import org.elasticsearch.action.UnavailableShardsException;
import org.elasticsearch.action.support.ActionFilters;
import org.elasticsearch.action.support.ActiveShardCount;
import org.elasticsearch.action.support.PlainActionFuture;
import org.elasticsearch.action.support.replication.ReplicationOperation.ReplicaResponse;
import org.elasticsearch.client.transport.NoNodeAvailableException;
import org.elasticsearch.cluster.ClusterState;
import org.elasticsearch.cluster.ESAllocationTestCase;
import org.elasticsearch.cluster.action.shard.ShardStateAction;
import org.elasticsearch.cluster.block.ClusterBlock;
import org.elasticsearch.cluster.block.ClusterBlockException;
import org.elasticsearch.cluster.block.ClusterBlockLevel;
import org.elasticsearch.cluster.block.ClusterBlocks;
import org.elasticsearch.cluster.metadata.IndexMetaData;
import org.elasticsearch.cluster.metadata.IndexNameExpressionResolver;
import org.elasticsearch.cluster.metadata.MetaData;
import org.elasticsearch.cluster.node.DiscoveryNodes;
import org.elasticsearch.cluster.routing.IndexShardRoutingTable;
import org.elasticsearch.cluster.routing.RoutingNode;
import org.elasticsearch.cluster.routing.ShardRouting;
import org.elasticsearch.cluster.routing.ShardRoutingState;
import org.elasticsearch.cluster.routing.TestShardRouting;
import org.elasticsearch.cluster.routing.allocation.AllocationService;
import org.elasticsearch.cluster.service.ClusterService;
import org.elasticsearch.common.Nullable;
import org.elasticsearch.common.io.stream.StreamInput;
import org.elasticsearch.common.io.stream.StreamOutput;
import org.elasticsearch.common.lease.Releasable;
import org.elasticsearch.common.settings.Settings;
import org.elasticsearch.index.Index;
import org.elasticsearch.index.IndexNotFoundException;
import org.elasticsearch.index.IndexService;
import org.elasticsearch.index.engine.EngineClosedException;
import org.elasticsearch.index.seqno.SequenceNumbersService;
import org.elasticsearch.index.shard.IndexShard;
import org.elasticsearch.index.shard.IndexShardClosedException;
import org.elasticsearch.index.shard.IndexShardState;
import org.elasticsearch.index.shard.ShardId;
import org.elasticsearch.index.shard.ShardNotFoundException;
import org.elasticsearch.indices.IndicesService;
import org.elasticsearch.node.NodeClosedException;
import org.elasticsearch.rest.RestStatus;
import org.elasticsearch.test.ESTestCase;
import org.elasticsearch.test.transport.CapturingTransport;
import org.elasticsearch.threadpool.TestThreadPool;
import org.elasticsearch.threadpool.ThreadPool;
import org.elasticsearch.transport.TransportChannel;
import org.elasticsearch.transport.TransportException;
import org.elasticsearch.transport.TransportRequest;
import org.elasticsearch.transport.TransportResponse;
import org.elasticsearch.transport.TransportResponseOptions;
import org.elasticsearch.transport.TransportService;
import org.hamcrest.Matcher;
import org.junit.After;
import org.junit.AfterClass;
import org.junit.Before;
import org.junit.BeforeClass;

import java.io.IOException;
import java.util.Arrays;
import java.util.HashSet;
import java.util.List;
import java.util.Locale;
import java.util.concurrent.ExecutionException;
import java.util.concurrent.TimeUnit;
import java.util.concurrent.atomic.AtomicBoolean;
import java.util.concurrent.atomic.AtomicInteger;
import java.util.concurrent.atomic.AtomicReference;
import java.util.stream.Collectors;

import static org.elasticsearch.action.support.replication.ClusterStateCreationUtils.state;
import static org.elasticsearch.action.support.replication.ClusterStateCreationUtils.stateWithActivePrimary;
import static org.elasticsearch.cluster.metadata.IndexMetaData.SETTING_WAIT_FOR_ACTIVE_SHARDS;
import static org.elasticsearch.test.ClusterServiceUtils.createClusterService;
import static org.elasticsearch.test.ClusterServiceUtils.setState;
import static org.hamcrest.CoreMatchers.containsString;
import static org.hamcrest.Matchers.arrayWithSize;
import static org.hamcrest.Matchers.equalTo;
import static org.hamcrest.Matchers.instanceOf;
import static org.hamcrest.Matchers.notNullValue;
import static org.hamcrest.Matchers.nullValue;
import static org.mockito.Matchers.any;
import static org.mockito.Matchers.anyInt;
import static org.mockito.Matchers.anyLong;
import static org.mockito.Matchers.anyString;
import static org.mockito.Mockito.doAnswer;
import static org.mockito.Mockito.doThrow;
import static org.mockito.Mockito.mock;
import static org.mockito.Mockito.verify;
import static org.mockito.Mockito.when;

public class TransportReplicationActionTests extends ESTestCase {

    /**
     * takes a request that was sent by a {@link TransportReplicationAction} and captured
     * and returns the underlying request if it's wrapped or the original (cast to the expected type).
     *
     * This will throw a {@link ClassCastException} if the request is of the wrong type.
     */
    public static <R extends ReplicationRequest> R resolveRequest(TransportRequest requestOrWrappedRequest) {
        if (requestOrWrappedRequest instanceof TransportReplicationAction.ConcreteShardRequest) {
            requestOrWrappedRequest = ((TransportReplicationAction.ConcreteShardRequest<?>)requestOrWrappedRequest).getRequest();
        }
        return (R) requestOrWrappedRequest;
    }

    private static ThreadPool threadPool;

    private ClusterService clusterService;
    private TransportService transportService;
    private CapturingTransport transport;
    private Action action;
    private ShardStateAction shardStateAction;

    /* *
    * TransportReplicationAction needs an instance of IndexShard to count operations.
    * indexShards is reset to null before each test and will be initialized upon request in the tests.
    */

    @BeforeClass
    public static void beforeClass() {
        threadPool = new TestThreadPool("ShardReplicationTests");
    }

    @Override
    @Before
    public void setUp() throws Exception {
        super.setUp();
        transport = new CapturingTransport();
        clusterService = createClusterService(threadPool);
        transportService = new TransportService(clusterService.getSettings(), transport, threadPool,
            TransportService.NOOP_TRANSPORT_INTERCEPTOR);
        transportService.start();
        transportService.acceptIncomingRequests();
        shardStateAction = new ShardStateAction(Settings.EMPTY, clusterService, transportService, null, null, threadPool);
        action = new Action(Settings.EMPTY, "testAction", transportService, clusterService, shardStateAction, threadPool);
    }

    @After
    public void tearDown() throws Exception {
        super.tearDown();
        clusterService.close();
    }

    @AfterClass
    public static void afterClass() {
        ThreadPool.terminate(threadPool, 30, TimeUnit.SECONDS);
        threadPool = null;
    }

    <T> void assertListenerThrows(String msg, PlainActionFuture<T> listener, Class<?> klass) throws InterruptedException {
        try {
            listener.get();
            fail(msg);
        } catch (ExecutionException ex) {
            assertThat(ex.getCause(), instanceOf(klass));
        }
    }

    public void testBlocks() throws ExecutionException, InterruptedException {
        Request request = new Request();
        PlainActionFuture<Response> listener = new PlainActionFuture<>();
        ReplicationTask task = maybeTask();

        ClusterBlocks.Builder block = ClusterBlocks.builder()
            .addGlobalBlock(new ClusterBlock(1, "non retryable", false, true, RestStatus.SERVICE_UNAVAILABLE, ClusterBlockLevel.ALL));
        setState(clusterService, ClusterState.builder(clusterService.state()).blocks(block));
        Action.ReroutePhase reroutePhase = action.new ReroutePhase(task, request, listener);
        reroutePhase.run();
        assertListenerThrows("primary phase should fail operation", listener, ClusterBlockException.class);
        assertPhase(task, "failed");

        block = ClusterBlocks.builder()
            .addGlobalBlock(new ClusterBlock(1, "retryable", true, true, RestStatus.SERVICE_UNAVAILABLE, ClusterBlockLevel.ALL));
        setState(clusterService, ClusterState.builder(clusterService.state()).blocks(block));
        listener = new PlainActionFuture<>();
        reroutePhase = action.new ReroutePhase(task, new Request().timeout("5ms"), listener);
        reroutePhase.run();
        assertListenerThrows("failed to timeout on retryable block", listener, ClusterBlockException.class);
        assertPhase(task, "failed");
        assertFalse(request.isRetrySet.get());

        listener = new PlainActionFuture<>();
        reroutePhase = action.new ReroutePhase(task, request = new Request(), listener);
        reroutePhase.run();
        assertFalse("primary phase should wait on retryable block", listener.isDone());
        assertPhase(task, "waiting_for_retry");
        assertTrue(request.isRetrySet.get());

        block = ClusterBlocks.builder()
            .addGlobalBlock(new ClusterBlock(1, "non retryable", false, true, RestStatus.SERVICE_UNAVAILABLE, ClusterBlockLevel.ALL));
        setState(clusterService, ClusterState.builder(clusterService.state()).blocks(block));
        assertListenerThrows("primary phase should fail operation when moving from a retryable block to a non-retryable one", listener,
            ClusterBlockException.class);
        assertIndexShardUninitialized();
    }

    public void assertIndexShardUninitialized() {
        assertEquals(0, count.get());
    }

    public void testNotStartedPrimary() throws InterruptedException, ExecutionException {
        final String index = "test";
        final ShardId shardId = new ShardId(index, "_na_", 0);
        // no replicas in oder to skip the replication part
        setState(clusterService, state(index, true,
            randomBoolean() ? ShardRoutingState.INITIALIZING : ShardRoutingState.UNASSIGNED));
        ReplicationTask task = maybeTask();

        logger.debug("--> using initial state:\n{}", clusterService.state().prettyPrint());

        Request request = new Request(shardId).timeout("1ms");
        PlainActionFuture<Response> listener = new PlainActionFuture<>();
        Action.ReroutePhase reroutePhase = action.new ReroutePhase(task, request, listener);
        reroutePhase.run();
        assertListenerThrows("unassigned primary didn't cause a timeout", listener, UnavailableShardsException.class);
        assertPhase(task, "failed");
        assertTrue(request.isRetrySet.get());

        request = new Request(shardId);
        listener = new PlainActionFuture<>();
        reroutePhase = action.new ReroutePhase(task, request, listener);
        reroutePhase.run();
        assertFalse("unassigned primary didn't cause a retry", listener.isDone());
        assertPhase(task, "waiting_for_retry");
        assertTrue(request.isRetrySet.get());

        setState(clusterService, state(index, true, ShardRoutingState.STARTED));
        logger.debug("--> primary assigned state:\n{}", clusterService.state().prettyPrint());

        final IndexShardRoutingTable shardRoutingTable = clusterService.state().routingTable().index(index).shard(shardId.id());
        final String primaryNodeId = shardRoutingTable.primaryShard().currentNodeId();
        final List<CapturingTransport.CapturedRequest> capturedRequests =
            transport.getCapturedRequestsByTargetNodeAndClear().get(primaryNodeId);
        assertThat(capturedRequests, notNullValue());
        assertThat(capturedRequests.size(), equalTo(1));
        assertThat(capturedRequests.get(0).action, equalTo("testAction[p]"));
        assertIndexShardCounter(0);
    }

    /**
     * When relocating a primary shard, there is a cluster state update at the end of relocation where the active primary is switched from
     * the relocation source to the relocation target. If relocation source receives and processes this cluster state
     * before the relocation target, there is a time span where relocation source believes active primary to be on
     * relocation target and relocation target believes active primary to be on relocation source. This results in replication
     * requests being sent back and forth.
     * <p>
     * This test checks that replication request is not routed back from relocation target to relocation source in case of
     * stale index routing table on relocation target.
     */
    public void testNoRerouteOnStaleClusterState() throws InterruptedException, ExecutionException {
        final String index = "test";
        final ShardId shardId = new ShardId(index, "_na_", 0);
        ClusterState state = state(index, true, ShardRoutingState.RELOCATING);
        String relocationTargetNode = state.getRoutingTable().shardRoutingTable(shardId).primaryShard().relocatingNodeId();
        state = ClusterState.builder(state).nodes(DiscoveryNodes.builder(state.nodes()).localNodeId(relocationTargetNode)).build();
        setState(clusterService, state);
        logger.debug("--> relocation ongoing state:\n{}", clusterService.state().prettyPrint());

        Request request = new Request(shardId).timeout("1ms").routedBasedOnClusterVersion(clusterService.state().version() + 1);
        PlainActionFuture<Response> listener = new PlainActionFuture<>();
        Action.ReroutePhase reroutePhase = action.new ReroutePhase(null, request, listener);
        reroutePhase.run();
        assertListenerThrows("cluster state too old didn't cause a timeout", listener, UnavailableShardsException.class);
        assertTrue(request.isRetrySet.compareAndSet(true, false));

        request = new Request(shardId).routedBasedOnClusterVersion(clusterService.state().version() + 1);
        listener = new PlainActionFuture<>();
        reroutePhase = action.new ReroutePhase(null, request, listener);
        reroutePhase.run();
        assertFalse("cluster state too old didn't cause a retry", listener.isDone());
        assertTrue(request.isRetrySet.get());

        // finish relocation
        ShardRouting relocationTarget = clusterService.state().getRoutingTable().shardRoutingTable(shardId)
            .shardsWithState(ShardRoutingState.INITIALIZING).get(0);
        AllocationService allocationService = ESAllocationTestCase.createAllocationService();
        ClusterState updatedState = allocationService.applyStartedShards(state, Arrays.asList(relocationTarget));

        setState(clusterService, updatedState);
        logger.debug("--> relocation complete state:\n{}", clusterService.state().prettyPrint());

        IndexShardRoutingTable shardRoutingTable = clusterService.state().routingTable().index(index).shard(shardId.id());
        final String primaryNodeId = shardRoutingTable.primaryShard().currentNodeId();
        final List<CapturingTransport.CapturedRequest> capturedRequests =
            transport.getCapturedRequestsByTargetNodeAndClear().get(primaryNodeId);
        assertThat(capturedRequests, notNullValue());
        assertThat(capturedRequests.size(), equalTo(1));
        assertThat(capturedRequests.get(0).action, equalTo("testAction[p]"));
        assertIndexShardCounter(0);
    }

    public void testUnknownIndexOrShardOnReroute() throws InterruptedException {
        final String index = "test";
        // no replicas in oder to skip the replication part
        setState(clusterService, state(index, true,
            randomBoolean() ? ShardRoutingState.INITIALIZING : ShardRoutingState.UNASSIGNED));
        logger.debug("--> using initial state:\n{}", clusterService.state().prettyPrint());
        Request request = new Request(new ShardId("unknown_index", "_na_", 0)).timeout("1ms");
        PlainActionFuture<Response> listener = new PlainActionFuture<>();
        ReplicationTask task = maybeTask();

        Action.ReroutePhase reroutePhase = action.new ReroutePhase(task, request, listener);
        reroutePhase.run();
        assertListenerThrows("must throw index not found exception", listener, IndexNotFoundException.class);
        assertPhase(task, "failed");
        assertTrue(request.isRetrySet.get());
        request = new Request(new ShardId(index, "_na_", 10)).timeout("1ms");
        listener = new PlainActionFuture<>();
        reroutePhase = action.new ReroutePhase(null, request, listener);
        reroutePhase.run();
        assertListenerThrows("must throw shard not found exception", listener, ShardNotFoundException.class);
        assertFalse(request.isRetrySet.get()); //TODO I'd have expected this to be true but we fail too early?

    }

    public void testStalePrimaryShardOnReroute() throws InterruptedException {
        final String index = "test";
        final ShardId shardId = new ShardId(index, "_na_", 0);
        // no replicas in order to skip the replication part
        setState(clusterService, stateWithActivePrimary(index, true, randomInt(3)));
        logger.debug("--> using initial state:\n{}", clusterService.state().prettyPrint());
        Request request = new Request(shardId);
        boolean timeout = randomBoolean();
        if (timeout) {
            request.timeout("0s");
        } else {
            request.timeout("1h");
        }
        PlainActionFuture<Response> listener = new PlainActionFuture<>();
        ReplicationTask task = maybeTask();

        Action.ReroutePhase reroutePhase = action.new ReroutePhase(task, request, listener);
        reroutePhase.run();
        CapturingTransport.CapturedRequest[] capturedRequests = transport.getCapturedRequestsAndClear();
        assertThat(capturedRequests, arrayWithSize(1));
        assertThat(capturedRequests[0].action, equalTo("testAction[p]"));
        assertPhase(task, "waiting_on_primary");
        assertFalse(request.isRetrySet.get());
        transport.handleRemoteError(capturedRequests[0].requestId, randomRetryPrimaryException(shardId));


        if (timeout) {
            // we always try at least one more time on timeout
            assertThat(listener.isDone(), equalTo(false));
            capturedRequests = transport.getCapturedRequestsAndClear();
            assertThat(capturedRequests, arrayWithSize(1));
            assertThat(capturedRequests[0].action, equalTo("testAction[p]"));
            assertPhase(task, "waiting_on_primary");
            transport.handleRemoteError(capturedRequests[0].requestId, randomRetryPrimaryException(shardId));
            assertListenerThrows("must throw index not found exception", listener, ElasticsearchException.class);
            assertPhase(task, "failed");
        } else {
            assertThat(listener.isDone(), equalTo(false));
            // generate a CS change
            setState(clusterService, clusterService.state());
            capturedRequests = transport.getCapturedRequestsAndClear();
            assertThat(capturedRequests, arrayWithSize(1));
            assertThat(capturedRequests[0].action, equalTo("testAction[p]"));
        }
    }

    private ElasticsearchException randomRetryPrimaryException(ShardId shardId) {
        return randomFrom(
            new ShardNotFoundException(shardId),
            new IndexNotFoundException(shardId.getIndex()),
            new IndexShardClosedException(shardId),
            new EngineClosedException(shardId),
            new ReplicationOperation.RetryOnPrimaryException(shardId, "hello")
        );
    }

    public void testRoutePhaseExecutesRequest() {
        final String index = "test";
        final ShardId shardId = new ShardId(index, "_na_", 0);
        ReplicationTask task = maybeTask();

        setState(clusterService, stateWithActivePrimary(index, randomBoolean(), 3));
        logger.debug("using state: \n{}", clusterService.state().prettyPrint());

        final IndexShardRoutingTable shardRoutingTable = clusterService.state().routingTable().index(index).shard(shardId.id());
        final String primaryNodeId = shardRoutingTable.primaryShard().currentNodeId();
        Request request = new Request(shardId);
        PlainActionFuture<Response> listener = new PlainActionFuture<>();

        Action.ReroutePhase reroutePhase = action.new ReroutePhase(task, request, listener);
        reroutePhase.run();
        assertThat(request.shardId(), equalTo(shardId));
        logger.info("--> primary is assigned to [{}], checking request forwarded", primaryNodeId);
        final List<CapturingTransport.CapturedRequest> capturedRequests =
            transport.getCapturedRequestsByTargetNodeAndClear().get(primaryNodeId);
        assertThat(capturedRequests, notNullValue());
        assertThat(capturedRequests.size(), equalTo(1));
        if (clusterService.state().nodes().getLocalNodeId().equals(primaryNodeId)) {
            assertThat(capturedRequests.get(0).action, equalTo("testAction[p]"));
            assertPhase(task, "waiting_on_primary");
        } else {
            assertThat(capturedRequests.get(0).action, equalTo("testAction"));
            assertPhase(task, "rerouted");
        }
        assertFalse(request.isRetrySet.get());
        assertIndexShardUninitialized();
    }

    public void testPrimaryPhaseExecutesOrDelegatesRequestToRelocationTarget() throws Exception {
        final String index = "test";
        final ShardId shardId = new ShardId(index, "_na_", 0);
        ClusterState state = stateWithActivePrimary(index, true, randomInt(5));
        setState(clusterService, state);
        Request request = new Request(shardId).timeout("1ms");
        PlainActionFuture<Response> listener = new PlainActionFuture<>();
        ReplicationTask task = maybeTask();
        AtomicBoolean executed = new AtomicBoolean();

        ShardRouting primaryShard = state.getRoutingTable().shardRoutingTable(shardId).primaryShard();
        boolean executeOnPrimary = true;
        // whether shard has been marked as relocated already (i.e. relocation completed)
        if (primaryShard.relocating() && randomBoolean()) {
            isRelocated.set(true);
            executeOnPrimary = false;
        }
        action.new AsyncPrimaryAction(request, primaryShard.allocationId().getId(), createTransportChannel(listener), task) {
            @Override
            protected ReplicationOperation<Request, Request, Action.PrimaryResult> createReplicatedOperation(Request request,
                    ActionListener<Action.PrimaryResult> actionListener, Action.PrimaryShardReference primaryShardReference,
                    boolean executeOnReplicas) {
                return new NoopReplicationOperation(request, actionListener) {
                    public void execute() throws Exception {
                        assertPhase(task, "primary");
                        assertFalse(executed.getAndSet(true));
                        super.execute();
                    }
                };
            }
        }.run();
        if (executeOnPrimary) {
            assertTrue(executed.get());
            assertTrue(listener.isDone());
            listener.get();
            assertPhase(task, "finished");
            assertFalse(request.isRetrySet.get());
        } else {
            assertFalse(executed.get());
            assertIndexShardCounter(0);  // it should have been freed.
            final List<CapturingTransport.CapturedRequest> requests =
                transport.capturedRequestsByTargetNode().get(primaryShard.relocatingNodeId());
            assertThat(requests, notNullValue());
            assertThat(requests.size(), equalTo(1));
            assertThat("primary request was not delegated to relocation target", requests.get(0).action, equalTo("testAction[p]"));
            assertPhase(task, "primary_delegation");
            transport.handleResponse(requests.get(0).requestId, new Response());
            assertTrue(listener.isDone());
            listener.get();
            assertPhase(task, "finished");
            assertFalse(request.isRetrySet.get());
        }
    }

    public void testPrimaryPhaseExecutesDelegatedRequestOnRelocationTarget() throws Exception {
        final String index = "test";
        final ShardId shardId = new ShardId(index, "_na_", 0);
        ClusterState state = state(index, true, ShardRoutingState.RELOCATING);
        final ShardRouting primaryShard = state.getRoutingTable().shardRoutingTable(shardId).primaryShard();
        String primaryTargetNodeId = primaryShard.relocatingNodeId();
        // simulate execution of the primary phase on the relocation target node
        state = ClusterState.builder(state).nodes(DiscoveryNodes.builder(state.nodes()).localNodeId(primaryTargetNodeId)).build();
        setState(clusterService, state);
        Request request = new Request(shardId).timeout("1ms");
        PlainActionFuture<Response> listener = new PlainActionFuture<>();
        ReplicationTask task = maybeTask();
        AtomicBoolean executed = new AtomicBoolean();
        action.new AsyncPrimaryAction(request, primaryShard.allocationId().getRelocationId(), createTransportChannel(listener), task) {
            @Override
            protected ReplicationOperation<Request, Request, Action.PrimaryResult> createReplicatedOperation(Request request,
                    ActionListener<Action.PrimaryResult> actionListener, Action.PrimaryShardReference primaryShardReference,
                    boolean executeOnReplicas) {
                return new NoopReplicationOperation(request, actionListener) {
                    public void execute() throws Exception {
                        assertPhase(task, "primary");
                        assertFalse(executed.getAndSet(true));
                        super.execute();
                    }
                };
            }

            @Override
            public void onFailure(Exception e) {
                throw new RuntimeException(e);
            }
        }.run();
        assertThat(executed.get(), equalTo(true));
        assertPhase(task, "finished");
        assertFalse(request.isRetrySet.get());
    }

    public void testPrimaryReference() throws Exception {
        final IndexShard shard = mock(IndexShard.class);
        final long primaryTerm = 1 + randomInt(200);
        when(shard.getPrimaryTerm()).thenReturn(primaryTerm);

        AtomicBoolean closed = new AtomicBoolean();
        Releasable releasable = () -> {
            if (closed.compareAndSet(false, true) == false) {
                fail("releasable is closed twice");
            }
        };
        Action.PrimaryShardReference primary = action.new PrimaryShardReference(shard, releasable);
        final Request request = new Request();
        Request replicaRequest = primary.perform(request).replicaRequest;

        assertThat(replicaRequest.primaryTerm(), equalTo(primaryTerm));

        final ElasticsearchException exception = new ElasticsearchException("testing");
        primary.failShard("test", exception);

        verify(shard).failShard("test", exception);

        primary.close();

        assertTrue(closed.get());
    }

    public void testReplicaProxy() throws InterruptedException, ExecutionException {
        Action.ReplicasProxy proxy = action.new ReplicasProxy();
        final String index = "test";
        final ShardId shardId = new ShardId(index, "_na_", 0);
        ClusterState state = stateWithActivePrimary(index, true, 1 + randomInt(3), randomInt(2));
        logger.info("using state: {}", state.prettyPrint());
        setState(clusterService, state);

        // check that at unknown node fails
        PlainActionFuture<ReplicaResponse> listener = new PlainActionFuture<>();
        proxy.performOn(
            TestShardRouting.newShardRouting(shardId, "NOT THERE", false, randomFrom(ShardRoutingState.values())),
            new Request(), listener);
        assertTrue(listener.isDone());
        assertListenerThrows("non existent node should throw a NoNodeAvailableException", listener, NoNodeAvailableException.class);

        final IndexShardRoutingTable shardRoutings = state.routingTable().shardRoutingTable(shardId);
        final ShardRouting replica = randomFrom(shardRoutings.replicaShards().stream()
            .filter(ShardRouting::assignedToNode).collect(Collectors.toList()));
        listener = new PlainActionFuture<>();
        proxy.performOn(replica, new Request(), listener);
        assertFalse(listener.isDone());

        CapturingTransport.CapturedRequest[] captures = transport.getCapturedRequestsAndClear();
        assertThat(captures, arrayWithSize(1));
        if (randomBoolean()) {
            final TransportReplicationAction.ReplicaResponse response =
                new TransportReplicationAction.ReplicaResponse(randomAsciiOfLength(10), randomLong());
            transport.handleResponse(captures[0].requestId, response);
            assertTrue(listener.isDone());
            assertThat(listener.get(), equalTo(response));
        } else if (randomBoolean()) {
            transport.handleRemoteError(captures[0].requestId, new ElasticsearchException("simulated"));
            assertTrue(listener.isDone());
            assertListenerThrows("listener should reflect remote error", listener, ElasticsearchException.class);
        } else {
            transport.handleError(captures[0].requestId, new TransportException("simulated"));
            assertTrue(listener.isDone());
            assertListenerThrows("listener should reflect remote error", listener, TransportException.class);
        }

        AtomicReference<Throwable> failure = new AtomicReference<>();
        AtomicReference<Throwable> ignoredFailure = new AtomicReference<>();
        AtomicBoolean success = new AtomicBoolean();
        proxy.failShard(replica, randomIntBetween(1, 10), "test", new ElasticsearchException("simulated"),
            () -> success.set(true), failure::set, ignoredFailure::set
        );
        CapturingTransport.CapturedRequest[] shardFailedRequests = transport.getCapturedRequestsAndClear();
        assertEquals(1, shardFailedRequests.length);
        CapturingTransport.CapturedRequest shardFailedRequest = shardFailedRequests[0];
        ShardStateAction.ShardEntry shardEntry = (ShardStateAction.ShardEntry) shardFailedRequest.request;
        // the shard the request was sent to and the shard to be failed should be the same
        assertEquals(shardEntry.getShardId(), replica.shardId());
        assertEquals(shardEntry.getAllocationId(), replica.allocationId().getId());
        if (randomBoolean()) {
            // simulate success
            transport.handleResponse(shardFailedRequest.requestId, TransportResponse.Empty.INSTANCE);
            assertTrue(success.get());
            assertNull(failure.get());
            assertNull(ignoredFailure.get());

        } else if (randomBoolean()) {
            // simulate the primary has been demoted
            transport.handleRemoteError(shardFailedRequest.requestId,
                new ShardStateAction.NoLongerPrimaryShardException(replica.shardId(),
                    "shard-failed-test"));
            assertFalse(success.get());
            assertNotNull(failure.get());
            assertNull(ignoredFailure.get());

        } else {
            // simulated an "ignored" exception
            transport.handleRemoteError(shardFailedRequest.requestId,
                new NodeClosedException(state.nodes().getLocalNode()));
            assertFalse(success.get());
            assertNull(failure.get());
            assertNotNull(ignoredFailure.get());
        }
    }

    public void testShadowIndexDisablesReplication() throws Exception {
        final String index = "test";
        final ShardId shardId = new ShardId(index, "_na_", 0);

        ClusterState state = stateWithActivePrimary(index, true, randomInt(5));
        MetaData.Builder metaData = MetaData.builder(state.metaData());
        Settings.Builder settings = Settings.builder().put(metaData.get(index).getSettings());
        settings.put(IndexMetaData.SETTING_SHADOW_REPLICAS, true);
        metaData.put(IndexMetaData.builder(metaData.get(index)).settings(settings));
        state = ClusterState.builder(state).metaData(metaData).build();
        setState(clusterService, state);
        AtomicBoolean executed = new AtomicBoolean();
        ShardRouting primaryShard = state.routingTable().shardRoutingTable(shardId).primaryShard();
        action.new AsyncPrimaryAction(new Request(shardId), primaryShard.allocationId().getId(),
            createTransportChannel(new PlainActionFuture<>()), null) {
            @Override
            protected ReplicationOperation<Request, Request, Action.PrimaryResult> createReplicatedOperation(Request request,
                    ActionListener<Action.PrimaryResult> actionListener, Action.PrimaryShardReference primaryShardReference,
                    boolean executeOnReplicas) {
                assertFalse(executeOnReplicas);
                assertFalse(executed.getAndSet(true));
                return new NoopReplicationOperation(request, actionListener);
            }
        }.run();
        assertThat(executed.get(), equalTo(true));
    }

    public void testSeqNoIsSetOnPrimary() throws Exception {
        final String index = "test";
        final ShardId shardId = new ShardId(index, "_na_", 0);
        // we use one replica to check the primary term was set on the operation and sent to the replica
        setState(clusterService,
            state(index, true, ShardRoutingState.STARTED, randomFrom(ShardRoutingState.INITIALIZING, ShardRoutingState.STARTED)));
        logger.debug("--> using initial state:\n{}", clusterService.state().prettyPrint());
        Request request = new Request(shardId);
        PlainActionFuture<Response> listener = new PlainActionFuture<>();

        final ShardRouting routingEntry = clusterService.state().getRoutingTable().index("test").shard(0).primaryShard();

        final IndexShard shard = mock(IndexShard.class);
        long primaryTerm = clusterService.state().getMetaData().index(index).primaryTerm(0);
        when(shard.getPrimaryTerm()).thenReturn(primaryTerm);
        when(shard.routingEntry()).thenReturn(routingEntry);

        AtomicBoolean closed = new AtomicBoolean();
        Releasable releasable = () -> {
            if (closed.compareAndSet(false, true) == false) {
                fail("releasable is closed twice");
            }
        };

        Action action = new Action(Settings.EMPTY, "testSeqNoIsSetOnPrimary", transportService, clusterService, threadPool) {
            @Override
            protected void acquirePrimaryShardReference(ShardId shardId, ActionListener<PrimaryShardReference> onReferenceAcquired) {
                onReferenceAcquired.onResponse(new PrimaryShardReference(shard, releasable));
            }
        };

        TransportReplicationAction<Request, Request, Response>.PrimaryOperationTransportHandler primaryPhase =
            action.new PrimaryOperationTransportHandler();
        primaryPhase.messageReceived(request, createTransportChannel(listener), null);
        CapturingTransport.CapturedRequest[] requestsToReplicas = transport.capturedRequests();
        assertThat(requestsToReplicas, arrayWithSize(1));
        assertThat(((Request) requestsToReplicas[0].request).primaryTerm(), equalTo(primaryTerm));
    }

    public void testCounterOnPrimary() throws Exception {
        final String index = "test";
        final ShardId shardId = new ShardId(index, "_na_", 0);
        // no replica, we only want to test on primary
        final ClusterState state = state(index, true, ShardRoutingState.STARTED);
        setState(clusterService, state);
        logger.debug("--> using initial state:\n{}", clusterService.state().prettyPrint());
        final ShardRouting primaryShard = state.routingTable().shardRoutingTable(shardId).primaryShard();
        Request request = new Request(shardId);
        PlainActionFuture<Response> listener = new PlainActionFuture<>();
        ReplicationTask task = maybeTask();
        int i = randomInt(3);
        final boolean throwExceptionOnCreation = i == 1;
        final boolean throwExceptionOnRun = i == 2;
        final boolean respondWithError = i == 3;
        action.new AsyncPrimaryAction(request, primaryShard.allocationId().getId(), createTransportChannel(listener), task) {
            @Override
            protected ReplicationOperation<Request, Request, Action.PrimaryResult> createReplicatedOperation(Request request,
                    ActionListener<Action.PrimaryResult> actionListener, Action.PrimaryShardReference primaryShardReference,
                    boolean executeOnReplicas) {
                assertIndexShardCounter(1);
                if (throwExceptionOnCreation) {
                    throw new ElasticsearchException("simulated exception, during createReplicatedOperation");
                }
                return new NoopReplicationOperation(request, actionListener) {
                    @Override
                    public void execute() throws Exception {
                        assertIndexShardCounter(1);
                        assertPhase(task, "primary");
                        if (throwExceptionOnRun) {
                            throw new ElasticsearchException("simulated exception, during performOnPrimary");
                        } else if (respondWithError) {
                            this.resultListener.onFailure(new ElasticsearchException("simulated exception, as a response"));
                        } else {
                            super.execute();
                        }
                    }
                };
            }
        }.run();
        assertIndexShardCounter(0);
        assertTrue(listener.isDone());
        assertPhase(task, "finished");

        try {
            listener.get();
        } catch (ExecutionException e) {
            if (throwExceptionOnCreation || throwExceptionOnRun || respondWithError) {
                Throwable cause = e.getCause();
                assertThat(cause, instanceOf(ElasticsearchException.class));
                assertThat(cause.getMessage(), containsString("simulated"));
            } else {
                throw e;
            }
        }
    }

    public void testReplicasCounter() throws Exception {
        final ShardId shardId = new ShardId("test", "_na_", 0);
        final ClusterState state = state(shardId.getIndexName(), true, ShardRoutingState.STARTED, ShardRoutingState.STARTED);
        setState(clusterService, state);
        final ShardRouting replicaRouting = state.getRoutingTable().shardRoutingTable(shardId).replicaShards().get(0);
        boolean throwException = randomBoolean();
        final ReplicationTask task = maybeTask();
        Action action = new Action(Settings.EMPTY, "testActionWithExceptions", transportService, clusterService, shardStateAction,
            threadPool) {
            @Override
            protected ReplicaResult shardOperationOnReplica(Request request) {
                assertIndexShardCounter(1);
                assertPhase(task, "replica");
                if (throwException) {
                    throw new ElasticsearchException("simulated");
                }
                return new ReplicaResult();
            }
        };
        final Action.ReplicaOperationTransportHandler replicaOperationTransportHandler = action.new ReplicaOperationTransportHandler();
        try {
            replicaOperationTransportHandler.messageReceived(
                new TransportReplicationAction.ConcreteShardRequest<>(
                        new Request().setShardId(shardId), replicaRouting.allocationId().getId()),
                createTransportChannel(new PlainActionFuture<>()), task);
        } catch (ElasticsearchException e) {
            assertThat(e.getMessage(), containsString("simulated"));
            assertTrue(throwException);
        }
        assertPhase(task, "finished");
        // operation should have finished and counter decreased because no outstanding replica requests
        assertIndexShardCounter(0);
    }

    /**
     * This test ensures that replication operations adhere to the {@link IndexMetaData#SETTING_WAIT_FOR_ACTIVE_SHARDS} setting
     * when the request is using the default value for waitForActiveShards.
     */
    public void testDefaultWaitForActiveShardsUsesIndexSetting() throws Exception {
        final String indexName = "test";
        final ShardId shardId = new ShardId(indexName, "_na_", 0);

        // test wait_for_active_shards index setting used when the default is set on the request
        int numReplicas = randomIntBetween(0, 5);
        int idxSettingWaitForActiveShards = randomIntBetween(0, numReplicas + 1);
        ClusterState state = stateWithActivePrimary(indexName, randomBoolean(), numReplicas);
        IndexMetaData indexMetaData = state.metaData().index(indexName);
        Settings indexSettings = Settings.builder().put(indexMetaData.getSettings())
                                     .put(SETTING_WAIT_FOR_ACTIVE_SHARDS.getKey(), Integer.toString(idxSettingWaitForActiveShards))
                                     .build();
        MetaData.Builder metaDataBuilder = MetaData.builder(state.metaData())
                                               .put(IndexMetaData.builder(indexMetaData).settings(indexSettings).build(), true);
        state = ClusterState.builder(state).metaData(metaDataBuilder).build();
        setState(clusterService, state);
        Request request = new Request(shardId).waitForActiveShards(ActiveShardCount.DEFAULT); // set to default so index settings are used
        action.resolveRequest(state.metaData(), state.metaData().index(indexName), request);
        assertEquals(ActiveShardCount.from(idxSettingWaitForActiveShards), request.waitForActiveShards());

        // test wait_for_active_shards when default not set on the request (request value should be honored over index setting)
        int requestWaitForActiveShards = randomIntBetween(0, numReplicas + 1);
        request = new Request(shardId).waitForActiveShards(ActiveShardCount.from(requestWaitForActiveShards));
        action.resolveRequest(state.metaData(), state.metaData().index(indexName), request);
        assertEquals(ActiveShardCount.from(requestWaitForActiveShards), request.waitForActiveShards());
    }

    /** test that a primary request is rejected if it arrives at a shard with a wrong allocation id */
    public void testPrimaryActionRejectsWrongAid() throws Exception {
        final String index = "test";
        final ShardId shardId = new ShardId(index, "_na_", 0);
        setState(clusterService, state(index, true, ShardRoutingState.STARTED));
        PlainActionFuture<Response> listener = new PlainActionFuture<>();
        Request request = new Request(shardId).timeout("1ms");
            action.new PrimaryOperationTransportHandler().messageReceived(
                new TransportReplicationAction.ConcreteShardRequest<>(request, "_not_a_valid_aid_"),
                createTransportChannel(listener), maybeTask()
            );
        try {
            listener.get();
            fail("using a wrong aid didn't fail the operation");
        } catch (ExecutionException execException) {
            Throwable throwable = execException.getCause();
            logger.debug("got exception:" , throwable);
            assertTrue(throwable.getClass() + " is not a retry exception", action.retryPrimaryException(throwable));
        }
    }

    /** test that a replica request is rejected if it arrives at a shard with a wrong allocation id */
    public void testReplicaActionRejectsWrongAid() throws Exception {
        final String index = "test";
        final ShardId shardId = new ShardId(index, "_na_", 0);
        ClusterState state = state(index, false, ShardRoutingState.STARTED, ShardRoutingState.STARTED);
        final ShardRouting replica = state.routingTable().shardRoutingTable(shardId).replicaShards().get(0);
        // simulate execution of the node holding the replica
        state = ClusterState.builder(state).nodes(DiscoveryNodes.builder(state.nodes()).localNodeId(replica.currentNodeId())).build();
        setState(clusterService, state);

        PlainActionFuture<Response> listener = new PlainActionFuture<>();
        Request request = new Request(shardId).timeout("1ms");
        action.new ReplicaOperationTransportHandler().messageReceived(
            new TransportReplicationAction.ConcreteShardRequest<>(request, "_not_a_valid_aid_"),
            createTransportChannel(listener), maybeTask()
        );
        try {
            listener.get();
            fail("using a wrong aid didn't fail the operation");
        } catch (ExecutionException execException) {
            Throwable throwable = execException.getCause();
            if (action.retryPrimaryException(throwable) == false) {
                throw new AssertionError("thrown exception is not retriable", throwable);
            }
            assertThat(throwable.getMessage(), containsString("_not_a_valid_aid_"));
        }
    }

    /**
     * test throwing a {@link org.elasticsearch.action.support.replication.TransportReplicationAction.RetryOnReplicaException}
     * causes a retry
     */
    public void testRetryOnReplica() throws Exception {
        final ShardId shardId = new ShardId("test", "_na_", 0);
        ClusterState state = state(shardId.getIndexName(), true, ShardRoutingState.STARTED, ShardRoutingState.STARTED);
        final ShardRouting replica = state.getRoutingTable().shardRoutingTable(shardId).replicaShards().get(0);
        // simulate execution of the node holding the replica
        state = ClusterState.builder(state).nodes(DiscoveryNodes.builder(state.nodes()).localNodeId(replica.currentNodeId())).build();
        setState(clusterService, state);
        AtomicBoolean throwException = new AtomicBoolean(true);
        final ReplicationTask task = maybeTask();
        Action action = new Action(Settings.EMPTY, "testActionWithExceptions", transportService, clusterService, shardStateAction,
            threadPool) {
            @Override
            protected ReplicaResult shardOperationOnReplica(Request request) {
                assertPhase(task, "replica");
                if (throwException.get()) {
                    throw new RetryOnReplicaException(shardId, "simulation");
                }
                return new ReplicaResult();
            }
        };
        final Action.ReplicaOperationTransportHandler replicaOperationTransportHandler = action.new ReplicaOperationTransportHandler();
        final PlainActionFuture<Response> listener = new PlainActionFuture<>();
        final Request request = new Request().setShardId(shardId);
        request.primaryTerm(state.metaData().getIndexSafe(shardId.getIndex()).primaryTerm(shardId.id()));
        replicaOperationTransportHandler.messageReceived(
                new TransportReplicationAction.ConcreteShardRequest<>(request, replica.allocationId().getId()),
                createTransportChannel(listener), task);
        if (listener.isDone()) {
            listener.get(); // fail with the exception if there
            fail("listener shouldn't be done");
        }

        // no retry yet
        List<CapturingTransport.CapturedRequest> capturedRequests =
            transport.getCapturedRequestsByTargetNodeAndClear().get(replica.currentNodeId());
        assertThat(capturedRequests, nullValue());

        // release the waiting
        throwException.set(false);
        setState(clusterService, state);

        capturedRequests = transport.getCapturedRequestsByTargetNodeAndClear().get(replica.currentNodeId());
        assertThat(capturedRequests, notNullValue());
        assertThat(capturedRequests.size(), equalTo(1));
        final CapturingTransport.CapturedRequest capturedRequest = capturedRequests.get(0);
        assertThat(capturedRequest.action, equalTo("testActionWithExceptions[r]"));
        assertThat(capturedRequest.request, instanceOf(TransportReplicationAction.ConcreteShardRequest.class));
        assertThat(((TransportReplicationAction.ConcreteShardRequest<?>) capturedRequest.request).getRequest(), equalTo(request));
        assertThat(((TransportReplicationAction.ConcreteShardRequest<?>) capturedRequest.request).getTargetAllocationID(),
            equalTo(replica.allocationId().getId()));
    }


    private void assertIndexShardCounter(int expected) {
        assertThat(count.get(), equalTo(expected));
    }

    private final AtomicInteger count = new AtomicInteger(0);

    private final AtomicBoolean isRelocated = new AtomicBoolean(false);

    /**
     * Sometimes build a ReplicationTask for tracking the phase of the
     * TransportReplicationAction. Since TransportReplicationAction has to work
     * if the task as null just as well as if it is supplied this returns null
     * half the time.
     */
    private ReplicationTask maybeTask() {
        return random().nextBoolean() ? new ReplicationTask(0, null, null, null, null) : null;
    }

    /**
     * If the task is non-null this asserts that the phrase matches.
     */
    private void assertPhase(@Nullable ReplicationTask task, String phase) {
        assertPhase(task, equalTo(phase));
    }

    private void assertPhase(@Nullable ReplicationTask task, Matcher<String> phaseMatcher) {
        if (task != null) {
            assertThat(task.getPhase(), phaseMatcher);
        }
    }

    public static class Request extends ReplicationRequest<Request> {
        public AtomicBoolean processedOnPrimary = new AtomicBoolean();
        public AtomicInteger processedOnReplicas = new AtomicInteger();
        public AtomicBoolean isRetrySet = new AtomicBoolean(false);

        public Request() {
        }

        Request(ShardId shardId) {
            this();
            this.shardId = shardId;
            this.index = shardId.getIndexName();
            this.waitForActiveShards = ActiveShardCount.NONE;
            // keep things simple
        }

        @Override
        public void writeTo(StreamOutput out) throws IOException {
            super.writeTo(out);
        }

        @Override
        public void readFrom(StreamInput in) throws IOException {
            super.readFrom(in);
        }

        @Override
        public void onRetry() {
            super.onRetry();
            isRetrySet.set(true);
        }
    }

    static class Response extends ReplicationResponse {
    }

    class Action extends TransportReplicationAction<Request, Request, Response> {

        Action(Settings settings, String actionName, TransportService transportService,
               ClusterService clusterService,
               ShardStateAction shardStateAction,
               ThreadPool threadPool) {
            super(settings, actionName, transportService, clusterService, mockIndicesService(clusterService), threadPool,
                shardStateAction,
                new ActionFilters(new HashSet<>()), new IndexNameExpressionResolver(Settings.EMPTY),
                Request::new, Request::new, ThreadPool.Names.SAME);
        }

        @Override
        protected Response newResponseInstance() {
            return new Response();
        }

        @Override
        protected PrimaryResult shardOperationOnPrimary(Request shardRequest) throws Exception {
            boolean executedBefore = shardRequest.processedOnPrimary.getAndSet(true);
            assert executedBefore == false : "request has already been executed on the primary";
            return new PrimaryResult(shardRequest, new Response());
        }

        @Override
        protected ReplicaResult shardOperationOnReplica(Request request) {
            request.processedOnReplicas.incrementAndGet();
            return new ReplicaResult();
        }

        @Override
        protected boolean resolveIndex() {
            return false;
        }
    }

    final IndicesService mockIndicesService(ClusterService clusterService) {
        final IndicesService indicesService = mock(IndicesService.class);
        when(indicesService.indexServiceSafe(any(Index.class))).then(invocation -> {
            Index index = (Index)invocation.getArguments()[0];
            final ClusterState state = clusterService.state();
            final IndexMetaData indexSafe = state.metaData().getIndexSafe(index);
            return mockIndexService(indexSafe, clusterService);
        });
        when(indicesService.indexService(any(Index.class))).then(invocation -> {
            Index index = (Index) invocation.getArguments()[0];
            final ClusterState state = clusterService.state();
            if (state.metaData().hasIndex(index.getName())) {
                final IndexMetaData indexSafe = state.metaData().getIndexSafe(index);
                return mockIndexService(clusterService.state().metaData().getIndexSafe(index), clusterService);
            } else {
                return null;
            }
        });
        return indicesService;
    }

    final IndexService mockIndexService(final IndexMetaData indexMetaData, ClusterService clusterService) {
        final IndexService indexService = mock(IndexService.class);
        when(indexService.getShard(anyInt())).then(invocation -> {
            int shard = (Integer) invocation.getArguments()[0];
            final ShardId shardId = new ShardId(indexMetaData.getIndex(), shard);
            if (shard > indexMetaData.getNumberOfShards()) {
                throw new ShardNotFoundException(shardId);
            }
            return mockIndexShard(shardId, clusterService);
        });
        return indexService;
    }

<<<<<<< HEAD
        @Override
        protected void acquireReplicaOperationLock(ShardId shardId, long primaryTerm, ActionListener<ShardReference> onLockAcquired) {
            count.incrementAndGet();

            ShardReference shardReference = new ShardReference(null, null) {
                @Override
                public long getLocalCheckpoint() {
                    return SequenceNumbersService.NO_OPS_PERFORMED;
                }

                @Override
                public ShardRouting routingEntry() {
                    ShardRouting shardRouting = clusterService.state().getRoutingTable().shardRoutingTable(shardId).replicaShards().get(0);
                    assert shardRouting != null;
                    return shardRouting;
                }

                @Override
                public void close() {
                    count.decrementAndGet();
                }
            };

            onLockAcquired.onResponse(shardReference);
        }
=======
    private IndexShard mockIndexShard(ShardId shardId, ClusterService clusterService) {
        final IndexShard indexShard = mock(IndexShard.class);
        doAnswer(invocation -> {
            ActionListener<Releasable> callback = (ActionListener<Releasable>) invocation.getArguments()[0];
            count.incrementAndGet();
            callback.onResponse(count::decrementAndGet);
            return null;
        }).when(indexShard).acquirePrimaryOperationLock(any(ActionListener.class), anyString());
        doAnswer(invocation -> {
            long term = (Long)invocation.getArguments()[0];
            ActionListener<Releasable> callback = (ActionListener<Releasable>) invocation.getArguments()[1];
            final long primaryTerm = indexShard.getPrimaryTerm();
            if (term < primaryTerm) {
                throw new IllegalArgumentException(String.format(Locale.ROOT, "%s operation term [%d] is too old (current [%d])",
                    shardId, term, primaryTerm));
            }
            count.incrementAndGet();
            callback.onResponse(count::decrementAndGet);
            return null;
        }).when(indexShard).acquireReplicaOperationLock(anyLong(), any(ActionListener.class), anyString());
        when(indexShard.routingEntry()).thenAnswer(invocationOnMock -> {
            final ClusterState state = clusterService.state();
            final RoutingNode node = state.getRoutingNodes().node(state.nodes().getLocalNodeId());
            final ShardRouting routing = node.getByShardId(shardId);
            if (routing == null) {
                throw new ShardNotFoundException(shardId, "shard is no longer assigned to current node");
            }
            return routing;
        });
        when(indexShard.state()).thenAnswer(invocationOnMock -> isRelocated.get() ? IndexShardState.RELOCATED : IndexShardState.STARTED);
        doThrow(new AssertionError("failed shard is not supported")).when(indexShard).failShard(anyString(), any(Exception.class));
        when(indexShard.getPrimaryTerm()).thenAnswer(i ->
            clusterService.state().metaData().getIndexSafe(shardId.getIndex()).primaryTerm(shardId.id()));
        return indexShard;
>>>>>>> 85402d52
    }

    class NoopReplicationOperation extends ReplicationOperation<Request, Request, Action.PrimaryResult> {
        public NoopReplicationOperation(Request request, ActionListener<Action.PrimaryResult> listener) {
            super(request, null, listener, true, null, null, TransportReplicationActionTests.this.logger, "noop");
        }

        @Override
        public void execute() throws Exception {
            this.resultListener.onResponse(action.new PrimaryResult(null, new Response()));
        }
    }

    /**
     * Transport channel that is needed for replica operation testing.
     */
    public TransportChannel createTransportChannel(final PlainActionFuture<Response> listener) {
        return new TransportChannel() {

            @Override
            public String action() {
                return null;
            }

            @Override
            public String getProfileName() {
                return "";
            }

            @Override
            public void sendResponse(TransportResponse response) throws IOException {
                listener.onResponse(((Response) response));
            }

            @Override
            public void sendResponse(TransportResponse response, TransportResponseOptions options) throws IOException {
                listener.onResponse(((Response) response));
            }

            @Override
            public void sendResponse(Exception exception) throws IOException {
                listener.onFailure(exception);
            }

            @Override
            public long getRequestId() {
                return 0;
            }

            @Override
            public String getChannelType() {
                return "replica_test";
            }
        };
    }

}<|MERGE_RESOLUTION|>--- conflicted
+++ resolved
@@ -16,6 +16,7 @@
  * specific language governing permissions and limitations
  * under the License.
  */
+
 package org.elasticsearch.action.support.replication;
 
 import org.elasticsearch.ElasticsearchException;
@@ -53,7 +54,6 @@
 import org.elasticsearch.index.IndexNotFoundException;
 import org.elasticsearch.index.IndexService;
 import org.elasticsearch.index.engine.EngineClosedException;
-import org.elasticsearch.index.seqno.SequenceNumbersService;
 import org.elasticsearch.index.shard.IndexShard;
 import org.elasticsearch.index.shard.IndexShardClosedException;
 import org.elasticsearch.index.shard.IndexShardState;
@@ -657,6 +657,8 @@
             state(index, true, ShardRoutingState.STARTED, randomFrom(ShardRoutingState.INITIALIZING, ShardRoutingState.STARTED)));
         logger.debug("--> using initial state:\n{}", clusterService.state().prettyPrint());
         Request request = new Request(shardId);
+        TransportReplicationAction.ConcreteShardRequest<Request> concreteShardRequest =
+            new TransportReplicationAction.ConcreteShardRequest<>(request, null);
         PlainActionFuture<Response> listener = new PlainActionFuture<>();
 
         final ShardRouting routingEntry = clusterService.state().getRoutingTable().index("test").shard(0).primaryShard();
@@ -673,16 +675,20 @@
             }
         };
 
-        Action action = new Action(Settings.EMPTY, "testSeqNoIsSetOnPrimary", transportService, clusterService, threadPool) {
-            @Override
-            protected void acquirePrimaryShardReference(ShardId shardId, ActionListener<PrimaryShardReference> onReferenceAcquired) {
+        Action action =
+            new Action(Settings.EMPTY, "testSeqNoIsSetOnPrimary", transportService, clusterService, shardStateAction, threadPool) {
+            @Override
+            protected void acquirePrimaryShardReference(
+                ShardId shardId,
+                String allocationId,
+                ActionListener<PrimaryShardReference> onReferenceAcquired) {
                 onReferenceAcquired.onResponse(new PrimaryShardReference(shard, releasable));
             }
         };
 
         TransportReplicationAction<Request, Request, Response>.PrimaryOperationTransportHandler primaryPhase =
             action.new PrimaryOperationTransportHandler();
-        primaryPhase.messageReceived(request, createTransportChannel(listener), null);
+        primaryPhase.messageReceived(concreteShardRequest, createTransportChannel(listener), null);
         CapturingTransport.CapturedRequest[] requestsToReplicas = transport.capturedRequests();
         assertThat(requestsToReplicas, arrayWithSize(1));
         assertThat(((Request) requestsToReplicas[0].request).primaryTerm(), equalTo(primaryTerm));
@@ -1053,33 +1059,6 @@
         return indexService;
     }
 
-<<<<<<< HEAD
-        @Override
-        protected void acquireReplicaOperationLock(ShardId shardId, long primaryTerm, ActionListener<ShardReference> onLockAcquired) {
-            count.incrementAndGet();
-
-            ShardReference shardReference = new ShardReference(null, null) {
-                @Override
-                public long getLocalCheckpoint() {
-                    return SequenceNumbersService.NO_OPS_PERFORMED;
-                }
-
-                @Override
-                public ShardRouting routingEntry() {
-                    ShardRouting shardRouting = clusterService.state().getRoutingTable().shardRoutingTable(shardId).replicaShards().get(0);
-                    assert shardRouting != null;
-                    return shardRouting;
-                }
-
-                @Override
-                public void close() {
-                    count.decrementAndGet();
-                }
-            };
-
-            onLockAcquired.onResponse(shardReference);
-        }
-=======
     private IndexShard mockIndexShard(ShardId shardId, ClusterService clusterService) {
         final IndexShard indexShard = mock(IndexShard.class);
         doAnswer(invocation -> {
@@ -1114,7 +1093,6 @@
         when(indexShard.getPrimaryTerm()).thenAnswer(i ->
             clusterService.state().metaData().getIndexSafe(shardId.getIndex()).primaryTerm(shardId.id()));
         return indexShard;
->>>>>>> 85402d52
     }
 
     class NoopReplicationOperation extends ReplicationOperation<Request, Request, Action.PrimaryResult> {
