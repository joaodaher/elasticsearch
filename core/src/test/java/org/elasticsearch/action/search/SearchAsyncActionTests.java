/*
 * Licensed to Elasticsearch under one or more contributor
 * license agreements. See the NOTICE file distributed with
 * this work for additional information regarding copyright
 * ownership. Elasticsearch licenses this file to you under
 * the Apache License, Version 2.0 (the "License"); you may
 * not use this file except in compliance with the License.
 * You may obtain a copy of the License at
 *
 *    http://www.apache.org/licenses/LICENSE-2.0
 *
 * Unless required by applicable law or agreed to in writing,
 * software distributed under the License is distributed on an
 * "AS IS" BASIS, WITHOUT WARRANTIES OR CONDITIONS OF ANY
 * KIND, either express or implied.  See the License for the
 * specific language governing permissions and limitations
 * under the License.
 */
package org.elasticsearch.action.search;

import org.elasticsearch.Version;
import org.elasticsearch.action.ActionListener;
import org.elasticsearch.cluster.node.DiscoveryNode;
import org.elasticsearch.cluster.routing.GroupShardsIterator;
import org.elasticsearch.cluster.routing.PlainShardIterator;
import org.elasticsearch.cluster.routing.RecoverySource;
import org.elasticsearch.cluster.routing.ShardIterator;
import org.elasticsearch.cluster.routing.ShardRouting;
import org.elasticsearch.cluster.routing.UnassignedInfo;
<<<<<<< HEAD
=======
import org.elasticsearch.common.CheckedRunnable;
>>>>>>> c0b0a287
import org.elasticsearch.common.Strings;
import org.elasticsearch.common.io.stream.StreamInput;
import org.elasticsearch.common.io.stream.StreamOutput;
import org.elasticsearch.common.settings.ClusterSettings;
import org.elasticsearch.common.settings.Settings;
import org.elasticsearch.common.transport.LocalTransportAddress;
import org.elasticsearch.common.util.concurrent.AtomicArray;
import org.elasticsearch.index.Index;
import org.elasticsearch.index.shard.ShardId;
import org.elasticsearch.search.SearchPhaseResult;
import org.elasticsearch.search.SearchShardTarget;
import org.elasticsearch.search.internal.AliasFilter;
import org.elasticsearch.search.internal.ShardSearchTransportRequest;
import org.elasticsearch.test.ESTestCase;
import org.elasticsearch.transport.Transport;
import org.elasticsearch.transport.TransportException;
import org.elasticsearch.transport.TransportRequest;
import org.elasticsearch.transport.TransportRequestOptions;

import java.io.IOException;
import java.util.ArrayList;
import java.util.Collections;
import java.util.HashMap;
import java.util.HashSet;
import java.util.Map;
import java.util.Set;
import java.util.concurrent.CountDownLatch;
import java.util.concurrent.Executor;
import java.util.concurrent.atomic.AtomicInteger;
import java.util.concurrent.atomic.AtomicReference;

public class SearchAsyncActionTests extends ESTestCase {

    public void testFanOutAndCollect() throws InterruptedException {
        SearchRequest request = new SearchRequest();
        CountDownLatch latch = new CountDownLatch(1);
        AtomicReference<TestSearchResponse> response = new AtomicReference<>();
        ActionListener<SearchResponse> responseListener = new ActionListener<SearchResponse>() {
            @Override
            public void onResponse(SearchResponse searchResponse) {
                response.set((TestSearchResponse) searchResponse);
            }

            @Override
            public void onFailure(Exception e) {
                logger.warn("test failed", e);
                fail(e.getMessage());
            }
        };
        DiscoveryNode primaryNode = new DiscoveryNode("node_1", new LocalTransportAddress("foo"), Version.CURRENT);
        DiscoveryNode replicaNode = new DiscoveryNode("node_2", new LocalTransportAddress("bar"), Version.CURRENT);

        Map<DiscoveryNode, Set<Long>> nodeToContextMap = new HashMap<>();
        AtomicInteger contextIdGenerator = new AtomicInteger(0);
        GroupShardsIterator shardsIter = getShardsIter("idx", randomIntBetween(1, 10), randomBoolean(), primaryNode, replicaNode);
        AtomicInteger numFreedContext = new AtomicInteger();
        SearchTransportService transportService = new SearchTransportService(Settings.EMPTY, new ClusterSettings(Settings.EMPTY,
                Collections.singleton(RemoteClusterService.REMOTE_CLUSTERS_SEEDS)), null) {
            @Override
            public void sendFreeContext(Transport.Connection connection, long contextId, SearchRequest request) {
                numFreedContext.incrementAndGet();
                assertTrue(nodeToContextMap.containsKey(connection.getNode()));
                assertTrue(nodeToContextMap.get(connection.getNode()).remove(contextId));
            }
        };
<<<<<<< HEAD
        Map<String, DiscoveryNode> lookup = new HashMap<>();
        lookup.put(primaryNode.getId(), primaryNode);
        Map<String, AliasFilter> aliasFilters = Collections.singletonMap("_na_", new AliasFilter(null, Strings.EMPTY_ARRAY));
        AbstractSearchAsyncAction asyncAction = new AbstractSearchAsyncAction<TestSearchPhaseResult>(logger, transportService, lookup::get,
            aliasFilters, Collections.emptyMap(), null, request, responseListener, shardsIter, 0, 0, null) {
=======
        Map<String, Transport.Connection> lookup = new HashMap<>();
        lookup.put(primaryNode.getId(), new MockConnection(primaryNode));
        lookup.put(replicaNode.getId(), new MockConnection(replicaNode));
        Map<String, AliasFilter> aliasFilters = Collections.singletonMap("_na_", new AliasFilter(null, Strings.EMPTY_ARRAY));
        AbstractSearchAsyncAction asyncAction = new AbstractSearchAsyncAction<TestSearchPhaseResult>(logger, transportService, lookup::get,
            aliasFilters, Collections.emptyMap(), null, null, request, responseListener, shardsIter, 0, 0, null) {
>>>>>>> c0b0a287
            TestSearchResponse response = new TestSearchResponse();

            @Override
            protected void sendExecuteFirstPhase(Transport.Connection connection, ShardSearchTransportRequest request,
                                                 ActionListener listener) {
                assertTrue("shard: " + request.shardId() + " has been queried twice", response.queried.add(request.shardId()));
                TestSearchPhaseResult testSearchPhaseResult = new TestSearchPhaseResult(contextIdGenerator.incrementAndGet(),
                    connection.getNode());
                Set<Long> ids = nodeToContextMap.computeIfAbsent(connection.getNode(), (n) -> new HashSet<>());
                ids.add(testSearchPhaseResult.id);
                if (randomBoolean()) {
                    listener.onResponse(testSearchPhaseResult);
                } else {
                    new Thread(() -> listener.onResponse(testSearchPhaseResult)).start();
                }
            }

            @Override
            protected CheckedRunnable<Exception> getNextPhase(AtomicArray<TestSearchPhaseResult> initialResults) {
                return () -> {
                    for (int i = 0; i < initialResults.length(); i++) {
                        TestSearchPhaseResult result = initialResults.get(i);
                        assertEquals(result.node.getId(), result.shardTarget().getNodeId());
                        sendReleaseSearchContext(result.id(), new MockConnection(result.node));
                    }
                    responseListener.onResponse(response);
                    latch.countDown();
                };
            }

            @Override
            protected String initialPhaseName() {
                return "test";
            }

            @Override
            protected Executor getExecutor() {
                fail("no executor in this class");
                return null;
            }
        };
        asyncAction.start();
        latch.await();
        assertNotNull(response.get());
        assertFalse(nodeToContextMap.isEmpty());
        assertTrue(nodeToContextMap.toString(), nodeToContextMap.containsKey(primaryNode) || nodeToContextMap.containsKey(replicaNode));
        assertEquals(shardsIter.size(), numFreedContext.get());
        if (nodeToContextMap.containsKey(primaryNode)) {
            assertTrue(nodeToContextMap.get(primaryNode).toString(), nodeToContextMap.get(primaryNode).isEmpty());
        } else {
            assertTrue(nodeToContextMap.get(replicaNode).toString(), nodeToContextMap.get(replicaNode).isEmpty());
        }
    }

    private GroupShardsIterator getShardsIter(String index, int numShards, boolean doReplicas, DiscoveryNode primaryNode,
                                              DiscoveryNode replicaNode) {
        ArrayList<ShardIterator> list = new ArrayList<>();
        for (int i = 0; i < numShards; i++) {
            ArrayList<ShardRouting> started = new ArrayList<>();
            ArrayList<ShardRouting> initializing = new ArrayList<>();
            ArrayList<ShardRouting> unassigned = new ArrayList<>();

            ShardRouting routing = ShardRouting.newUnassigned(new ShardId(new Index(index, "_na_"), i), true,
                RecoverySource.StoreRecoverySource.EMPTY_STORE_INSTANCE, new UnassignedInfo(UnassignedInfo.Reason.INDEX_CREATED, "foobar"));
            routing = routing.initialize(primaryNode.getId(), i + "p", 0);
            routing.started();
            started.add(routing);
            if (doReplicas) {
                routing = ShardRouting.newUnassigned(new ShardId(new Index(index, "_na_"), i), false,
                    RecoverySource.PeerRecoverySource.INSTANCE, new UnassignedInfo(UnassignedInfo.Reason.INDEX_CREATED, "foobar"));
                if (replicaNode != null) {
                    routing = routing.initialize(replicaNode.getId(), i + "r", 0);
                    if (randomBoolean()) {
                        routing.started();
                        started.add(routing);
                    } else {
                        initializing.add(routing);
                    }
                } else {
                    unassigned.add(routing); // unused yet
                }
            }
            Collections.shuffle(started, random());
            started.addAll(initializing);
            list.add(new PlainShardIterator(new ShardId(new Index(index, "_na_"), i), started));
        }
        return new GroupShardsIterator(list);
    }

    public static class TestSearchResponse extends SearchResponse {
        public final Set<ShardId> queried = new HashSet<>();
    }

    public static class TestSearchPhaseResult implements SearchPhaseResult {
        final long id;
        final DiscoveryNode node;
        SearchShardTarget shardTarget;

        public TestSearchPhaseResult(long id, DiscoveryNode node) {
            this.id = id;
            this.node = node;
        }

        @Override
        public long id() {
            return id;
        }

        @Override
        public SearchShardTarget shardTarget() {
            return this.shardTarget;
        }

        @Override
        public void shardTarget(SearchShardTarget shardTarget) {
            this.shardTarget = shardTarget;

        }

        @Override
        public void readFrom(StreamInput in) throws IOException {

        }

        @Override
        public void writeTo(StreamOutput out) throws IOException {

        }
    }

    public final class MockConnection implements Transport.Connection {

        private final DiscoveryNode node;

        public MockConnection(DiscoveryNode node) {
            this.node = node;
        }

        @Override
        public DiscoveryNode getNode() {
            return node;
        }

        @Override
        public void sendRequest(long requestId, String action, TransportRequest request, TransportRequestOptions options)
            throws IOException, TransportException {
            throw new UnsupportedOperationException();
        }

        @Override
        public void close() throws IOException {
            throw new UnsupportedOperationException();
        }
    }
}<|MERGE_RESOLUTION|>--- conflicted
+++ resolved
@@ -27,10 +27,7 @@
 import org.elasticsearch.cluster.routing.ShardIterator;
 import org.elasticsearch.cluster.routing.ShardRouting;
 import org.elasticsearch.cluster.routing.UnassignedInfo;
-<<<<<<< HEAD
-=======
 import org.elasticsearch.common.CheckedRunnable;
->>>>>>> c0b0a287
 import org.elasticsearch.common.Strings;
 import org.elasticsearch.common.io.stream.StreamInput;
 import org.elasticsearch.common.io.stream.StreamOutput;
@@ -96,20 +93,12 @@
                 assertTrue(nodeToContextMap.get(connection.getNode()).remove(contextId));
             }
         };
-<<<<<<< HEAD
-        Map<String, DiscoveryNode> lookup = new HashMap<>();
-        lookup.put(primaryNode.getId(), primaryNode);
-        Map<String, AliasFilter> aliasFilters = Collections.singletonMap("_na_", new AliasFilter(null, Strings.EMPTY_ARRAY));
-        AbstractSearchAsyncAction asyncAction = new AbstractSearchAsyncAction<TestSearchPhaseResult>(logger, transportService, lookup::get,
-            aliasFilters, Collections.emptyMap(), null, request, responseListener, shardsIter, 0, 0, null) {
-=======
         Map<String, Transport.Connection> lookup = new HashMap<>();
         lookup.put(primaryNode.getId(), new MockConnection(primaryNode));
         lookup.put(replicaNode.getId(), new MockConnection(replicaNode));
         Map<String, AliasFilter> aliasFilters = Collections.singletonMap("_na_", new AliasFilter(null, Strings.EMPTY_ARRAY));
         AbstractSearchAsyncAction asyncAction = new AbstractSearchAsyncAction<TestSearchPhaseResult>(logger, transportService, lookup::get,
             aliasFilters, Collections.emptyMap(), null, null, request, responseListener, shardsIter, 0, 0, null) {
->>>>>>> c0b0a287
             TestSearchResponse response = new TestSearchResponse();
 
             @Override
