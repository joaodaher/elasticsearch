/*
 * Licensed to Elasticsearch under one or more contributor
 * license agreements. See the NOTICE file distributed with
 * this work for additional information regarding copyright
 * ownership. Elasticsearch licenses this file to you under
 * the Apache License, Version 2.0 (the "License"); you may
 * not use this file except in compliance with the License.
 * You may obtain a copy of the License at
 *
 *    http://www.apache.org/licenses/LICENSE-2.0
 *
 * Unless required by applicable law or agreed to in writing,
 * software distributed under the License is distributed on an
 * "AS IS" BASIS, WITHOUT WARRANTIES OR CONDITIONS OF ANY
 * KIND, either express or implied.  See the License for the
 * specific language governing permissions and limitations
 * under the License.
 */

package org.elasticsearch.action;

import org.elasticsearch.action.DocWriteResponse.Result;
import org.elasticsearch.action.support.replication.ReplicationResponse.ShardInfo;
import org.elasticsearch.common.xcontent.ToXContent;
import org.elasticsearch.common.xcontent.XContentBuilder;
import org.elasticsearch.common.xcontent.XContentParser;
import org.elasticsearch.common.xcontent.json.JsonXContent;
import org.elasticsearch.index.shard.ShardId;
import org.elasticsearch.test.ESTestCase;

import java.io.IOException;
import java.net.URISyntaxException;

import static org.hamcrest.Matchers.hasEntry;
import static org.hamcrest.Matchers.hasKey;
import static org.hamcrest.Matchers.not;

public class DocWriteResponseTests extends ESTestCase {
    public void testGetLocation() throws URISyntaxException {
        DocWriteResponse response =
            new DocWriteResponse(
                new ShardId("index", "uuid", 0),
                "type",
                "id",
                0,
                Result.CREATED) {
                // DocWriteResponse is abstract so we have to sneak a subclass in here to test it.
            };
        assertEquals("/index/type/id", response.getLocation(null));
        assertEquals("/index/type/id?routing=test_routing", response.getLocation("test_routing"));
    }

    public void testGetLocationNonAscii() throws URISyntaxException {
        DocWriteResponse response =
            new DocWriteResponse(
                new ShardId("index", "uuid", 0),
                "type",
                "❤",
                0,
                Result.CREATED) {
            };
        assertEquals("/index/type/%E2%9D%A4", response.getLocation(null));
        assertEquals("/index/type/%E2%9D%A4?routing=%C3%A4", response.getLocation("%C3%A4"));
    }

    public void testInvalidGetLocation() {
        String invalidPath = "!^*$(@!^!#@";
        DocWriteResponse invalid =
            new DocWriteResponse(
                new ShardId("index", "uuid", 0),
                "type",
                invalidPath,
                0,
                Result.CREATED) {
            };
        Throwable exception = expectThrows(URISyntaxException.class, () -> invalid.getLocation(null));
        assertTrue(exception.getMessage().contains(invalidPath));
    }

    /**
     * Tests that {@link DocWriteResponse#toXContent(XContentBuilder, ToXContent.Params)} doesn't include {@code forced_refresh} unless it
     * is true. We can't assert this in the yaml tests because "not found" is also "false" there....
     */
    public void testToXContentDoesntIncludeForcedRefreshUnlessForced() throws IOException {
        DocWriteResponse response = new DocWriteResponse(new ShardId("index", "uuid", 0), "type", "id", 0, Result.CREATED) {
         // DocWriteResponse is abstract so we have to sneak a subclass in here to test it.
        };
        response.setShardInfo(new ShardInfo(1, 1));
        response.setForcedRefresh(false);
        try (XContentBuilder builder = JsonXContent.contentBuilder()) {
            response.toXContent(builder, ToXContent.EMPTY_PARAMS);
<<<<<<< HEAD
            builder.endObject();
=======
>>>>>>> c0b0a287
            try (XContentParser parser = createParser(JsonXContent.jsonXContent, builder.bytes())) {
                assertThat(parser.map(), not(hasKey("forced_refresh")));
            }
        }
        response.setForcedRefresh(true);
        try (XContentBuilder builder = JsonXContent.contentBuilder()) {
            response.toXContent(builder, ToXContent.EMPTY_PARAMS);
<<<<<<< HEAD
            builder.endObject();
=======
>>>>>>> c0b0a287
            try (XContentParser parser = createParser(JsonXContent.jsonXContent, builder.bytes())) {
                assertThat(parser.map(), hasEntry("forced_refresh", true));
            }
        }
    }
}<|MERGE_RESOLUTION|>--- conflicted
+++ resolved
@@ -89,10 +89,6 @@
         response.setForcedRefresh(false);
         try (XContentBuilder builder = JsonXContent.contentBuilder()) {
             response.toXContent(builder, ToXContent.EMPTY_PARAMS);
-<<<<<<< HEAD
-            builder.endObject();
-=======
->>>>>>> c0b0a287
             try (XContentParser parser = createParser(JsonXContent.jsonXContent, builder.bytes())) {
                 assertThat(parser.map(), not(hasKey("forced_refresh")));
             }
@@ -100,10 +96,6 @@
         response.setForcedRefresh(true);
         try (XContentBuilder builder = JsonXContent.contentBuilder()) {
             response.toXContent(builder, ToXContent.EMPTY_PARAMS);
-<<<<<<< HEAD
-            builder.endObject();
-=======
->>>>>>> c0b0a287
             try (XContentParser parser = createParser(JsonXContent.jsonXContent, builder.bytes())) {
                 assertThat(parser.map(), hasEntry("forced_refresh", true));
             }
