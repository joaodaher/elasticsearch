/*
 * Licensed to Elasticsearch under one or more contributor
 * license agreements. See the NOTICE file distributed with
 * this work for additional information regarding copyright
 * ownership. Elasticsearch licenses this file to you under
 * the Apache License, Version 2.0 (the "License"); you may
 * not use this file except in compliance with the License.
 * You may obtain a copy of the License at
 *
 *    http://www.apache.org/licenses/LICENSE-2.0
 *
 * Unless required by applicable law or agreed to in writing,
 * software distributed under the License is distributed on an
 * "AS IS" BASIS, WITHOUT WARRANTIES OR CONDITIONS OF ANY
 * KIND, either express or implied.  See the License for the
 * specific language governing permissions and limitations
 * under the License.
 */

package org.elasticsearch.snapshots;

import org.elasticsearch.ElasticsearchCorruptionException;
import org.elasticsearch.ElasticsearchParseException;
<<<<<<< HEAD
=======
import org.elasticsearch.common.CheckedFunction;
>>>>>>> c0b0a287
import org.elasticsearch.common.blobstore.BlobContainer;
import org.elasticsearch.common.blobstore.BlobMetaData;
import org.elasticsearch.common.blobstore.BlobPath;
import org.elasticsearch.common.blobstore.BlobStore;
import org.elasticsearch.common.blobstore.fs.FsBlobStore;
import org.elasticsearch.common.bytes.BytesArray;
import org.elasticsearch.common.bytes.BytesReference;
import org.elasticsearch.common.compress.CompressorFactory;
import org.elasticsearch.common.io.Streams;
import org.elasticsearch.common.io.stream.BytesStreamOutput;
import org.elasticsearch.common.io.stream.StreamInput;
import org.elasticsearch.common.io.stream.StreamOutput;
import org.elasticsearch.common.settings.Settings;
import org.elasticsearch.common.xcontent.NamedXContentRegistry;
import org.elasticsearch.common.xcontent.ToXContent;
import org.elasticsearch.common.xcontent.XContentBuilder;
import org.elasticsearch.common.xcontent.XContentFactory;
import org.elasticsearch.common.xcontent.XContentParser;
import org.elasticsearch.common.xcontent.XContentType;
import org.elasticsearch.index.translog.BufferedChecksumStreamOutput;
import org.elasticsearch.repositories.blobstore.ChecksumBlobStoreFormat;
import org.elasticsearch.repositories.blobstore.LegacyBlobStoreFormat;

import java.io.EOFException;
import java.io.IOException;
import java.io.InputStream;
import java.util.Map;
import java.util.concurrent.Callable;
import java.util.concurrent.CountDownLatch;
import java.util.concurrent.ExecutorService;
import java.util.concurrent.Executors;
import java.util.concurrent.Future;
import java.util.concurrent.TimeUnit;

import static org.hamcrest.Matchers.containsString;
import static org.hamcrest.Matchers.greaterThan;

public class BlobStoreFormatIT extends AbstractSnapshotIntegTestCase {

    public static final String BLOB_CODEC = "blob";

    private static class BlobObj implements ToXContent {

        private final String text;

        public BlobObj(String text) {
            this.text = text;
        }

        public String getText() {
            return text;
        }

        public static BlobObj fromXContent(XContentParser parser) throws IOException {
            String text = null;
            XContentParser.Token token = parser.currentToken();
            if (token == null) {
                token = parser.nextToken();
            }
            if (token == XContentParser.Token.START_OBJECT) {
                while ((token = parser.nextToken()) != XContentParser.Token.END_OBJECT) {
                    if (token != XContentParser.Token.FIELD_NAME) {
                        throw new ElasticsearchParseException("unexpected token [{}]", token);
                    }
                    String currentFieldName = parser.currentName();
                    token = parser.nextToken();
                    if (token.isValue()) {
                        if ("text" .equals(currentFieldName)) {
                            text = parser.text();
                        } else {
                            throw new ElasticsearchParseException("unexpected field [{}]", currentFieldName);
                        }
                    } else {
                        throw new ElasticsearchParseException("unexpected token [{}]", token);
                    }
                }
            }
            if (text == null) {
                throw new ElasticsearchParseException("missing mandatory parameter text");
            }
            return new BlobObj(text);
        }

        @Override
        public XContentBuilder toXContent(XContentBuilder builder, ToXContent.Params params) throws IOException {
            builder.field("text", getText());
            return builder;
        }
    }

    /**
     * Extends legacy format with writing functionality. It's used to simulate legacy file formats in tests.
     */
    private static final class LegacyEmulationBlobStoreFormat<T extends ToXContent> extends LegacyBlobStoreFormat<T> {

        protected final XContentType xContentType;

        protected final boolean compress;

<<<<<<< HEAD
        public LegacyEmulationBlobStoreFormat(String blobNameFormat, NamedXContentRegistry.FromXContent<T> reader,
=======
        public LegacyEmulationBlobStoreFormat(String blobNameFormat, CheckedFunction<XContentParser, T, IOException> reader,
>>>>>>> c0b0a287
                                              NamedXContentRegistry namedXContentRegistry, boolean compress, XContentType xContentType) {
            super(blobNameFormat, reader, namedXContentRegistry);
            this.xContentType = xContentType;
            this.compress = compress;
        }

        public void write(T obj, BlobContainer blobContainer, String blobName) throws IOException {
            BytesReference bytes = write(obj);
            try (StreamInput stream = bytes.streamInput()) {
                blobContainer.writeBlob(blobName, stream, bytes.length());
            }
        }

        private BytesReference write(T obj) throws IOException {
            try (BytesStreamOutput bytesStreamOutput = new BytesStreamOutput()) {
                if (compress) {
                    try (StreamOutput compressedStreamOutput = CompressorFactory.COMPRESSOR.streamOutput(bytesStreamOutput)) {
                        write(obj, compressedStreamOutput);
                    }
                } else {
                    write(obj, bytesStreamOutput);
                }
                return bytesStreamOutput.bytes();
            }
        }

        private void write(T obj, StreamOutput streamOutput) throws IOException {
            XContentBuilder builder = XContentFactory.contentBuilder(xContentType, streamOutput);
            builder.startObject();
            obj.toXContent(builder, SNAPSHOT_ONLY_FORMAT_PARAMS);
            builder.endObject();
            builder.close();
        }
    }

    public void testBlobStoreOperations() throws IOException {
        BlobStore blobStore = createTestBlobStore();
        BlobContainer blobContainer = blobStore.blobContainer(BlobPath.cleanPath());
        ChecksumBlobStoreFormat<BlobObj> checksumJSON = new ChecksumBlobStoreFormat<>(BLOB_CODEC, "%s", BlobObj::fromXContent,
            xContentRegistry(), false, XContentType.JSON);
        ChecksumBlobStoreFormat<BlobObj> checksumSMILE = new ChecksumBlobStoreFormat<>(BLOB_CODEC, "%s", BlobObj::fromXContent,
            xContentRegistry(), false, XContentType.SMILE);
        ChecksumBlobStoreFormat<BlobObj> checksumSMILECompressed = new ChecksumBlobStoreFormat<>(BLOB_CODEC, "%s", BlobObj::fromXContent,
            xContentRegistry(), true, XContentType.SMILE);
        LegacyEmulationBlobStoreFormat<BlobObj> legacyJSON = new LegacyEmulationBlobStoreFormat<>("%s", BlobObj::fromXContent,
            xContentRegistry(), false, XContentType.JSON);
        LegacyEmulationBlobStoreFormat<BlobObj> legacySMILE = new LegacyEmulationBlobStoreFormat<>("%s", BlobObj::fromXContent,
            xContentRegistry(), false, XContentType.SMILE);
        LegacyEmulationBlobStoreFormat<BlobObj> legacySMILECompressed = new LegacyEmulationBlobStoreFormat<>("%s", BlobObj::fromXContent,
            xContentRegistry(), true, XContentType.SMILE);

        // Write blobs in different formats
        checksumJSON.write(new BlobObj("checksum json"), blobContainer, "check-json");
        checksumSMILE.write(new BlobObj("checksum smile"), blobContainer, "check-smile");
        checksumSMILECompressed.write(new BlobObj("checksum smile compressed"), blobContainer, "check-smile-comp");
        legacyJSON.write(new BlobObj("legacy json"), blobContainer, "legacy-json");
        legacySMILE.write(new BlobObj("legacy smile"), blobContainer, "legacy-smile");
        legacySMILECompressed.write(new BlobObj("legacy smile compressed"), blobContainer, "legacy-smile-comp");

        // Assert that all checksum blobs can be read by all formats
        assertEquals(checksumJSON.read(blobContainer, "check-json").getText(), "checksum json");
        assertEquals(checksumSMILE.read(blobContainer, "check-json").getText(), "checksum json");
        assertEquals(checksumJSON.read(blobContainer, "check-smile").getText(), "checksum smile");
        assertEquals(checksumSMILE.read(blobContainer, "check-smile").getText(), "checksum smile");
        assertEquals(checksumJSON.read(blobContainer, "check-smile-comp").getText(), "checksum smile compressed");
        assertEquals(checksumSMILE.read(blobContainer, "check-smile-comp").getText(), "checksum smile compressed");

        // Assert that all legacy blobs can be read be all formats
        assertEquals(legacyJSON.read(blobContainer, "legacy-json").getText(), "legacy json");
        assertEquals(legacySMILE.read(blobContainer, "legacy-json").getText(), "legacy json");
        assertEquals(legacyJSON.read(blobContainer, "legacy-smile").getText(), "legacy smile");
        assertEquals(legacySMILE.read(blobContainer, "legacy-smile").getText(), "legacy smile");
        assertEquals(legacyJSON.read(blobContainer, "legacy-smile-comp").getText(), "legacy smile compressed");
        assertEquals(legacySMILE.read(blobContainer, "legacy-smile-comp").getText(), "legacy smile compressed");
    }

    public void testCompressionIsApplied() throws IOException {
        BlobStore blobStore = createTestBlobStore();
        BlobContainer blobContainer = blobStore.blobContainer(BlobPath.cleanPath());
        StringBuilder veryRedundantText = new StringBuilder();
        for (int i = 0; i < randomIntBetween(100, 300); i++) {
            veryRedundantText.append("Blah ");
        }
        ChecksumBlobStoreFormat<BlobObj> checksumFormat = new ChecksumBlobStoreFormat<>(BLOB_CODEC, "%s", BlobObj::fromXContent,
            xContentRegistry(), false, randomBoolean() ? XContentType.SMILE : XContentType.JSON);
        ChecksumBlobStoreFormat<BlobObj> checksumFormatComp = new ChecksumBlobStoreFormat<>(BLOB_CODEC, "%s", BlobObj::fromXContent,
            xContentRegistry(), true, randomBoolean() ? XContentType.SMILE : XContentType.JSON);
        BlobObj blobObj = new BlobObj(veryRedundantText.toString());
        checksumFormatComp.write(blobObj, blobContainer, "blob-comp");
        checksumFormat.write(blobObj, blobContainer, "blob-not-comp");
        Map<String, BlobMetaData> blobs = blobContainer.listBlobsByPrefix("blob-");
        assertEquals(blobs.size(), 2);
        assertThat(blobs.get("blob-not-comp").length(), greaterThan(blobs.get("blob-comp").length()));
    }

    public void testBlobCorruption() throws IOException {
        BlobStore blobStore = createTestBlobStore();
        BlobContainer blobContainer = blobStore.blobContainer(BlobPath.cleanPath());
        String testString = randomAsciiOfLength(randomInt(10000));
        BlobObj blobObj = new BlobObj(testString);
        ChecksumBlobStoreFormat<BlobObj> checksumFormat = new ChecksumBlobStoreFormat<>(BLOB_CODEC, "%s", BlobObj::fromXContent,
            xContentRegistry(), randomBoolean(), randomBoolean() ? XContentType.SMILE : XContentType.JSON);
        checksumFormat.write(blobObj, blobContainer, "test-path");
        assertEquals(checksumFormat.read(blobContainer, "test-path").getText(), testString);
        randomCorruption(blobContainer, "test-path");
        try {
            checksumFormat.read(blobContainer, "test-path");
            fail("Should have failed due to corruption");
        } catch (ElasticsearchCorruptionException ex) {
            assertThat(ex.getMessage(), containsString("test-path"));
        } catch (EOFException ex) {
            // This can happen if corrupt the byte length
        }
    }

    public void testAtomicWrite() throws Exception {
        final BlobStore blobStore = createTestBlobStore();
        final BlobContainer blobContainer = blobStore.blobContainer(BlobPath.cleanPath());
        String testString = randomAsciiOfLength(randomInt(10000));
        final CountDownLatch block = new CountDownLatch(1);
        final CountDownLatch unblock = new CountDownLatch(1);
        final BlobObj blobObj = new BlobObj(testString) {
            @Override
            public XContentBuilder toXContent(XContentBuilder builder, ToXContent.Params params) throws IOException {
                super.toXContent(builder, params);
                // Block before finishing writing
                try {
                    block.countDown();
                    unblock.await(5, TimeUnit.SECONDS);
                } catch (InterruptedException ex) {
                    Thread.currentThread().interrupt();
                }
                return builder;
            }
        };
        final ChecksumBlobStoreFormat<BlobObj> checksumFormat = new ChecksumBlobStoreFormat<>(BLOB_CODEC, "%s", BlobObj::fromXContent,
            xContentRegistry(), randomBoolean(), randomBoolean() ? XContentType.SMILE : XContentType.JSON);
        ExecutorService threadPool = Executors.newFixedThreadPool(1);
        try {
            Future<Void> future = threadPool.submit(new Callable<Void>() {
                @Override
                public Void call() throws Exception {
                    checksumFormat.writeAtomic(blobObj, blobContainer, "test-blob");
                    return null;
                }
            });
            block.await(5, TimeUnit.SECONDS);
            assertFalse(blobContainer.blobExists("test-blob"));
            unblock.countDown();
            future.get();
            assertTrue(blobContainer.blobExists("test-blob"));
        } finally {
            threadPool.shutdown();
        }
    }

    protected BlobStore createTestBlobStore() throws IOException {
        Settings settings = Settings.builder().build();
        return new FsBlobStore(settings, randomRepoPath());
    }

    protected void randomCorruption(BlobContainer blobContainer, String blobName) throws IOException {
        byte[] buffer = new byte[(int) blobContainer.listBlobsByPrefix(blobName).get(blobName).length()];
        long originalChecksum = checksum(buffer);
        try (InputStream inputStream = blobContainer.readBlob(blobName)) {
            Streams.readFully(inputStream, buffer);
        }
        do {
            int location = randomIntBetween(0, buffer.length - 1);
            buffer[location] = (byte) (buffer[location] ^ 42);
        } while (originalChecksum == checksum(buffer));
        blobContainer.deleteBlob(blobName); // delete original before writing new blob
        BytesArray bytesArray = new BytesArray(buffer);
        try (StreamInput stream = bytesArray.streamInput()) {
            blobContainer.writeBlob(blobName, stream, bytesArray.length());
        }
    }

    private long checksum(byte[] buffer) throws IOException {
        try (BytesStreamOutput streamOutput = new BytesStreamOutput()) {
            try (BufferedChecksumStreamOutput checksumOutput = new BufferedChecksumStreamOutput(streamOutput)) {
                checksumOutput.write(buffer);
                return checksumOutput.getChecksum();
            }
        }
    }

}<|MERGE_RESOLUTION|>--- conflicted
+++ resolved
@@ -21,10 +21,7 @@
 
 import org.elasticsearch.ElasticsearchCorruptionException;
 import org.elasticsearch.ElasticsearchParseException;
-<<<<<<< HEAD
-=======
 import org.elasticsearch.common.CheckedFunction;
->>>>>>> c0b0a287
 import org.elasticsearch.common.blobstore.BlobContainer;
 import org.elasticsearch.common.blobstore.BlobMetaData;
 import org.elasticsearch.common.blobstore.BlobPath;
@@ -124,11 +121,7 @@
 
         protected final boolean compress;
 
-<<<<<<< HEAD
-        public LegacyEmulationBlobStoreFormat(String blobNameFormat, NamedXContentRegistry.FromXContent<T> reader,
-=======
         public LegacyEmulationBlobStoreFormat(String blobNameFormat, CheckedFunction<XContentParser, T, IOException> reader,
->>>>>>> c0b0a287
                                               NamedXContentRegistry namedXContentRegistry, boolean compress, XContentType xContentType) {
             super(blobNameFormat, reader, namedXContentRegistry);
             this.xContentType = xContentType;
