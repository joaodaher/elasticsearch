--- conflicted
+++ resolved
@@ -36,10 +36,6 @@
 import org.elasticsearch.client.node.NodeClient;
 import org.elasticsearch.cluster.ClusterState;
 import org.elasticsearch.cluster.ClusterStateUpdateTask;
-<<<<<<< HEAD
-import org.elasticsearch.cluster.Diff;
-=======
->>>>>>> c0b0a287
 import org.elasticsearch.cluster.NamedDiff;
 import org.elasticsearch.cluster.metadata.MetaData;
 import org.elasticsearch.cluster.metadata.MetaDataIndexStateService;
@@ -49,10 +45,6 @@
 import org.elasticsearch.common.Nullable;
 import org.elasticsearch.common.ParseField;
 import org.elasticsearch.common.Priority;
-<<<<<<< HEAD
-import org.elasticsearch.common.io.stream.NamedWriteable;
-=======
->>>>>>> c0b0a287
 import org.elasticsearch.common.io.stream.NamedWriteableRegistry;
 import org.elasticsearch.common.io.stream.StreamInput;
 import org.elasticsearch.common.io.stream.Writeable;
@@ -126,11 +118,7 @@
 
         private <T extends MetaData.Custom> void registerMetaDataCustom(String name, Writeable.Reader<T> reader,
                                                                         Writeable.Reader<NamedDiff> diffReader,
-<<<<<<< HEAD
-                                                                        NamedXContentRegistry.FromXContent<T> parser) {
-=======
                                                                         CheckedFunction<XContentParser, T, IOException> parser) {
->>>>>>> c0b0a287
             namedWritables.add(new NamedWriteableRegistry.Entry(MetaData.Custom.class, name, reader));
             namedWritables.add(new NamedWriteableRegistry.Entry(NamedDiff.class, name, diffReader));
             namedXContents.add(new NamedXContentRegistry.Entry(MetaData.Custom.class, new ParseField(name), parser));
