/*
 * Licensed to Elasticsearch under one or more contributor
 * license agreements. See the NOTICE file distributed with
 * this work for additional information regarding copyright
 * ownership. Elasticsearch licenses this file to you under
 * the Apache License, Version 2.0 (the "License"); you may
 * not use this file except in compliance with the License.
 * You may obtain a copy of the License at
 *
 *    http://www.apache.org/licenses/LICENSE-2.0
 *
 * Unless required by applicable law or agreed to in writing,
 * software distributed under the License is distributed on an
 * "AS IS" BASIS, WITHOUT WARRANTIES OR CONDITIONS OF ANY
 * KIND, either express or implied.  See the License for the
 * specific language governing permissions and limitations
 * under the License.
 */
package org.elasticsearch.common;

import org.elasticsearch.test.ESTestCase;

<<<<<<< HEAD
import java.io.IOException;

=======
>>>>>>> c0b0a287
import static org.hamcrest.CoreMatchers.is;
import static org.hamcrest.CoreMatchers.not;
import static org.hamcrest.CoreMatchers.sameInstance;
import static org.hamcrest.collection.IsArrayContainingInAnyOrder.arrayContainingInAnyOrder;

public class ParseFieldTests extends ESTestCase {
    public void testParse() throws IOException {
        String name = "foo_bar";
        ParseField field = new ParseField(name);
        String[] deprecated = new String[]{"barFoo", "bar_foo", "Foobar"};
        ParseField withDeprecations = field.withDeprecation(deprecated);
        assertThat(field, not(sameInstance(withDeprecations)));
        assertThat(field.match(name), is(true));
        assertThat(field.match("foo bar"), is(false));
        for (String deprecatedName : deprecated) {
            assertThat(field.match(deprecatedName), is(false));
        }

        assertThat(withDeprecations.match(name), is(true));
        assertThat(withDeprecations.match("foo bar"), is(false));
        for (String deprecatedName : deprecated) {
            assertThat(withDeprecations.match(deprecatedName), is(true));
            assertWarnings("Deprecated field [" + deprecatedName + "] used, expected [foo_bar] instead");
        }
    }

    public void testAllDeprecated() throws IOException {
        String name = "like_text";
        String[] deprecated = new String[]{"text", "same_as_text"};
        ParseField field = new ParseField(name).withDeprecation(deprecated).withAllDeprecated("like");
        assertFalse(field.match("not a field name"));
        assertTrue(field.match("text"));
        assertWarnings("Deprecated field [text] used, replaced by [like]");
        assertTrue(field.match("same_as_text"));
        assertWarnings("Deprecated field [same_as_text] used, replaced by [like]");
        assertTrue(field.match("like_text"));
        assertWarnings("Deprecated field [like_text] used, replaced by [like]");
    }

    public void testGetAllNamesIncludedDeprecated() {
        ParseField parseField = new ParseField("terms", "in");
        assertThat(parseField.getAllNamesIncludedDeprecated(), arrayContainingInAnyOrder("terms", "in"));

        parseField = new ParseField("more_like_this", "mlt");
        assertThat(parseField.getAllNamesIncludedDeprecated(), arrayContainingInAnyOrder("more_like_this", "mlt"));
    }
}<|MERGE_RESOLUTION|>--- conflicted
+++ resolved
@@ -20,18 +20,13 @@
 
 import org.elasticsearch.test.ESTestCase;
 
-<<<<<<< HEAD
-import java.io.IOException;
-
-=======
->>>>>>> c0b0a287
 import static org.hamcrest.CoreMatchers.is;
 import static org.hamcrest.CoreMatchers.not;
 import static org.hamcrest.CoreMatchers.sameInstance;
 import static org.hamcrest.collection.IsArrayContainingInAnyOrder.arrayContainingInAnyOrder;
 
 public class ParseFieldTests extends ESTestCase {
-    public void testParse() throws IOException {
+    public void testParse() {
         String name = "foo_bar";
         ParseField field = new ParseField(name);
         String[] deprecated = new String[]{"barFoo", "bar_foo", "Foobar"};
@@ -51,7 +46,7 @@
         }
     }
 
-    public void testAllDeprecated() throws IOException {
+    public void testAllDeprecated() {
         String name = "like_text";
         String[] deprecated = new String[]{"text", "same_as_text"};
         ParseField field = new ParseField(name).withDeprecation(deprecated).withAllDeprecated("like");
