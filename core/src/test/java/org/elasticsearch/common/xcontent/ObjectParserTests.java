/*
 * Licensed to Elasticsearch under one or more contributor
 * license agreements. See the NOTICE file distributed with
 * this work for additional information regarding copyright
 * ownership. Elasticsearch licenses this file to you under
 * the Apache License, Version 2.0 (the "License"); you may
 * not use this file except in compliance with the License.
 * You may obtain a copy of the License at
 *
 *    http://www.apache.org/licenses/LICENSE-2.0
 *
 * Unless required by applicable law or agreed to in writing,
 * software distributed under the License is distributed on an
 * "AS IS" BASIS, WITHOUT WARRANTIES OR CONDITIONS OF ANY
 * KIND, either express or implied.  See the License for the
 * specific language governing permissions and limitations
 * under the License.
 */
package org.elasticsearch.common.xcontent;

import org.elasticsearch.common.CheckedFunction;
import org.elasticsearch.common.ParseField;
import org.elasticsearch.common.ParsingException;
<<<<<<< HEAD
import org.elasticsearch.common.xcontent.AbstractObjectParser.NoContextParser;
=======
>>>>>>> c0b0a287
import org.elasticsearch.common.xcontent.ObjectParser.NamedObjectParser;
import org.elasticsearch.common.xcontent.ObjectParser.ValueType;
import org.elasticsearch.common.xcontent.json.JsonXContent;
import org.elasticsearch.test.ESTestCase;

import java.io.IOException;
import java.io.UncheckedIOException;
import java.net.URI;
import java.util.ArrayList;
import java.util.Arrays;
import java.util.List;

import static org.hamcrest.Matchers.hasSize;

public class ObjectParserTests extends ESTestCase {

    public void testBasics() throws IOException {
        XContentParser parser = createParser(JsonXContent.jsonXContent, 
                  "{\n"
                + "  \"test\" : \"foo\",\n"
                + "  \"test_number\" : 2,\n"
                + "  \"test_array\":  [1,2,3,4]\n"
                + "}");
        class TestStruct {
            public String test;
            int testNumber;
            List<Integer> ints = new ArrayList<>();
            public void setTestNumber(int testNumber) {
                this.testNumber = testNumber;
            }

            public void setInts(List<Integer> ints) {
                this.ints = ints;
            }
        }
        ObjectParser<TestStruct, Void> objectParser = new ObjectParser<>("foo");
        TestStruct s = new TestStruct();

        objectParser.declareField((i, c, x) -> c.test = i.text(), new ParseField("test"), ObjectParser.ValueType.STRING);
        objectParser.declareInt(TestStruct::setTestNumber, new ParseField("test_number"));
        objectParser.declareIntArray(TestStruct::setInts, new ParseField("test_array"));
        objectParser.parse(parser, s, null);
        assertEquals(s.test, "foo");
        assertEquals(s.testNumber, 2);
        assertEquals(s.ints, Arrays.asList(1, 2, 3, 4));
        assertEquals(objectParser.toString(), "ObjectParser{name='foo', fields=["
                + "FieldParser{preferred_name=test, supportedTokens=[VALUE_STRING], type=STRING}, "
                + "FieldParser{preferred_name=test_array, supportedTokens=[START_ARRAY, VALUE_STRING, VALUE_NUMBER], type=INT_ARRAY}, "
                + "FieldParser{preferred_name=test_number, supportedTokens=[VALUE_STRING, VALUE_NUMBER], type=INT}]}");
    }

    public void testNullDeclares() {
        ObjectParser<Void, Void> objectParser = new ObjectParser<>("foo");
        Exception e = expectThrows(IllegalArgumentException.class,
                () -> objectParser.declareField(null, (r, c) -> null, new ParseField("test"), ObjectParser.ValueType.STRING));
        assertEquals("[consumer] is required", e.getMessage());
        e = expectThrows(IllegalArgumentException.class, () -> objectParser.declareField(
                (o, v) -> {}, (ContextParser<Void, Object>) null,
                new ParseField("test"), ObjectParser.ValueType.STRING));
        assertEquals("[parser] is required", e.getMessage());
        e = expectThrows(IllegalArgumentException.class, () -> objectParser.declareField(
                (o, v) -> {}, (CheckedFunction<XContentParser, Object, IOException>) null,
                new ParseField("test"), ObjectParser.ValueType.STRING));
        assertEquals("[parser] is required", e.getMessage());
        e = expectThrows(IllegalArgumentException.class, () -> objectParser.declareField(
                (o, v) -> {}, (r, c) -> null, null, ObjectParser.ValueType.STRING));
        assertEquals("[parseField] is required", e.getMessage());
        e = expectThrows(IllegalArgumentException.class, () -> objectParser.declareField(
                (o, v) -> {}, (r, c) -> null, new ParseField("test"), null));
        assertEquals("[type] is required", e.getMessage());
    }

    public void testObjectOrDefault() throws IOException {
        XContentParser parser = createParser(JsonXContent.jsonXContent, "{\"object\" : { \"test\": 2}}");
<<<<<<< HEAD
        ObjectParser<StaticTestStruct, ParseFieldMatcherSupplier> objectParser = new ObjectParser<>("foo", StaticTestStruct::new);
=======
        ObjectParser<StaticTestStruct, Void> objectParser = new ObjectParser<>("foo", StaticTestStruct::new);
>>>>>>> c0b0a287
        objectParser.declareInt(StaticTestStruct::setTest, new ParseField("test"));
        objectParser.declareObjectOrDefault(StaticTestStruct::setObject, objectParser, StaticTestStruct::new, new ParseField("object"));
        StaticTestStruct s = objectParser.parse(parser, null);
        assertEquals(s.object.test, 2);
        parser = createParser(JsonXContent.jsonXContent, "{\"object\" : false }");
<<<<<<< HEAD
        s = objectParser.parse(parser, STRICT_PARSING);
        assertNull(s.object);

        parser = createParser(JsonXContent.jsonXContent, "{\"object\" : true }");
        s = objectParser.parse(parser, STRICT_PARSING);
=======
        s = objectParser.parse(parser, null);
        assertNull(s.object);

        parser = createParser(JsonXContent.jsonXContent, "{\"object\" : true }");
        s = objectParser.parse(parser, null);
>>>>>>> c0b0a287
        assertNotNull(s.object);
        assertEquals(s.object.test, 0);

    }

    /**
     * This test ensures we can use a classic pull-parsing parser
     * together with the object parser
     */
    public void testUseClassicPullParsingSubParser() throws IOException {
        class ClassicParser {
            URI parseURI(XContentParser parser) throws IOException {
                String fieldName = null;
                String host = "";
                int port = 0;
                XContentParser.Token token;
                while (( token = parser.currentToken()) != XContentParser.Token.END_OBJECT) {
                    if (token == XContentParser.Token.FIELD_NAME) {
                        fieldName = parser.currentName();
                    } else if (token == XContentParser.Token.VALUE_STRING){
                        if (fieldName.equals("host")) {
                            host = parser.text();
                        } else {
                            throw new IllegalStateException("boom");
                        }
                    } else if (token == XContentParser.Token.VALUE_NUMBER){
                        if (fieldName.equals("port")) {
                            port = parser.intValue();
                        } else {
                            throw new IllegalStateException("boom");
                        }
                    }
                    parser.nextToken();
                }
                return URI.create(host + ":" + port);
            }
        }
        class Foo {
            public String name;
            public URI uri;
            public void setName(String name) {
                this.name = name;
            }

            public void setURI(URI uri) {
                this.uri = uri;
            }
        }

        class CustomParseContext {

            public final ClassicParser parser;

            CustomParseContext(ClassicParser parser) {
                this.parser = parser;
            }

            public URI parseURI(XContentParser parser) {
                try {
                    return this.parser.parseURI(parser);
                } catch (IOException e) {
                    throw new UncheckedIOException(e);
                }
            }
        }
        XContentParser parser = createParser(JsonXContent.jsonXContent,
                "{\"url\" : { \"host\": \"http://foobar\", \"port\" : 80}, \"name\" : \"foobarbaz\"}");
<<<<<<< HEAD
        ObjectParser<Foo, CustomParseFieldMatchSupplier> objectParser = new ObjectParser<>("foo");
=======
        ObjectParser<Foo, CustomParseContext> objectParser = new ObjectParser<>("foo");
>>>>>>> c0b0a287
        objectParser.declareString(Foo::setName, new ParseField("name"));
        objectParser.declareObjectOrDefault(Foo::setURI, (p, s) -> s.parseURI(p), () -> null, new ParseField("url"));
        Foo s = objectParser.parse(parser, new Foo(), new CustomParseContext(new ClassicParser()));
        assertEquals(s.uri.getHost(),  "foobar");
        assertEquals(s.uri.getPort(),  80);
        assertEquals(s.name, "foobarbaz");
    }

    public void testExceptions() throws IOException {
        XContentParser parser = createParser(JsonXContent.jsonXContent, "{\"test\" : \"foo\"}");
        class TestStruct {
            public void setTest(int test) {
            }
        }
        ObjectParser<TestStruct, Void> objectParser = new ObjectParser<>("the_parser");
        TestStruct s = new TestStruct();
        objectParser.declareInt(TestStruct::setTest, new ParseField("test"));

        try {
            objectParser.parse(parser, s, null);
            fail("numeric value expected");
        } catch (ParsingException ex) {
            assertEquals(ex.getMessage(), "[the_parser] failed to parse field [test]");
            assertTrue(ex.getCause() instanceof NumberFormatException);
        }

        parser = createParser(JsonXContent.jsonXContent, "{\"not_supported_field\" : \"foo\"}");
        try {
            objectParser.parse(parser, s, null);
            fail("field not supported");
        } catch (IllegalArgumentException ex) {
            assertEquals(ex.getMessage(), "[the_parser] unknown field [not_supported_field], parser not found");
        }
    }

    public void testDeprecationWarnings() throws IOException {
        class TestStruct {
            public String test;
        }
        ObjectParser<TestStruct, Void> objectParser = new ObjectParser<>("foo");
        TestStruct s = new TestStruct();
        XContentParser parser = createParser(XContentType.JSON.xContent(), "{\"old_test\" : \"foo\"}");
        objectParser.declareField((i, v, c) -> v.test = i.text(), new ParseField("test", "old_test"), ObjectParser.ValueType.STRING);
<<<<<<< HEAD
        objectParser.parse(parser, s, () -> ParseFieldMatcher.EMPTY);
=======
        objectParser.parse(parser, s, null);
>>>>>>> c0b0a287
        assertEquals("foo", s.test);
        assertWarnings("Deprecated field [old_test] used, expected [test] instead");
    }

    public void testFailOnValueType() throws IOException {
        XContentParser parser = createParser(JsonXContent.jsonXContent, "{\"numeric_value\" : false}");
        class TestStruct {
            public String test;
        }
        ObjectParser<TestStruct, Void> objectParser = new ObjectParser<>("foo");
        TestStruct s = new TestStruct();

        objectParser.declareField((i, c, x) -> c.test = i.text(), new ParseField("numeric_value"), ObjectParser.ValueType.FLOAT);
        try {
            objectParser.parse(parser, s, null);
            fail("wrong type - must be number");
        } catch (IllegalArgumentException ex) {
            assertEquals(ex.getMessage(), "[foo] numeric_value doesn't support values of type: VALUE_BOOLEAN");
        }
    }

    public void testParseNested() throws IOException {
        XContentParser parser = createParser(JsonXContent.jsonXContent, "{ \"test\" : 1, \"object\" : { \"test\": 2}}");
        class TestStruct {
            public int test;
            TestStruct object;
        }
        ObjectParser<TestStruct, Void> objectParser = new ObjectParser<>("foo");
        TestStruct s = new TestStruct();
        s.object = new TestStruct();
        objectParser.declareField((i, c, x) -> c.test = i.intValue(), new ParseField("test"), ValueType.INT);
        objectParser.declareField((i, c, x) -> objectParser.parse(parser, c.object, null), new ParseField("object"),
                ValueType.OBJECT);
        objectParser.parse(parser, s, null);
        assertEquals(s.test, 1);
        assertEquals(s.object.test, 2);
    }

    public void testParseNestedShortcut() throws IOException {
        XContentParser parser = createParser(JsonXContent.jsonXContent, "{ \"test\" : 1, \"object\" : { \"test\": 2}}");
<<<<<<< HEAD
        ObjectParser<StaticTestStruct, ParseFieldMatcherSupplier> objectParser = new ObjectParser<>("foo", StaticTestStruct::new);
=======
        ObjectParser<StaticTestStruct, Void> objectParser = new ObjectParser<>("foo", StaticTestStruct::new);
>>>>>>> c0b0a287
        objectParser.declareInt(StaticTestStruct::setTest, new ParseField("test"));
        objectParser.declareObject(StaticTestStruct::setObject, objectParser, new ParseField("object"));
        StaticTestStruct s = objectParser.parse(parser, null);
        assertEquals(s.test, 1);
        assertEquals(s.object.test, 2);
    }

    public void testEmptyObject() throws IOException {
        XContentParser parser = createParser(JsonXContent.jsonXContent, "{\"object\" : {}}");
<<<<<<< HEAD
        ObjectParser<StaticTestStruct, ParseFieldMatcherSupplier> objectParser = new ObjectParser<>("foo", StaticTestStruct::new);
=======
        ObjectParser<StaticTestStruct, Void> objectParser = new ObjectParser<>("foo", StaticTestStruct::new);
>>>>>>> c0b0a287
        objectParser.declareObject(StaticTestStruct::setObject, objectParser, new ParseField("object"));
        StaticTestStruct s = objectParser.parse(parser, null);
        assertNotNull(s.object);
    }

    public void testEmptyObjectInArray() throws IOException {
        XContentParser parser = createParser(JsonXContent.jsonXContent, "{\"object_array\" : [{}]}");
<<<<<<< HEAD
        ObjectParser<StaticTestStruct, ParseFieldMatcherSupplier> objectParser = new ObjectParser<>("foo", StaticTestStruct::new);
=======
        ObjectParser<StaticTestStruct, Void> objectParser = new ObjectParser<>("foo", StaticTestStruct::new);
>>>>>>> c0b0a287
        objectParser.declareObjectArray(StaticTestStruct::setObjectArray, objectParser, new ParseField("object_array"));
        StaticTestStruct s = objectParser.parse(parser, null);
        assertNotNull(s.objectArray);
    }

    static class StaticTestStruct {
        int test;
        StaticTestStruct object;
        List<StaticTestStruct> objectArray;

        public void setTest(int test) {
            this.test = test;
        }

        public void setObject(StaticTestStruct object) {
            this.object = object;
        }

        public void setObjectArray(List<StaticTestStruct> objectArray) {
            this.objectArray = objectArray;
        }
    }

    enum TestEnum {
        FOO, BAR
    };

    public void testParseEnumFromString() throws IOException {
        class TestStruct {
            public TestEnum test;

            public void set(TestEnum value) {
                test = value;
            }
        }
        XContentParser parser = createParser(JsonXContent.jsonXContent, "{ \"test\" : \"FOO\" }");
<<<<<<< HEAD
        ObjectParser<TestStruct, ParseFieldMatcherSupplier> objectParser = new ObjectParser<>("foo");
=======
        ObjectParser<TestStruct, Void> objectParser = new ObjectParser<>("foo");
>>>>>>> c0b0a287
        objectParser.declareString((struct, value) -> struct.set(TestEnum.valueOf(value)), new ParseField("test"));
        TestStruct s = objectParser.parse(parser, new TestStruct(), null);
        assertEquals(s.test, TestEnum.FOO);
    }

    public void testAllVariants() throws IOException {
        XContentBuilder builder = XContentBuilder.builder(XContentType.JSON.xContent());
        builder.startObject();
        builder.field("int_field", randomBoolean() ? "1" : 1);
        if (randomBoolean()) {
            builder.array("int_array_field", randomBoolean() ? "1" : 1);
        } else {
            builder.field("int_array_field", randomBoolean() ? "1" : 1);
        }
        builder.field("double_field", randomBoolean() ? "2.1" : 2.1d);
        if (randomBoolean()) {
            builder.array("double_array_field", randomBoolean() ? "2.1" : 2.1d);
        } else {
            builder.field("double_array_field", randomBoolean() ? "2.1" : 2.1d);
        }
        builder.field("float_field", randomBoolean() ? "3.1" : 3.1f);
        if (randomBoolean()) {
            builder.array("float_array_field", randomBoolean() ? "3.1" : 3.1);
        } else {
            builder.field("float_array_field", randomBoolean() ? "3.1" : 3.1);
        }
        builder.field("long_field", randomBoolean() ? "4" : 4);
        if (randomBoolean()) {
            builder.array("long_array_field", randomBoolean() ? "4" : 4);
        } else {
            builder.field("long_array_field", randomBoolean() ? "4" : 4);
        }
        builder.field("string_field", "5");
        if (randomBoolean()) {
            builder.array("string_array_field", "5");
        } else {
            builder.field("string_array_field", "5");
        }
        boolean nullValue = randomBoolean();
        builder.field("boolean_field", nullValue);
        builder.field("string_or_null", nullValue ? null : "5");
        builder.endObject();
        XContentParser parser = createParser(JsonXContent.jsonXContent, builder.string());
        class TestStruct {
            int int_field;
            long long_field;
            float float_field;
            double double_field;
            String string_field;
            List<Integer> int_array_field;
            List<Long> long_array_field;
            List<Float> float_array_field;
            List<Double> double_array_field;
            List<String> string_array_field;
            boolean null_value;
            String string_or_null = "adsfsa";
            public void setInt_field(int int_field) {
                this.int_field = int_field;
            }
            public void setLong_field(long long_field) {
                this.long_field = long_field;
            }
            public void setFloat_field(float float_field) {
                this.float_field = float_field;
            }
            public void setDouble_field(double double_field) {
                this.double_field = double_field;
            }
            public void setString_field(String string_field) {
                this.string_field = string_field;
            }
            public void setInt_array_field(List<Integer> int_array_field) {
                this.int_array_field = int_array_field;
            }
            public void setLong_array_field(List<Long> long_array_field) {
                this.long_array_field = long_array_field;
            }
            public void setFloat_array_field(List<Float> float_array_field) {
                this.float_array_field = float_array_field;
            }
            public void setDouble_array_field(List<Double> double_array_field) {
                this.double_array_field = double_array_field;
            }
            public void setString_array_field(List<String> string_array_field) {
                this.string_array_field = string_array_field;
            }

            public void setNull_value(boolean null_value) {
                this.null_value = null_value;
            }

            public void setString_or_null(String string_or_null) {
                this.string_or_null = string_or_null;
            }
        }
        ObjectParser<TestStruct, Void> objectParser = new ObjectParser<>("foo");
        objectParser.declareInt(TestStruct::setInt_field, new ParseField("int_field"));
        objectParser.declareIntArray(TestStruct::setInt_array_field, new ParseField("int_array_field"));
        objectParser.declareLong(TestStruct::setLong_field, new ParseField("long_field"));
        objectParser.declareLongArray(TestStruct::setLong_array_field, new ParseField("long_array_field"));
        objectParser.declareDouble(TestStruct::setDouble_field, new ParseField("double_field"));
        objectParser.declareDoubleArray(TestStruct::setDouble_array_field, new ParseField("double_array_field"));
        objectParser.declareFloat(TestStruct::setFloat_field, new ParseField("float_field"));
        objectParser.declareFloatArray(TestStruct::setFloat_array_field, new ParseField("float_array_field"));
        objectParser.declareString(TestStruct::setString_field, new ParseField("string_field"));
        objectParser.declareStringArray(TestStruct::setString_array_field, new ParseField("string_array_field"));

        objectParser.declareStringOrNull(TestStruct::setString_or_null, new ParseField("string_or_null"));
        objectParser.declareBoolean(TestStruct::setNull_value, new ParseField("boolean_field"));
        TestStruct parse = objectParser.parse(parser, new TestStruct(), null);
        assertArrayEquals(parse.double_array_field.toArray(), Arrays.asList(2.1d).toArray());
        assertEquals(parse.double_field, 2.1d, 0.0d);

        assertArrayEquals(parse.long_array_field.toArray(), Arrays.asList(4L).toArray());
        assertEquals(parse.long_field, 4L);

        assertArrayEquals(parse.string_array_field.toArray(), Arrays.asList("5").toArray());
        assertEquals(parse.string_field, "5");

        assertArrayEquals(parse.int_array_field.toArray(), Arrays.asList(1).toArray());
        assertEquals(parse.int_field, 1);

        assertArrayEquals(parse.float_array_field.toArray(), Arrays.asList(3.1f).toArray());
        assertEquals(parse.float_field, 3.1f, 0.0f);

        assertEquals(nullValue, parse.null_value);
        if (nullValue) {
            assertNull(parse.string_or_null);
        } else {
            assertEquals(parse.string_field, "5");
        }
    }

    public void testParseNamedObject() throws IOException {
        XContentParser parser = createParser(JsonXContent.jsonXContent, 
                  "{\"named\": {\n"
                + "  \"a\": {}"
                + "}}");
        NamedObjectHolder h = NamedObjectHolder.PARSER.apply(parser, null);
        assertThat(h.named, hasSize(1));
        assertEquals("a", h.named.get(0).name);
        assertFalse(h.namedSuppliedInOrder);
    }

    public void testParseNamedObjectInOrder() throws IOException {
        XContentParser parser = createParser(JsonXContent.jsonXContent, 
                  "{\"named\": [\n"
                + "  {\"a\": {}}"
                + "]}");
        NamedObjectHolder h = NamedObjectHolder.PARSER.apply(parser, null);
        assertThat(h.named, hasSize(1));
        assertEquals("a", h.named.get(0).name);
        assertTrue(h.namedSuppliedInOrder);
    }

    public void testParseNamedObjectTwoFieldsInArray() throws IOException {
        XContentParser parser = createParser(JsonXContent.jsonXContent, 
                  "{\"named\": [\n"
                + "  {\"a\": {}, \"b\": {}}"
                + "]}");
        ParsingException e = expectThrows(ParsingException.class, () -> NamedObjectHolder.PARSER.apply(parser, null));
        assertEquals("[named_object_holder] failed to parse field [named]", e.getMessage());
        assertEquals(
                "[named] can be a single object with any number of fields or an array where each entry is an object with a single field",
                e.getCause().getMessage());
    }

    public void testParseNamedObjectNoFieldsInArray() throws IOException {
        XContentParser parser = createParser(JsonXContent.jsonXContent, 
                  "{\"named\": [\n"
                + "  {}"
                + "]}");
        ParsingException e = expectThrows(ParsingException.class, () -> NamedObjectHolder.PARSER.apply(parser, null));
        assertEquals("[named_object_holder] failed to parse field [named]", e.getMessage());
        assertEquals(
                "[named] can be a single object with any number of fields or an array where each entry is an object with a single field",
                e.getCause().getMessage());
    }

    public void testParseNamedObjectJunkInArray() throws IOException {
        XContentParser parser = createParser(JsonXContent.jsonXContent, 
                  "{\"named\": [\n"
                + "  \"junk\""
                + "]}");
        ParsingException e = expectThrows(ParsingException.class, () -> NamedObjectHolder.PARSER.apply(parser, null));
        assertEquals("[named_object_holder] failed to parse field [named]", e.getMessage());
        assertEquals(
                "[named] can be a single object with any number of fields or an array where each entry is an object with a single field",
                e.getCause().getMessage());
    }

    public void testParseNamedObjectInOrderNotSupported() throws IOException {
        XContentParser parser = createParser(JsonXContent.jsonXContent,
                  "{\"named\": [\n"
                + "  {\"a\": {}}"
                + "]}");

        // Create our own parser for this test so we can disable support for the "ordered" mode specified by the array above
        ObjectParser<NamedObjectHolder, Void> objectParser = new ObjectParser<>("named_object_holder",
                NamedObjectHolder::new);
        objectParser.declareNamedObjects(NamedObjectHolder::setNamed, NamedObject.PARSER, new ParseField("named"));

        // Now firing the xml through it fails
        ParsingException e = expectThrows(ParsingException.class, () -> objectParser.apply(parser, null));
        assertEquals("[named_object_holder] failed to parse field [named]", e.getMessage());
        assertEquals("[named] doesn't support arrays. Use a single object with multiple fields.", e.getCause().getMessage());
    }

    public void testIgnoreUnknownFields() throws IOException {
        XContentBuilder b = XContentBuilder.builder(XContentType.JSON.xContent());
        b.startObject();
        {
            b.field("test", "foo");
            b.field("junk", 2);
        }
        b.endObject();
        b = shuffleXContent(b);
        XContentParser parser = createParser(JsonXContent.jsonXContent, b.bytes());

        class TestStruct {
            public String test;
        }
        ObjectParser<TestStruct, Void> objectParser = new ObjectParser<>("foo", true, null);
        objectParser.declareField((i, c, x) -> c.test = i.text(), new ParseField("test"), ObjectParser.ValueType.STRING);
        TestStruct s = objectParser.parse(parser, new TestStruct(), null);
        assertEquals(s.test, "foo");
    }

    public void testIgnoreUnknownObjects() throws IOException {
        XContentBuilder b = XContentBuilder.builder(XContentType.JSON.xContent());
        b.startObject();
        {
            b.field("test", "foo");
            b.startObject("junk");
            {
                b.field("really", "junk");
            }
            b.endObject();
        }
        b.endObject();
        b = shuffleXContent(b);
        XContentParser parser = createParser(JsonXContent.jsonXContent, b.bytes());

        class TestStruct {
            public String test;
        }
        ObjectParser<TestStruct, Void> objectParser = new ObjectParser<>("foo", true, null);
        objectParser.declareField((i, c, x) -> c.test = i.text(), new ParseField("test"), ObjectParser.ValueType.STRING);
        TestStruct s = objectParser.parse(parser, new TestStruct(), null);
        assertEquals(s.test, "foo");
    }

    public void testIgnoreUnknownArrays() throws IOException {
        XContentBuilder b = XContentBuilder.builder(XContentType.JSON.xContent());
        b.startObject();
        {
            b.field("test", "foo");
            b.startArray("junk");
            {
                b.startObject();
                {
                    b.field("really", "junk");
                }
                b.endObject();
            }
            b.endArray();
        }
        b.endObject();
        b = shuffleXContent(b);
        XContentParser parser = createParser(JsonXContent.jsonXContent, b.bytes());
        class TestStruct {
            public String test;
        }
        ObjectParser<TestStruct, Void> objectParser = new ObjectParser<>("foo", true, null);
        objectParser.declareField((i, c, x) -> c.test = i.text(), new ParseField("test"), ObjectParser.ValueType.STRING);
        TestStruct s = objectParser.parse(parser, new TestStruct(), null);
        assertEquals(s.test, "foo");
    }

    static class NamedObjectHolder {
        public static final ObjectParser<NamedObjectHolder, Void> PARSER = new ObjectParser<>("named_object_holder",
                NamedObjectHolder::new);
        static {
            PARSER.declareNamedObjects(NamedObjectHolder::setNamed, NamedObject.PARSER, NamedObjectHolder::keepNamedInOrder,
                    new ParseField("named"));
        }

        private List<NamedObject> named;
        private boolean namedSuppliedInOrder = false;

        public void setNamed(List<NamedObject> named) {
            this.named = named;
        }

        public void keepNamedInOrder() {
            namedSuppliedInOrder = true;
        }
    }

    public static class NamedObject {
        public static final NamedObjectParser<NamedObject, Void> PARSER;
        static {
            ObjectParser<NamedObject, Void> parser = new ObjectParser<>("named");
            parser.declareInt(NamedObject::setFoo, new ParseField("foo"));
            PARSER = (XContentParser p, Void v, String name) -> parser.parse(p, new NamedObject(name), null);
        }

        final String name;
        int foo;

        public NamedObject(String name) {
            this.name = name;
        }

        public void setFoo(int foo) {
            this.foo = foo;
        }
    }
}<|MERGE_RESOLUTION|>--- conflicted
+++ resolved
@@ -21,10 +21,6 @@
 import org.elasticsearch.common.CheckedFunction;
 import org.elasticsearch.common.ParseField;
 import org.elasticsearch.common.ParsingException;
-<<<<<<< HEAD
-import org.elasticsearch.common.xcontent.AbstractObjectParser.NoContextParser;
-=======
->>>>>>> c0b0a287
 import org.elasticsearch.common.xcontent.ObjectParser.NamedObjectParser;
 import org.elasticsearch.common.xcontent.ObjectParser.ValueType;
 import org.elasticsearch.common.xcontent.json.JsonXContent;
@@ -99,29 +95,17 @@
 
     public void testObjectOrDefault() throws IOException {
         XContentParser parser = createParser(JsonXContent.jsonXContent, "{\"object\" : { \"test\": 2}}");
-<<<<<<< HEAD
-        ObjectParser<StaticTestStruct, ParseFieldMatcherSupplier> objectParser = new ObjectParser<>("foo", StaticTestStruct::new);
-=======
         ObjectParser<StaticTestStruct, Void> objectParser = new ObjectParser<>("foo", StaticTestStruct::new);
->>>>>>> c0b0a287
         objectParser.declareInt(StaticTestStruct::setTest, new ParseField("test"));
         objectParser.declareObjectOrDefault(StaticTestStruct::setObject, objectParser, StaticTestStruct::new, new ParseField("object"));
         StaticTestStruct s = objectParser.parse(parser, null);
         assertEquals(s.object.test, 2);
         parser = createParser(JsonXContent.jsonXContent, "{\"object\" : false }");
-<<<<<<< HEAD
-        s = objectParser.parse(parser, STRICT_PARSING);
-        assertNull(s.object);
-
-        parser = createParser(JsonXContent.jsonXContent, "{\"object\" : true }");
-        s = objectParser.parse(parser, STRICT_PARSING);
-=======
         s = objectParser.parse(parser, null);
         assertNull(s.object);
 
         parser = createParser(JsonXContent.jsonXContent, "{\"object\" : true }");
         s = objectParser.parse(parser, null);
->>>>>>> c0b0a287
         assertNotNull(s.object);
         assertEquals(s.object.test, 0);
 
@@ -189,11 +173,7 @@
         }
         XContentParser parser = createParser(JsonXContent.jsonXContent,
                 "{\"url\" : { \"host\": \"http://foobar\", \"port\" : 80}, \"name\" : \"foobarbaz\"}");
-<<<<<<< HEAD
-        ObjectParser<Foo, CustomParseFieldMatchSupplier> objectParser = new ObjectParser<>("foo");
-=======
         ObjectParser<Foo, CustomParseContext> objectParser = new ObjectParser<>("foo");
->>>>>>> c0b0a287
         objectParser.declareString(Foo::setName, new ParseField("name"));
         objectParser.declareObjectOrDefault(Foo::setURI, (p, s) -> s.parseURI(p), () -> null, new ParseField("url"));
         Foo s = objectParser.parse(parser, new Foo(), new CustomParseContext(new ClassicParser()));
@@ -237,11 +217,7 @@
         TestStruct s = new TestStruct();
         XContentParser parser = createParser(XContentType.JSON.xContent(), "{\"old_test\" : \"foo\"}");
         objectParser.declareField((i, v, c) -> v.test = i.text(), new ParseField("test", "old_test"), ObjectParser.ValueType.STRING);
-<<<<<<< HEAD
-        objectParser.parse(parser, s, () -> ParseFieldMatcher.EMPTY);
-=======
         objectParser.parse(parser, s, null);
->>>>>>> c0b0a287
         assertEquals("foo", s.test);
         assertWarnings("Deprecated field [old_test] used, expected [test] instead");
     }
@@ -282,11 +258,7 @@
 
     public void testParseNestedShortcut() throws IOException {
         XContentParser parser = createParser(JsonXContent.jsonXContent, "{ \"test\" : 1, \"object\" : { \"test\": 2}}");
-<<<<<<< HEAD
-        ObjectParser<StaticTestStruct, ParseFieldMatcherSupplier> objectParser = new ObjectParser<>("foo", StaticTestStruct::new);
-=======
         ObjectParser<StaticTestStruct, Void> objectParser = new ObjectParser<>("foo", StaticTestStruct::new);
->>>>>>> c0b0a287
         objectParser.declareInt(StaticTestStruct::setTest, new ParseField("test"));
         objectParser.declareObject(StaticTestStruct::setObject, objectParser, new ParseField("object"));
         StaticTestStruct s = objectParser.parse(parser, null);
@@ -296,11 +268,7 @@
 
     public void testEmptyObject() throws IOException {
         XContentParser parser = createParser(JsonXContent.jsonXContent, "{\"object\" : {}}");
-<<<<<<< HEAD
-        ObjectParser<StaticTestStruct, ParseFieldMatcherSupplier> objectParser = new ObjectParser<>("foo", StaticTestStruct::new);
-=======
         ObjectParser<StaticTestStruct, Void> objectParser = new ObjectParser<>("foo", StaticTestStruct::new);
->>>>>>> c0b0a287
         objectParser.declareObject(StaticTestStruct::setObject, objectParser, new ParseField("object"));
         StaticTestStruct s = objectParser.parse(parser, null);
         assertNotNull(s.object);
@@ -308,11 +276,7 @@
 
     public void testEmptyObjectInArray() throws IOException {
         XContentParser parser = createParser(JsonXContent.jsonXContent, "{\"object_array\" : [{}]}");
-<<<<<<< HEAD
-        ObjectParser<StaticTestStruct, ParseFieldMatcherSupplier> objectParser = new ObjectParser<>("foo", StaticTestStruct::new);
-=======
         ObjectParser<StaticTestStruct, Void> objectParser = new ObjectParser<>("foo", StaticTestStruct::new);
->>>>>>> c0b0a287
         objectParser.declareObjectArray(StaticTestStruct::setObjectArray, objectParser, new ParseField("object_array"));
         StaticTestStruct s = objectParser.parse(parser, null);
         assertNotNull(s.objectArray);
@@ -349,11 +313,7 @@
             }
         }
         XContentParser parser = createParser(JsonXContent.jsonXContent, "{ \"test\" : \"FOO\" }");
-<<<<<<< HEAD
-        ObjectParser<TestStruct, ParseFieldMatcherSupplier> objectParser = new ObjectParser<>("foo");
-=======
         ObjectParser<TestStruct, Void> objectParser = new ObjectParser<>("foo");
->>>>>>> c0b0a287
         objectParser.declareString((struct, value) -> struct.set(TestEnum.valueOf(value)), new ParseField("test"));
         TestStruct s = objectParser.parse(parser, new TestStruct(), null);
         assertEquals(s.test, TestEnum.FOO);
