--- conflicted
+++ resolved
@@ -31,8 +31,6 @@
 import java.util.Map;
 import java.util.concurrent.atomic.AtomicReference;
 import java.util.function.Function;
-import java.util.stream.Collectors;
-import java.util.stream.Stream;
 
 import static org.hamcrest.Matchers.containsString;
 import static org.hamcrest.Matchers.equalTo;
@@ -428,7 +426,7 @@
     }
 
     public void testDynamicKeySetting() {
-        Setting<Boolean> setting = Setting.prefixKeySetting("foo.", (key) -> Setting.boolSetting(key, false, Property.NodeScope));
+        Setting<Boolean> setting = Setting.prefixKeySetting("foo.", "false", Boolean::parseBoolean, Property.NodeScope);
         assertTrue(setting.hasComplexMatcher());
         assertTrue(setting.match("foo.bar"));
         assertFalse(setting.match("foo"));
@@ -446,15 +444,11 @@
 
     public void testAffixKeySetting() {
         Setting<Boolean> setting =
-<<<<<<< HEAD
-            Setting.affixKeySetting("foo.", "enable", (key) -> Setting.boolSetting(key, false, Property.NodeScope));
-=======
             Setting.affixKeySetting("foo.", "enable", "false", Boolean::parseBoolean, Property.NodeScope);
->>>>>>> c8c4c16c
         assertTrue(setting.hasComplexMatcher());
         assertTrue(setting.match("foo.bar.enable"));
         assertTrue(setting.match("foo.baz.enable"));
-        assertFalse(setting.match("foo.bar.baz.enable"));
+        assertTrue(setting.match("foo.bar.baz.enable"));
         assertFalse(setting.match("foo.bar"));
         assertFalse(setting.match("foo.bar.baz.enabled"));
         assertFalse(setting.match("foo"));
@@ -465,54 +459,9 @@
         IllegalArgumentException exc = expectThrows(IllegalArgumentException.class, () -> setting.getConcreteSetting("foo"));
         assertEquals("key [foo] must match [foo.*.enable] but didn't.", exc.getMessage());
 
-<<<<<<< HEAD
-        exc = expectThrows(IllegalArgumentException.class, () -> Setting.affixKeySetting("foo", "enable",
-            (key) -> Setting.boolSetting(key, false, Property.NodeScope)));
-        assertEquals("prefix must end with a '.'", exc.getMessage());
-
-        Setting<List<String>> listAffixSetting = Setting.affixKeySetting("foo.", "bar",
-            (key) -> Setting.listSetting(key, Collections.emptyList(), Function.identity(), Property.NodeScope));
-
-        assertTrue(listAffixSetting.hasComplexMatcher());
-        assertTrue(listAffixSetting.match("foo.test.bar"));
-        assertTrue(listAffixSetting.match("foo.test_1.bar"));
-        assertFalse(listAffixSetting.match("foo.buzz.baz.bar"));
-        assertFalse(listAffixSetting.match("foo.bar"));
-        assertFalse(listAffixSetting.match("foo.baz"));
-        assertFalse(listAffixSetting.match("foo"));
-    }
-
-    public void testGetAllConcreteSettings() {
-        Setting.AffixSetting<List<String>> listAffixSetting = Setting.affixKeySetting("foo.", "bar",
-            (key) -> Setting.listSetting(key, Collections.emptyList(), Function.identity(), Property.NodeScope));
-
-        Settings settings = Settings.builder()
-            .putArray("foo.1.bar", "1", "2")
-            .putArray("foo.2.bar", "3", "4", "5")
-            .putArray("foo.bar", "6")
-            .putArray("some.other", "6")
-            .putArray("foo.3.bar", "6")
-            .build();
-        Stream<Setting<List<String>>> allConcreteSettings = listAffixSetting.getAllConcreteSettings(settings);
-        Map<String, List<String>> collect = allConcreteSettings.collect(Collectors.toMap(Setting::getKey, (s) -> s.get(settings)));
-        assertEquals(3, collect.size());
-        assertEquals(Arrays.asList("1", "2"), collect.get("foo.1.bar"));
-        assertEquals(Arrays.asList("3", "4", "5"), collect.get("foo.2.bar"));
-        assertEquals(Arrays.asList("6"), collect.get("foo.3.bar"));
-    }
-
-    public void testAffixSettingsFailOnGet() {
-        Setting.AffixSetting<List<String>> listAffixSetting = Setting.affixKeySetting("foo.", "bar",
-            (key) -> Setting.listSetting(key, Collections.singletonList("testelement"), Function.identity(), Property.NodeScope));
-        expectThrows(UnsupportedOperationException.class, () -> listAffixSetting.get(Settings.EMPTY));
-        expectThrows(UnsupportedOperationException.class, () -> listAffixSetting.getRaw(Settings.EMPTY));
-        assertEquals(Collections.singletonList("testelement"), listAffixSetting.getDefault(Settings.EMPTY));
-        assertEquals("[\"testelement\"]", listAffixSetting.getDefaultRaw(Settings.EMPTY));
-=======
         exc = expectThrows(IllegalArgumentException.class, () -> Setting.affixKeySetting("foo", "enable", "false",
             Boolean::parseBoolean, Property.NodeScope));
         assertEquals("prefix must end with a '.'", exc.getMessage());
->>>>>>> c8c4c16c
     }
 
     public void testMinMaxInt() {
@@ -581,5 +530,4 @@
         assertThat(setting.get(Settings.builder().put("foo", "12h").build()), equalTo(TimeValue.timeValueHours(12)));
         assertThat(setting.get(Settings.EMPTY).getMillis(), equalTo(random.getMillis() * factor));
     }
-
 }