--- conflicted
+++ resolved
@@ -66,11 +66,7 @@
             result.toXContent(builder, ToXContent.EMPTY_PARAMS);
             try (XContentBuilder shuffled = shuffleXContent(builder);
                     XContentParser parser = createParser(shuffled)) {
-<<<<<<< HEAD
-                read = TaskResult.PARSER.apply(parser, () -> ParseFieldMatcher.STRICT);
-=======
                 read = TaskResult.PARSER.apply(parser, null);
->>>>>>> c0b0a287
             }
         } catch (IOException e) {
             throw new IOException("Error processing [" + result + "]", e);
