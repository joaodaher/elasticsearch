--- conflicted
+++ resolved
@@ -18,11 +18,6 @@
  */
 package org.elasticsearch;
 
-import org.apache.lucene.index.CorruptIndexException;
-import org.apache.lucene.index.IndexFormatTooNewException;
-import org.apache.lucene.index.IndexFormatTooOldException;
-import org.apache.lucene.store.AlreadyClosedException;
-import org.apache.lucene.store.LockObtainFailedException;
 import org.elasticsearch.action.FailedNodeException;
 import org.elasticsearch.action.RoutingMissingException;
 import org.elasticsearch.action.TimestampParsingException;
@@ -38,11 +33,8 @@
 import org.elasticsearch.cluster.routing.ShardRoutingState;
 import org.elasticsearch.cluster.routing.TestShardRouting;
 import org.elasticsearch.common.ParsingException;
-import org.elasticsearch.common.Strings;
 import org.elasticsearch.common.UUIDs;
 import org.elasticsearch.common.breaker.CircuitBreakingException;
-import org.elasticsearch.common.bytes.BytesArray;
-import org.elasticsearch.common.bytes.BytesReference;
 import org.elasticsearch.common.io.PathUtils;
 import org.elasticsearch.common.io.stream.BytesStreamOutput;
 import org.elasticsearch.common.io.stream.NotSerializableExceptionWrapper;
@@ -52,11 +44,15 @@
 import org.elasticsearch.common.unit.ByteSizeValue;
 import org.elasticsearch.common.util.CancellableThreadsTests;
 import org.elasticsearch.common.util.set.Sets;
+import org.elasticsearch.common.xcontent.ToXContent;
+import org.elasticsearch.common.xcontent.XContentBuilder;
+import org.elasticsearch.common.xcontent.XContentFactory;
 import org.elasticsearch.common.xcontent.XContentLocation;
 import org.elasticsearch.discovery.DiscoverySettings;
 import org.elasticsearch.env.ShardLockObtainFailedException;
 import org.elasticsearch.index.AlreadyExpiredException;
 import org.elasticsearch.index.Index;
+import org.elasticsearch.index.engine.IndexFailedEngineException;
 import org.elasticsearch.index.engine.RecoveryEngineException;
 import org.elasticsearch.index.query.QueryShardException;
 import org.elasticsearch.index.shard.IllegalIndexShardStateException;
@@ -87,8 +83,6 @@
 import org.elasticsearch.transport.ConnectTransportException;
 import org.elasticsearch.transport.TcpTransport;
 
-import java.io.EOFException;
-import java.io.FileNotFoundException;
 import java.io.IOException;
 import java.net.URISyntaxException;
 import java.nio.file.AccessDeniedException;
@@ -105,7 +99,6 @@
 import java.nio.file.Path;
 import java.nio.file.attribute.BasicFileAttributes;
 import java.util.Arrays;
-import java.util.Base64;
 import java.util.HashMap;
 import java.util.HashSet;
 import java.util.Map;
@@ -116,7 +109,6 @@
 import static java.util.Collections.emptyMap;
 import static java.util.Collections.emptySet;
 import static java.util.Collections.singleton;
-import static org.elasticsearch.test.hamcrest.ElasticsearchAssertions.assertVersionSerializable;
 import static org.hamcrest.Matchers.greaterThanOrEqualTo;
 import static org.hamcrest.Matchers.instanceOf;
 
@@ -131,6 +123,7 @@
         final Path startPath = PathUtils.get(ElasticsearchException.class.getProtectionDomain().getCodeSource().getLocation().toURI())
                 .resolve("org").resolve("elasticsearch");
         final Set<? extends Class<?>> ignore = Sets.newHashSet(
+                org.elasticsearch.test.rest.yaml.parser.ClientYamlTestParseException.class,
                 CancellableThreadsTests.CustomException.class,
                 org.elasticsearch.rest.BytesRestResponseTests.WithHeadersException.class,
                 AbstractClientHeadersTestCase.InternalException.class);
@@ -415,6 +408,21 @@
         assertEquals("TIMESTAMP", ex.timestamp());
     }
 
+    public void testIndexFailedEngineException() throws IOException {
+        ShardId id = new ShardId("foo", "_na_", 1);
+        IndexFailedEngineException ex = serialize(new IndexFailedEngineException(id, "type", "id", null));
+        assertEquals(ex.getShardId(), new ShardId("foo", "_na_", 1));
+        assertEquals("type", ex.type());
+        assertEquals("id", ex.id());
+        assertNull(ex.getCause());
+
+        ex = serialize(new IndexFailedEngineException(null, "type", "id", new NullPointerException()));
+        assertNull(ex.getShardId());
+        assertEquals("type", ex.type());
+        assertEquals("id", ex.id());
+        assertTrue(ex.getCause() instanceof NullPointerException);
+    }
+
     public void testAliasesMissingException() throws IOException {
         AliasesNotFoundException ex = serialize(new AliasesNotFoundException("one", "two", "three"));
         assertEquals("aliases [one, two, three] missing", ex.getMessage());
@@ -529,16 +537,30 @@
         assertEquals(1, ex.blocks().size());
     }
 
+    private String toXContent(ToXContent x) {
+        try {
+            XContentBuilder builder = XContentFactory.jsonBuilder();
+            builder.startObject();
+            x.toXContent(builder, ToXContent.EMPTY_PARAMS);
+            builder.endObject();
+            return builder.string();
+        } catch (IOException e) {
+            return "{ \"error\" : \"" + e.getMessage() + "\"}";
+        }
+    }
+
     public void testNotSerializableExceptionWrapper() throws IOException {
         NotSerializableExceptionWrapper ex = serialize(new NotSerializableExceptionWrapper(new NullPointerException()));
-        assertEquals("{\"type\":\"null_pointer_exception\",\"reason\":\"null_pointer_exception: null\"}", Strings.toString(ex));
+        assertEquals("{\"type\":\"null_pointer_exception\",\"reason\":\"null_pointer_exception: null\"}", toXContent(ex));
         ex = serialize(new NotSerializableExceptionWrapper(new IllegalArgumentException("nono!")));
-        assertEquals("{\"type\":\"illegal_argument_exception\",\"reason\":\"illegal_argument_exception: nono!\"}", Strings.toString(ex));
+        assertEquals("{\"type\":\"illegal_argument_exception\",\"reason\":\"illegal_argument_exception: nono!\"}", toXContent(ex));
 
         class UnknownException extends Exception {
-            UnknownException(final String message) {
+
+            public UnknownException(final String message) {
                 super(message);
             }
+
         }
 
         Exception[] unknowns = new Exception[]{
@@ -563,94 +585,28 @@
         }
     }
 
-    public void testUnknownException() throws IOException {
-        ParsingException parsingException = new ParsingException(1, 2, "foobar", null);
-        final Exception ex = new UnknownException("eggplant", parsingException);
-        Exception exception = serialize(ex);
-        assertEquals("unknown_exception: eggplant", exception.getMessage());
-        assertTrue(exception instanceof ElasticsearchException);
-        ParsingException e = (ParsingException)exception.getCause();
-        assertEquals(parsingException.getIndex(), e.getIndex());
-        assertEquals(parsingException.getMessage(), e.getMessage());
-        assertEquals(parsingException.getLineNumber(), e.getLineNumber());
-        assertEquals(parsingException.getColumnNumber(), e.getColumnNumber());
-    }
-
-    public void testWriteThrowable() throws IOException {
-        final QueryShardException queryShardException = new QueryShardException(new Index("foo", "_na_"), "foobar", null);
-        final UnknownException unknownException = new UnknownException("this exception is unknown", queryShardException);
-
-        final Exception[] causes = new Exception[]{
-                new IllegalStateException("foobar"),
-                new IllegalArgumentException("alalaal"),
-                new NullPointerException("boom"),
-                new EOFException("dadada"),
-                new ElasticsearchSecurityException("nono!"),
-                new NumberFormatException("not a number"),
-                new CorruptIndexException("baaaam booom", "this is my resource"),
-                new IndexFormatTooNewException("tooo new", 1, 2, 3),
-                new IndexFormatTooOldException("tooo new", 1, 2, 3),
-                new IndexFormatTooOldException("tooo new", "very old version"),
-                new ArrayIndexOutOfBoundsException("booom"),
-                new StringIndexOutOfBoundsException("booom"),
-                new FileNotFoundException("booom"),
-                new NoSuchFileException("booom"),
-                new AlreadyClosedException("closed!!", new NullPointerException()),
-                new LockObtainFailedException("can't lock directory", new NullPointerException()),
-                unknownException};
-        for (final Exception cause : causes) {
-            ElasticsearchException ex = new ElasticsearchException("topLevel", cause);
-            ElasticsearchException deserialized = serialize(ex);
-            assertEquals(deserialized.getMessage(), ex.getMessage());
-            assertTrue("Expected: " + deserialized.getCause().getMessage() + " to contain: " +
-                            ex.getCause().getClass().getName() + " but it didn't",
-                    deserialized.getCause().getMessage().contains(ex.getCause().getMessage()));
-            if (ex.getCause().getClass() != UnknownException.class) { // unknown exception is not directly mapped
-                assertEquals(deserialized.getCause().getClass(), ex.getCause().getClass());
-            } else {
-                assertEquals(deserialized.getCause().getClass(), NotSerializableExceptionWrapper.class);
-            }
-            assertArrayEquals(deserialized.getStackTrace(), ex.getStackTrace());
-            assertTrue(deserialized.getStackTrace().length > 1);
-            assertVersionSerializable(VersionUtils.randomVersion(random()), cause);
-            assertVersionSerializable(VersionUtils.randomVersion(random()), ex);
-            assertVersionSerializable(VersionUtils.randomVersion(random()), deserialized);
-        }
-    }
-
     public void testWithRestHeadersException() throws IOException {
-        {
-            ElasticsearchException ex = new ElasticsearchException("msg");
-            ex.addHeader("foo", "foo", "bar");
-            ex.addMetadata("es.foo_metadata", "value1", "value2");
-            ex = serialize(ex);
-            assertEquals("msg", ex.getMessage());
-            assertEquals(2, ex.getHeader("foo").size());
-            assertEquals("foo", ex.getHeader("foo").get(0));
-            assertEquals("bar", ex.getHeader("foo").get(1));
-            assertEquals(2, ex.getMetadata("es.foo_metadata").size());
-            assertEquals("value1", ex.getMetadata("es.foo_metadata").get(0));
-            assertEquals("value2", ex.getMetadata("es.foo_metadata").get(1));
-        }
-        {
-            RestStatus status = randomFrom(RestStatus.values());
-            // ensure we are carrying over the headers and metadata even if not serialized
-            UnknownHeaderException uhe = new UnknownHeaderException("msg", status);
-            uhe.addHeader("foo", "foo", "bar");
-            uhe.addMetadata("es.foo_metadata", "value1", "value2");
-
-            ElasticsearchException serialize = serialize((ElasticsearchException) uhe);
-            assertTrue(serialize instanceof NotSerializableExceptionWrapper);
-            NotSerializableExceptionWrapper e = (NotSerializableExceptionWrapper) serialize;
-            assertEquals("unknown_header_exception: msg", e.getMessage());
-            assertEquals(2, e.getHeader("foo").size());
-            assertEquals("foo", e.getHeader("foo").get(0));
-            assertEquals("bar", e.getHeader("foo").get(1));
-            assertEquals(2, e.getMetadata("es.foo_metadata").size());
-            assertEquals("value1", e.getMetadata("es.foo_metadata").get(0));
-            assertEquals("value2", e.getMetadata("es.foo_metadata").get(1));
-            assertSame(status, e.status());
-        }
+        ElasticsearchException ex = new ElasticsearchException("msg");
+        ex.addHeader("foo", "foo", "bar");
+        ex = serialize(ex);
+        assertEquals("msg", ex.getMessage());
+        assertEquals(2, ex.getHeader("foo").size());
+        assertEquals("foo", ex.getHeader("foo").get(0));
+        assertEquals("bar", ex.getHeader("foo").get(1));
+
+        RestStatus status = randomFrom(RestStatus.values());
+        // ensure we are carrying over the headers even if not serialized
+        UnknownHeaderException uhe = new UnknownHeaderException("msg", status);
+        uhe.addHeader("foo", "foo", "bar");
+
+        ElasticsearchException serialize = serialize((ElasticsearchException) uhe);
+        assertTrue(serialize instanceof NotSerializableExceptionWrapper);
+        NotSerializableExceptionWrapper e = (NotSerializableExceptionWrapper) serialize;
+        assertEquals("unknown_header_exception: msg", e.getMessage());
+        assertEquals(2, e.getHeader("foo").size());
+        assertEquals("foo", e.getHeader("foo").get(0));
+        assertEquals("bar", e.getHeader("foo").get(1));
+        assertSame(status, e.status());
     }
 
     public void testNoLongerPrimaryShardException() throws IOException {
@@ -664,7 +620,7 @@
     public static class UnknownHeaderException extends ElasticsearchException {
         private final RestStatus status;
 
-        UnknownHeaderException(String msg, RestStatus status) {
+        public UnknownHeaderException(String msg, RestStatus status) {
             super(msg);
             this.status = status;
         }
@@ -731,7 +687,7 @@
         ids.put(25, org.elasticsearch.script.GeneralScriptException.class);
         ids.put(26, org.elasticsearch.index.shard.TranslogRecoveryPerformer.BatchOperationException.class);
         ids.put(27, org.elasticsearch.snapshots.SnapshotCreationException.class);
-        ids.put(28, org.elasticsearch.index.engine.DeleteFailedEngineException.class); //deprecated in 6.0
+        ids.put(28, org.elasticsearch.index.engine.DeleteFailedEngineException.class);
         ids.put(29, org.elasticsearch.index.engine.DocumentMissingException.class);
         ids.put(30, org.elasticsearch.snapshots.SnapshotException.class);
         ids.put(31, org.elasticsearch.indices.InvalidAliasNameException.class);
@@ -783,7 +739,7 @@
         ids.put(77, org.elasticsearch.common.util.concurrent.UncategorizedExecutionException.class);
         ids.put(78, org.elasticsearch.action.TimestampParsingException.class);
         ids.put(79, org.elasticsearch.action.RoutingMissingException.class);
-        ids.put(80, org.elasticsearch.index.engine.IndexFailedEngineException.class); //deprecated in 6.0
+        ids.put(80, org.elasticsearch.index.engine.IndexFailedEngineException.class);
         ids.put(81, org.elasticsearch.index.snapshots.IndexShardRestoreFailedException.class);
         ids.put(82, org.elasticsearch.repositories.RepositoryException.class);
         ids.put(83, org.elasticsearch.transport.ReceiveTimeoutTransportException.class);
@@ -848,7 +804,6 @@
         ids.put(145, org.elasticsearch.ElasticsearchStatusException.class);
         ids.put(146, org.elasticsearch.tasks.TaskCancelledException.class);
         ids.put(147, org.elasticsearch.env.ShardLockObtainFailedException.class);
-        ids.put(148, org.elasticsearch.common.xcontent.NamedXContentRegistry.UnknownNamedObjectException.class);
 
         Map<Class<? extends ElasticsearchException>, Integer> reverse = new HashMap<>();
         for (Map.Entry<Integer, Class<? extends ElasticsearchException>> entry : ids.entrySet()) {
@@ -912,10 +867,7 @@
         ShardLockObtainFailedException orig = new ShardLockObtainFailedException(shardId, "boom");
         Version version = VersionUtils.randomVersionBetween(random(), Version.V_5_0_0, Version.CURRENT);
         if (version.before(Version.V_5_0_2)) {
-<<<<<<< HEAD
-=======
             // remove this once 5_0_2 is released randomVersionBetween asserts that this version is in the constant table.
->>>>>>> c8c4c16c
             version = Version.V_5_0_2;
         }
         ShardLockObtainFailedException ex = serialize(orig, version);
@@ -931,75 +883,5 @@
         assertEquals("shard_lock_obtain_failed_exception: [foo][1]: boom", ex.getMessage());
     }
 
-    public void testBWCHeadersAndMetadata() throws IOException {
-        //this is a request serialized with headers only, no metadata as they were added in 5.3.0
-        BytesReference decoded = new BytesArray(Base64.getDecoder().decode
-                ("AQ10ZXN0ICBtZXNzYWdlACYtb3JnLmVsYXN0aWNzZWFyY2guRXhjZXB0aW9uU2VyaWFsaXphdGlvblRlc3RzASBFeGNlcHRpb25TZXJpYWxpemF0aW9uVG" +
-                        "VzdHMuamF2YQR0ZXN03wYkc3VuLnJlZmxlY3QuTmF0aXZlTWV0aG9kQWNjZXNzb3JJbXBsAR1OYXRpdmVNZXRob2RBY2Nlc3NvckltcGwuamF2Y" +
-                        "QdpbnZva2Uw/v///w8kc3VuLnJlZmxlY3QuTmF0aXZlTWV0aG9kQWNjZXNzb3JJbXBsAR1OYXRpdmVNZXRob2RBY2Nlc3NvckltcGwuamF2YQZp" +
-                        "bnZva2U+KHN1bi5yZWZsZWN0LkRlbGVnYXRpbmdNZXRob2RBY2Nlc3NvckltcGwBIURlbGVnYXRpbmdNZXRob2RBY2Nlc3NvckltcGwuamF2YQZ" +
-                        "pbnZva2UrGGphdmEubGFuZy5yZWZsZWN0Lk1ldGhvZAELTWV0aG9kLmphdmEGaW52b2tl8QMzY29tLmNhcnJvdHNlYXJjaC5yYW5kb21pemVkdG" +
-                        "VzdGluZy5SYW5kb21pemVkUnVubmVyARVSYW5kb21pemVkUnVubmVyLmphdmEGaW52b2tlsQ01Y29tLmNhcnJvdHNlYXJjaC5yYW5kb21pemVkd" +
-                        "GVzdGluZy5SYW5kb21pemVkUnVubmVyJDgBFVJhbmRvbWl6ZWRSdW5uZXIuamF2YQhldmFsdWF0ZYsHNWNvbS5jYXJyb3RzZWFyY2gucmFuZG9t" +
-                        "aXplZHRlc3RpbmcuUmFuZG9taXplZFJ1bm5lciQ5ARVSYW5kb21pemVkUnVubmVyLmphdmEIZXZhbHVhdGWvBzZjb20uY2Fycm90c2VhcmNoLnJ" +
-                        "hbmRvbWl6ZWR0ZXN0aW5nLlJhbmRvbWl6ZWRSdW5uZXIkMTABFVJhbmRvbWl6ZWRSdW5uZXIuamF2YQhldmFsdWF0Zb0HOWNvbS5jYXJyb3RzZW" +
-                        "FyY2gucmFuZG9taXplZHRlc3RpbmcucnVsZXMuU3RhdGVtZW50QWRhcHRlcgEVU3RhdGVtZW50QWRhcHRlci5qYXZhCGV2YWx1YXRlJDVvcmcuY" +
-                        "XBhY2hlLmx1Y2VuZS51dGlsLlRlc3RSdWxlU2V0dXBUZWFyZG93bkNoYWluZWQkMQEhVGVzdFJ1bGVTZXR1cFRlYXJkb3duQ2hhaW5lZC5qYXZh" +
-                        "CGV2YWx1YXRlMTBvcmcuYXBhY2hlLmx1Y2VuZS51dGlsLkFic3RyYWN0QmVmb3JlQWZ0ZXJSdWxlJDEBHEFic3RyYWN0QmVmb3JlQWZ0ZXJSdWx" +
-                        "lLmphdmEIZXZhbHVhdGUtMm9yZy5hcGFjaGUubHVjZW5lLnV0aWwuVGVzdFJ1bGVUaHJlYWRBbmRUZXN0TmFtZSQxAR5UZXN0UnVsZVRocmVhZE" +
-                        "FuZFRlc3ROYW1lLmphdmEIZXZhbHVhdGUwN29yZy5hcGFjaGUubHVjZW5lLnV0aWwuVGVzdFJ1bGVJZ25vcmVBZnRlck1heEZhaWx1cmVzJDEBI" +
-                        "1Rlc3RSdWxlSWdub3JlQWZ0ZXJNYXhGYWlsdXJlcy5qYXZhCGV2YWx1YXRlQCxvcmcuYXBhY2hlLmx1Y2VuZS51dGlsLlRlc3RSdWxlTWFya0Zh" +
-                        "aWx1cmUkMQEYVGVzdFJ1bGVNYXJrRmFpbHVyZS5qYXZhCGV2YWx1YXRlLzljb20uY2Fycm90c2VhcmNoLnJhbmRvbWl6ZWR0ZXN0aW5nLnJ1bGV" +
-                        "zLlN0YXRlbWVudEFkYXB0ZXIBFVN0YXRlbWVudEFkYXB0ZXIuamF2YQhldmFsdWF0ZSREY29tLmNhcnJvdHNlYXJjaC5yYW5kb21pemVkdGVzdG" +
-                        "luZy5UaHJlYWRMZWFrQ29udHJvbCRTdGF0ZW1lbnRSdW5uZXIBFlRocmVhZExlYWtDb250cm9sLmphdmEDcnVu7wI0Y29tLmNhcnJvdHNlYXJja" +
-                        "C5yYW5kb21pemVkdGVzdGluZy5UaHJlYWRMZWFrQ29udHJvbAEWVGhyZWFkTGVha0NvbnRyb2wuamF2YRJmb3JrVGltZW91dGluZ1Rhc2urBjZj" +
-                        "b20uY2Fycm90c2VhcmNoLnJhbmRvbWl6ZWR0ZXN0aW5nLlRocmVhZExlYWtDb250cm9sJDMBFlRocmVhZExlYWtDb250cm9sLmphdmEIZXZhbHV" +
-                        "hdGXOAzNjb20uY2Fycm90c2VhcmNoLnJhbmRvbWl6ZWR0ZXN0aW5nLlJhbmRvbWl6ZWRSdW5uZXIBFVJhbmRvbWl6ZWRSdW5uZXIuamF2YQ1ydW" +
-                        "5TaW5nbGVUZXN0lAc1Y29tLmNhcnJvdHNlYXJjaC5yYW5kb21pemVkdGVzdGluZy5SYW5kb21pemVkUnVubmVyJDUBFVJhbmRvbWl6ZWRSdW5uZ" +
-                        "XIuamF2YQhldmFsdWF0ZaIGNWNvbS5jYXJyb3RzZWFyY2gucmFuZG9taXplZHRlc3RpbmcuUmFuZG9taXplZFJ1bm5lciQ2ARVSYW5kb21pemVk" +
-                        "UnVubmVyLmphdmEIZXZhbHVhdGXUBjVjb20uY2Fycm90c2VhcmNoLnJhbmRvbWl6ZWR0ZXN0aW5nLlJhbmRvbWl6ZWRSdW5uZXIkNwEVUmFuZG9" +
-                        "taXplZFJ1bm5lci5qYXZhCGV2YWx1YXRl3wYwb3JnLmFwYWNoZS5sdWNlbmUudXRpbC5BYnN0cmFjdEJlZm9yZUFmdGVyUnVsZSQxARxBYnN0cm" +
-                        "FjdEJlZm9yZUFmdGVyUnVsZS5qYXZhCGV2YWx1YXRlLTljb20uY2Fycm90c2VhcmNoLnJhbmRvbWl6ZWR0ZXN0aW5nLnJ1bGVzLlN0YXRlbWVud" +
-                        "EFkYXB0ZXIBFVN0YXRlbWVudEFkYXB0ZXIuamF2YQhldmFsdWF0ZSQvb3JnLmFwYWNoZS5sdWNlbmUudXRpbC5UZXN0UnVsZVN0b3JlQ2xhc3NO" +
-                        "YW1lJDEBG1Rlc3RSdWxlU3RvcmVDbGFzc05hbWUuamF2YQhldmFsdWF0ZSlOY29tLmNhcnJvdHNlYXJjaC5yYW5kb21pemVkdGVzdGluZy5ydWx" +
-                        "lcy5Ob1NoYWRvd2luZ09yT3ZlcnJpZGVzT25NZXRob2RzUnVsZSQxAShOb1NoYWRvd2luZ09yT3ZlcnJpZGVzT25NZXRob2RzUnVsZS5qYXZhCG" +
-                        "V2YWx1YXRlKE5jb20uY2Fycm90c2VhcmNoLnJhbmRvbWl6ZWR0ZXN0aW5nLnJ1bGVzLk5vU2hhZG93aW5nT3JPdmVycmlkZXNPbk1ldGhvZHNSd" +
-                        "WxlJDEBKE5vU2hhZG93aW5nT3JPdmVycmlkZXNPbk1ldGhvZHNSdWxlLmphdmEIZXZhbHVhdGUoOWNvbS5jYXJyb3RzZWFyY2gucmFuZG9taXpl" +
-                        "ZHRlc3RpbmcucnVsZXMuU3RhdGVtZW50QWRhcHRlcgEVU3RhdGVtZW50QWRhcHRlci5qYXZhCGV2YWx1YXRlJDljb20uY2Fycm90c2VhcmNoLnJ" +
-                        "hbmRvbWl6ZWR0ZXN0aW5nLnJ1bGVzLlN0YXRlbWVudEFkYXB0ZXIBFVN0YXRlbWVudEFkYXB0ZXIuamF2YQhldmFsdWF0ZSQ5Y29tLmNhcnJvdH" +
-                        "NlYXJjaC5yYW5kb21pemVkdGVzdGluZy5ydWxlcy5TdGF0ZW1lbnRBZGFwdGVyARVTdGF0ZW1lbnRBZGFwdGVyLmphdmEIZXZhbHVhdGUkM29yZ" +
-                        "y5hcGFjaGUubHVjZW5lLnV0aWwuVGVzdFJ1bGVBc3NlcnRpb25zUmVxdWlyZWQkMQEfVGVzdFJ1bGVBc3NlcnRpb25zUmVxdWlyZWQuamF2YQhl" +
-                        "dmFsdWF0ZTUsb3JnLmFwYWNoZS5sdWNlbmUudXRpbC5UZXN0UnVsZU1hcmtGYWlsdXJlJDEBGFRlc3RSdWxlTWFya0ZhaWx1cmUuamF2YQhldmF" +
-                        "sdWF0ZS83b3JnLmFwYWNoZS5sdWNlbmUudXRpbC5UZXN0UnVsZUlnbm9yZUFmdGVyTWF4RmFpbHVyZXMkMQEjVGVzdFJ1bGVJZ25vcmVBZnRlck" +
-                        "1heEZhaWx1cmVzLmphdmEIZXZhbHVhdGVAMW9yZy5hcGFjaGUubHVjZW5lLnV0aWwuVGVzdFJ1bGVJZ25vcmVUZXN0U3VpdGVzJDEBHVRlc3RSd" +
-                        "WxlSWdub3JlVGVzdFN1aXRlcy5qYXZhCGV2YWx1YXRlNjljb20uY2Fycm90c2VhcmNoLnJhbmRvbWl6ZWR0ZXN0aW5nLnJ1bGVzLlN0YXRlbWVu" +
-                        "dEFkYXB0ZXIBFVN0YXRlbWVudEFkYXB0ZXIuamF2YQhldmFsdWF0ZSREY29tLmNhcnJvdHNlYXJjaC5yYW5kb21pemVkdGVzdGluZy5UaHJlYWR" +
-                        "MZWFrQ29udHJvbCRTdGF0ZW1lbnRSdW5uZXIBFlRocmVhZExlYWtDb250cm9sLmphdmEDcnVu7wIQamF2YS5sYW5nLlRocmVhZAELVGhyZWFkLm" +
-                        "phdmEDcnVu6QUABAdoZWFkZXIyAQZ2YWx1ZTIKZXMuaGVhZGVyMwEGdmFsdWUzB2hlYWRlcjEBBnZhbHVlMQplcy5oZWFkZXI0AQZ2YWx1ZTQAA" +
-                        "AAAAAAAAAAAAAAAAAAAAAAAAAAAAAAAAAAAAAAAAAAAAAAAAAAAAAAAAAAAAAAAAAAAAAAAAAAAAAAAAAAAAAAAAAAAAAAAAAAAAAAAAAAAAAAA" +
-                        "AAAAAAAAAAAAAAAAAAAAAAAAAAAAAAAAAAAAAAAAAAAAAAAAAAAAAAAAAAAAAAAAAAAAAAAAAAAAAAAAAAAAAAAAAAAAAAAAAAAAAAAAAAAAAAA" +
-                        "AAAAA"));
-
-        try (StreamInput in = decoded.streamInput()) {
-            //randomize the version across released and unreleased ones
-            Version version = randomFrom(Version.V_5_0_0, Version.V_5_0_1, Version.V_5_0_2,
-                    Version.V_5_0_3_UNRELEASED, Version.V_5_1_1_UNRELEASED, Version.V_5_1_2_UNRELEASED, Version.V_5_2_0_UNRELEASED);
-            in.setVersion(version);
-            ElasticsearchException exception = new ElasticsearchException(in);
-            assertEquals("test  message", exception.getMessage());
-            //the headers received as part of a single set get split based on their prefix
-            assertEquals(2, exception.getHeaderKeys().size());
-            assertEquals("value1", exception.getHeader("header1").get(0));
-            assertEquals("value2", exception.getHeader("header2").get(0));
-            assertEquals(2, exception.getMetadataKeys().size());
-            assertEquals("value3", exception.getMetadata("es.header3").get(0));
-            assertEquals("value4", exception.getMetadata("es.header4").get(0));
-        }
-    }
-
-    private static class UnknownException extends Exception {
-        UnknownException(final String message, final Exception cause) {
-            super(message, cause);
-        }
-    }
+
 }