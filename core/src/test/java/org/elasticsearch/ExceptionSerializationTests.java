--- conflicted
+++ resolved
@@ -123,6 +123,7 @@
         final Path startPath = PathUtils.get(ElasticsearchException.class.getProtectionDomain().getCodeSource().getLocation().toURI())
                 .resolve("org").resolve("elasticsearch");
         final Set<? extends Class<?>> ignore = Sets.newHashSet(
+                org.elasticsearch.test.rest.yaml.parser.ClientYamlTestParseException.class,
                 CancellableThreadsTests.CustomException.class,
                 org.elasticsearch.rest.BytesRestResponseTests.WithHeadersException.class,
                 AbstractClientHeadersTestCase.InternalException.class);
@@ -803,7 +804,6 @@
         ids.put(145, org.elasticsearch.ElasticsearchStatusException.class);
         ids.put(146, org.elasticsearch.tasks.TaskCancelledException.class);
         ids.put(147, org.elasticsearch.env.ShardLockObtainFailedException.class);
-        ids.put(148, org.elasticsearch.common.xcontent.NamedXContentRegistry.UnknownNamedObjectException.class);
 
         Map<Class<? extends ElasticsearchException>, Integer> reverse = new HashMap<>();
         for (Map.Entry<Integer, Class<? extends ElasticsearchException>> entry : ids.entrySet()) {
@@ -867,10 +867,7 @@
         ShardLockObtainFailedException orig = new ShardLockObtainFailedException(shardId, "boom");
         Version version = VersionUtils.randomVersionBetween(random(), Version.V_5_0_0, Version.CURRENT);
         if (version.before(Version.V_5_0_2)) {
-<<<<<<< HEAD
-=======
             // remove this once 5_0_2 is released randomVersionBetween asserts that this version is in the constant table.
->>>>>>> c8c4c16c
             version = Version.V_5_0_2;
         }
         ShardLockObtainFailedException ex = serialize(orig, version);
