--- conflicted
+++ resolved
@@ -75,9 +75,6 @@
 
 public class IndicesClusterStateServiceRandomUpdatesTests extends AbstractIndicesClusterStateServiceTestCase {
 
-<<<<<<< HEAD
-    private final ClusterStateChanges cluster = new ClusterStateChanges(xContentRegistry());
-=======
     private ThreadPool threadPool;
     private ClusterStateChanges cluster;
 
@@ -102,7 +99,6 @@
     protected boolean enableWarningsCheck() {
         return false;
     }
->>>>>>> c0b0a287
 
     public void testRandomClusterStateUpdates() {
         // we have an IndicesClusterStateService per node in the cluster
