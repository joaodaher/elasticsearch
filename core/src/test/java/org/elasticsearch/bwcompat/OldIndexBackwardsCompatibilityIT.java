/*
 * Licensed to Elasticsearch under one or more contributor
 * license agreements. See the NOTICE file distributed with
 * this work for additional information regarding copyright
 * ownership. Elasticsearch licenses this file to you under
 * the Apache License, Version 2.0 (the "License"); you may
 * not use this file except in compliance with the License.
 * You may obtain a copy of the License at
 *
 *    http://www.apache.org/licenses/LICENSE-2.0
 *
 * Unless required by applicable law or agreed to in writing,
 * software distributed under the License is distributed on an
 * "AS IS" BASIS, WITHOUT WARRANTIES OR CONDITIONS OF ANY
 * KIND, either express or implied.  See the License for the
 * specific language governing permissions and limitations
 * under the License.
 */

package org.elasticsearch.bwcompat;

import org.apache.lucene.search.Explanation;
import org.apache.lucene.util.LuceneTestCase;
import org.apache.lucene.util.TestUtil;
import org.elasticsearch.Version;
import org.elasticsearch.VersionTests;
import org.elasticsearch.action.admin.indices.get.GetIndexResponse;
import org.elasticsearch.action.admin.indices.recovery.RecoveryResponse;
import org.elasticsearch.action.admin.indices.segments.IndexSegments;
import org.elasticsearch.action.admin.indices.segments.IndexShardSegments;
import org.elasticsearch.action.admin.indices.segments.IndicesSegmentResponse;
import org.elasticsearch.action.admin.indices.segments.ShardSegments;
import org.elasticsearch.action.admin.indices.settings.get.GetSettingsResponse;
import org.elasticsearch.action.get.GetResponse;
import org.elasticsearch.action.search.SearchRequestBuilder;
import org.elasticsearch.action.search.SearchResponse;
import org.elasticsearch.cluster.metadata.IndexMetaData;
import org.elasticsearch.cluster.metadata.MetaData;
import org.elasticsearch.cluster.routing.RecoverySource;
import org.elasticsearch.common.bytes.BytesArray;
import org.elasticsearch.common.io.FileSystemUtils;
import org.elasticsearch.common.settings.Settings;
import org.elasticsearch.common.unit.TimeValue;
import org.elasticsearch.common.xcontent.XContentBuilder;
import org.elasticsearch.common.xcontent.XContentHelper;
import org.elasticsearch.common.xcontent.XContentParser;
import org.elasticsearch.common.xcontent.XContentType;
import org.elasticsearch.env.Environment;
import org.elasticsearch.env.NodeEnvironment;
import org.elasticsearch.gateway.MetaDataStateFormat;
import org.elasticsearch.index.IndexSettings;
import org.elasticsearch.index.engine.Segment;
import org.elasticsearch.index.mapper.StringFieldMapperPositionIncrementGapTests;
import org.elasticsearch.index.query.QueryBuilders;
import org.elasticsearch.indices.recovery.RecoveryState;
import org.elasticsearch.node.Node;
import org.elasticsearch.plugins.Plugin;
import org.elasticsearch.search.SearchHit;
import org.elasticsearch.search.SearchHitField;
import org.elasticsearch.search.SearchHits;
import org.elasticsearch.search.aggregations.AggregationBuilders;
import org.elasticsearch.search.aggregations.bucket.histogram.Histogram;
import org.elasticsearch.search.aggregations.bucket.terms.Terms;
import org.elasticsearch.search.sort.SortOrder;
import org.elasticsearch.test.ESIntegTestCase;
import org.elasticsearch.test.InternalSettingsPlugin;
import org.elasticsearch.test.OldIndexUtils;
import org.elasticsearch.test.VersionUtils;
import org.elasticsearch.test.hamcrest.ElasticsearchAssertions;
import org.hamcrest.Matchers;
import org.junit.AfterClass;
import org.junit.Before;

import java.io.IOException;
import java.io.InputStream;
import java.nio.file.Files;
import java.nio.file.Path;
import java.util.Arrays;
import java.util.Collection;
import java.util.Collections;
import java.util.List;
import java.util.Locale;
import java.util.Map;
import java.util.SortedSet;
import java.util.TreeSet;

import static org.elasticsearch.test.OldIndexUtils.assertUpgradeWorks;
import static org.elasticsearch.test.OldIndexUtils.getIndexDir;
import static org.elasticsearch.test.hamcrest.ElasticsearchAssertions.assertAcked;
import static org.elasticsearch.test.hamcrest.ElasticsearchAssertions.assertHitCount;
import static org.hamcrest.Matchers.greaterThanOrEqualTo;

// needs at least 2 nodes since it bumps replicas to 1
@ESIntegTestCase.ClusterScope(scope = ESIntegTestCase.Scope.TEST, numDataNodes = 0)
@LuceneTestCase.SuppressFileSystems("ExtrasFS")
public class OldIndexBackwardsCompatibilityIT extends ESIntegTestCase {
    // TODO: test for proper exception on unsupported indexes (maybe via separate test?)
    // We have a 0.20.6.zip etc for this.

    @Override
    protected Collection<Class<? extends Plugin>> nodePlugins() {
        return Arrays.asList(InternalSettingsPlugin.class);
    }

    List<String> indexes;
    List<String> unsupportedIndexes;
    static String singleDataPathNodeName;
    static String multiDataPathNodeName;
    static Path singleDataPath;
    static Path[] multiDataPath;

    @Before
    public void initIndexesList() throws Exception {
        indexes = OldIndexUtils.loadDataFilesList("index", getBwcIndicesPath());
        unsupportedIndexes = OldIndexUtils.loadDataFilesList("unsupported", getBwcIndicesPath());
    }

    @AfterClass
    public static void tearDownStatics() {
        singleDataPathNodeName = null;
        multiDataPathNodeName = null;
        singleDataPath = null;
        multiDataPath = null;
    }

    @Override
    public Settings nodeSettings(int ord) {
        return OldIndexUtils.getSettings();
    }

    void setupCluster() throws Exception {
        List<String> replicas = internalCluster().startNodes(1); // for replicas

        Path baseTempDir = createTempDir();
        // start single data path node
        Settings.Builder nodeSettings = Settings.builder()
                .put(Environment.PATH_DATA_SETTING.getKey(), baseTempDir.resolve("single-path").toAbsolutePath())
                .put(Node.NODE_MASTER_SETTING.getKey(), false); // workaround for dangling index loading issue when node is master
        singleDataPathNodeName = internalCluster().startNode(nodeSettings);

        // start multi data path node
        nodeSettings = Settings.builder()
                .put(Environment.PATH_DATA_SETTING.getKey(), baseTempDir.resolve("multi-path1").toAbsolutePath() + "," + baseTempDir
                        .resolve("multi-path2").toAbsolutePath())
                .put(Node.NODE_MASTER_SETTING.getKey(), false); // workaround for dangling index loading issue when node is master
        multiDataPathNodeName = internalCluster().startNode(nodeSettings);

        // find single data path dir
        Path[] nodePaths = internalCluster().getInstance(NodeEnvironment.class, singleDataPathNodeName).nodeDataPaths();
        assertEquals(1, nodePaths.length);
        singleDataPath = nodePaths[0].resolve(NodeEnvironment.INDICES_FOLDER);
        assertFalse(Files.exists(singleDataPath));
        Files.createDirectories(singleDataPath);
        logger.info("--> Single data path: {}", singleDataPath);

        // find multi data path dirs
        nodePaths = internalCluster().getInstance(NodeEnvironment.class, multiDataPathNodeName).nodeDataPaths();
        assertEquals(2, nodePaths.length);
        multiDataPath = new Path[]{nodePaths[0].resolve(NodeEnvironment.INDICES_FOLDER),
                nodePaths[1].resolve(NodeEnvironment.INDICES_FOLDER)};
        assertFalse(Files.exists(multiDataPath[0]));
        assertFalse(Files.exists(multiDataPath[1]));
        Files.createDirectories(multiDataPath[0]);
        Files.createDirectories(multiDataPath[1]);
        logger.info("--> Multi data paths: {}, {}", multiDataPath[0], multiDataPath[1]);
    }

    void upgradeIndexFolder() throws Exception {
        OldIndexUtils.upgradeIndexFolder(internalCluster(), singleDataPathNodeName);
        OldIndexUtils.upgradeIndexFolder(internalCluster(), multiDataPathNodeName);
    }

    void importIndex(String indexName) throws IOException {
        // force reloading dangling indices with a cluster state republish
        client().admin().cluster().prepareReroute().get();
        ensureGreen(indexName);
    }

    void unloadIndex(String indexName) throws Exception {
        assertAcked(client().admin().indices().prepareDelete(indexName).get());
    }

    public void testAllVersionsTested() throws Exception {
        SortedSet<String> expectedVersions = new TreeSet<>();
        for (Version v : VersionUtils.allReleasedVersions()) {
            if (VersionUtils.isSnapshot(v)) continue;  // snapshots are unreleased, so there is no backcompat yet
            if (v.isRelease() == false) continue; // no guarantees for prereleases
            if (v.before(Version.CURRENT.minimumIndexCompatibilityVersion())) continue; // we can only support one major version backward
            if (v.equals(Version.CURRENT)) continue; // the current version is always compatible with itself
            expectedVersions.add("index-" + v.toString() + ".zip");
        }

        for (String index : indexes) {
            if (expectedVersions.remove(index) == false) {
                logger.warn("Old indexes tests contain extra index: {}", index);
            }
        }
        if (expectedVersions.isEmpty() == false) {
            StringBuilder msg = new StringBuilder("Old index tests are missing indexes:");
            for (String expected : expectedVersions) {
                msg.append("\n" + expected);
            }
            fail(msg.toString());
        }
    }

    public void testOldIndexes() throws Exception {
        setupCluster();

        Collections.shuffle(indexes, random());
        for (String index : indexes) {
            long startTime = System.currentTimeMillis();
            logger.info("--> Testing old index {}", index);
            assertOldIndexWorks(index);
            logger.info("--> Done testing {}, took {} seconds", index, (System.currentTimeMillis() - startTime) / 1000.0);
        }
    }

    void assertOldIndexWorks(String index) throws Exception {
        Version version = OldIndexUtils.extractVersion(index);
        Path[] paths;
        if (randomBoolean()) {
            logger.info("--> injecting index [{}] into single data path", index);
            paths = new Path[]{singleDataPath};
        } else {
            logger.info("--> injecting index [{}] into multi data path", index);
            paths = multiDataPath;
        }

        String indexName = index.replace(".zip", "").toLowerCase(Locale.ROOT).replace("unsupported-", "index-");
        OldIndexUtils.loadIndex(indexName, index, createTempDir(), getBwcIndicesPath(), logger, paths);
        // we explicitly upgrade the index folders as these indices
        // are imported as dangling indices and not available on
        // node startup
        upgradeIndexFolder();
        importIndex(indexName);
        assertIndexSanity(indexName, version);
        assertBasicSearchWorks(indexName);
        assertAllSearchWorks(indexName);
        assertBasicAggregationWorks(indexName);
        assertRealtimeGetWorks(indexName);
        assertNewReplicasWork(indexName);
        assertUpgradeWorks(client(), indexName, version);
        assertDeleteByQueryWorked(indexName, version);
        assertPositionIncrementGapDefaults(indexName, version);
        assertAliasWithBadName(indexName, version);
        assertStoredBinaryFields(indexName, version);
        unloadIndex(indexName);
    }

    void assertIndexSanity(String indexName, Version indexCreated) {
        GetIndexResponse getIndexResponse = client().admin().indices().prepareGetIndex().addIndices(indexName).get();
        assertEquals(1, getIndexResponse.indices().length);
        assertEquals(indexName, getIndexResponse.indices()[0]);
        Version actualVersionCreated = Version.indexCreated(getIndexResponse.getSettings().get(indexName));
        assertEquals(indexCreated, actualVersionCreated);
        ensureYellow(indexName);
        RecoveryResponse recoveryResponse = client().admin().indices().prepareRecoveries(indexName)
            .setDetailed(true).setActiveOnly(false).get();
        boolean foundTranslog = false;
        for (List<RecoveryState> states : recoveryResponse.shardRecoveryStates().values()) {
            for (RecoveryState state : states) {
                if (state.getStage() == RecoveryState.Stage.DONE
                    && state.getPrimary()
                    && state.getRecoverySource().getType() == RecoverySource.Type.EXISTING_STORE) {
                    assertFalse("more than one primary recoverd?", foundTranslog);
                    assertNotEquals(0, state.getTranslog().recoveredOperations());
                    foundTranslog = true;
                }
            }
        }
        assertTrue("expected translog but nothing was recovered", foundTranslog);
        IndicesSegmentResponse segmentsResponse = client().admin().indices().prepareSegments(indexName).get();
        IndexSegments segments = segmentsResponse.getIndices().get(indexName);
        int numCurrent = 0;
        int numBWC = 0;
        for (IndexShardSegments indexShardSegments : segments) {
            for (ShardSegments shardSegments : indexShardSegments) {
                for (Segment segment : shardSegments) {
                    if (indexCreated.luceneVersion.equals(segment.version)) {
                        numBWC++;
                        if (Version.CURRENT.luceneVersion.equals(segment.version)) {
                            numCurrent++;
                        }
                    } else if (Version.CURRENT.luceneVersion.equals(segment.version)) {
                        numCurrent++;
                    } else {
                        fail("unexpected version " + segment.version);
                    }
                }
            }
        }
        assertNotEquals("expected at least 1 current segment after translog recovery", 0, numCurrent);
        assertNotEquals("expected at least 1 old segment", 0, numBWC);
        SearchResponse test = client().prepareSearch(indexName).get();
        assertThat(test.getHits().getTotalHits(), greaterThanOrEqualTo(1L));
    }

    void assertBasicSearchWorks(String indexName) {
        logger.info("--> testing basic search");
        SearchRequestBuilder searchReq = client().prepareSearch(indexName).setQuery(QueryBuilders.matchAllQuery());
        SearchResponse searchRsp = searchReq.get();
        ElasticsearchAssertions.assertNoFailures(searchRsp);
        long numDocs = searchRsp.getHits().getTotalHits();
        logger.info("Found {} in old index", numDocs);

        logger.info("--> testing basic search with sort");
        searchReq.addSort("long_sort", SortOrder.ASC);
        ElasticsearchAssertions.assertNoFailures(searchReq.get());

        logger.info("--> testing exists filter");
        searchReq = client().prepareSearch(indexName).setQuery(QueryBuilders.existsQuery("string"));
        searchRsp = searchReq.get();
        ElasticsearchAssertions.assertNoFailures(searchRsp);
        assertEquals(numDocs, searchRsp.getHits().getTotalHits());
        GetSettingsResponse getSettingsResponse = client().admin().indices().prepareGetSettings(indexName).get();
        Version versionCreated = Version.fromId(Integer.parseInt(getSettingsResponse.getSetting(indexName, "index.version.created")));
        if (versionCreated.onOrAfter(Version.V_2_4_0)) {
            searchReq = client().prepareSearch(indexName).setQuery(QueryBuilders.existsQuery("field.with.dots"));
            searchRsp = searchReq.get();
            ElasticsearchAssertions.assertNoFailures(searchRsp);
            assertEquals(numDocs, searchRsp.getHits().getTotalHits());
        }
    }

    boolean findPayloadBoostInExplanation(Explanation expl) {
        if (expl.getDescription().startsWith("payloadBoost=") && expl.getValue() != 1f) {
            return true;
        } else {
            boolean found = false;
            for (Explanation sub : expl.getDetails()) {
                found |= findPayloadBoostInExplanation(sub);
            }
            return found;
        }
    }

    void assertAllSearchWorks(String indexName) {
        logger.info("--> testing _all search");
        SearchResponse searchRsp = client().prepareSearch(indexName).get();
        ElasticsearchAssertions.assertNoFailures(searchRsp);
        assertThat(searchRsp.getHits().getTotalHits(), greaterThanOrEqualTo(1L));
        SearchHit bestHit = searchRsp.getHits().getAt(0);

        // Make sure there are payloads and they are taken into account for the score
        // the 'string' field has a boost of 4 in the mappings so it should get a payload boost
        String stringValue = (String) bestHit.sourceAsMap().get("string");
        assertNotNull(stringValue);
        Explanation explanation = client().prepareExplain(indexName, bestHit.getType(), bestHit.getId())
                .setQuery(QueryBuilders.matchQuery("_all", stringValue)).get().getExplanation();
        assertTrue("Could not find payload boost in explanation\n" + explanation, findPayloadBoostInExplanation(explanation));

        // Make sure the query can run on the whole index
        searchRsp = client().prepareSearch(indexName).setQuery(QueryBuilders.matchQuery("_all", stringValue)).setExplain(true).get();
        ElasticsearchAssertions.assertNoFailures(searchRsp);
        assertThat(searchRsp.getHits().getTotalHits(), greaterThanOrEqualTo(1L));
    }

    void assertBasicAggregationWorks(String indexName) {
        // histogram on a long
        SearchResponse searchRsp = client().prepareSearch(indexName).addAggregation(AggregationBuilders.histogram("histo").field
                ("long_sort").interval(10)).get();
        ElasticsearchAssertions.assertSearchResponse(searchRsp);
        Histogram histo = searchRsp.getAggregations().get("histo");
        assertNotNull(histo);
        long totalCount = 0;
        for (Histogram.Bucket bucket : histo.getBuckets()) {
            totalCount += bucket.getDocCount();
        }
        assertEquals(totalCount, searchRsp.getHits().getTotalHits());

        // terms on a boolean
        searchRsp = client().prepareSearch(indexName).addAggregation(AggregationBuilders.terms("bool_terms").field("bool")).get();
        Terms terms = searchRsp.getAggregations().get("bool_terms");
        totalCount = 0;
        for (Terms.Bucket bucket : terms.getBuckets()) {
            totalCount += bucket.getDocCount();
        }
        assertEquals(totalCount, searchRsp.getHits().getTotalHits());
    }

    void assertRealtimeGetWorks(String indexName) {
        assertAcked(client().admin().indices().prepareUpdateSettings(indexName).setSettings(Settings.builder()
                .put("refresh_interval", -1)
                .build()));
        SearchRequestBuilder searchReq = client().prepareSearch(indexName).setQuery(QueryBuilders.matchAllQuery());
        SearchHit hit = searchReq.get().getHits().getAt(0);
        String docId = hit.getId();
        // foo is new, it is not a field in the generated index
        client().prepareUpdate(indexName, "doc", docId).setDoc("foo", "bar").get();
        GetResponse getRsp = client().prepareGet(indexName, "doc", docId).get();
        Map<String, Object> source = getRsp.getSourceAsMap();
        assertThat(source, Matchers.hasKey("foo"));

        assertAcked(client().admin().indices().prepareUpdateSettings(indexName).setSettings(Settings.builder()
                .put("refresh_interval", IndexSettings.DEFAULT_REFRESH_INTERVAL)
                .build()));
    }

    void assertNewReplicasWork(String indexName) throws Exception {
        final int numReplicas = 1;
        final long startTime = System.currentTimeMillis();
        logger.debug("--> creating [{}] replicas for index [{}]", numReplicas, indexName);
        assertAcked(client().admin().indices().prepareUpdateSettings(indexName).setSettings(Settings.builder()
                .put("number_of_replicas", numReplicas)
        ).execute().actionGet());
        ensureGreen(TimeValue.timeValueMinutes(2), indexName);
        logger.debug("--> index [{}] is green, took [{}]", indexName, TimeValue.timeValueMillis(System.currentTimeMillis() - startTime));
        logger.debug("--> recovery status:\n{}", XContentHelper.toString(client().admin().indices().prepareRecoveries(indexName).get()));

        // TODO: do something with the replicas! query? index?
    }

    // #10067: create-bwc-index.py deleted any doc with long_sort:[10-20]
    void assertDeleteByQueryWorked(String indexName, Version version) throws Exception {
        if (version.onOrAfter(Version.V_2_0_0_beta1)) {
            // TODO: remove this once #10262 is fixed
            return;
        }
        // these documents are supposed to be deleted by a delete by query operation in the translog
        SearchRequestBuilder searchReq = client().prepareSearch(indexName).setQuery(QueryBuilders.queryStringQuery("long_sort:[10 TO 20]"));
        assertEquals(0, searchReq.get().getHits().getTotalHits());
    }

    void assertPositionIncrementGapDefaults(String indexName, Version version) throws Exception {
        if (version.before(Version.V_2_0_0_beta1)) {
            StringFieldMapperPositionIncrementGapTests.assertGapIsZero(client(), indexName, "doc");
        } else {
            StringFieldMapperPositionIncrementGapTests.assertGapIsOneHundred(client(), indexName, "doc");
        }
    }

    /**
     * Search on an alias that contains illegal characters that would prevent it from being created after 5.1.0. It should still be
     * search-able though.
     */
    void assertAliasWithBadName(String indexName, Version version) throws Exception {
<<<<<<< HEAD
        Version v510Unreleased = Version.fromId(5010099);
        VersionTests.assertUnknownVersion(v510Unreleased);
        if (version.onOrAfter(v510Unreleased)) {
=======
        if (version.onOrAfter(Version.V_5_1_1)) {
>>>>>>> c8c4c16c
            return;
        }
        // We can read from the alias just like we can read from the index.
        String aliasName = "#" + indexName;
        long totalDocs = client().prepareSearch(indexName).setSize(0).get().getHits().totalHits();
        assertHitCount(client().prepareSearch(aliasName).setSize(0).get(), totalDocs);
        assertThat(totalDocs, greaterThanOrEqualTo(2000L));

        // We can remove the alias.
        assertAcked(client().admin().indices().prepareAliases().removeAlias(indexName, aliasName).get());
        assertFalse(client().admin().indices().prepareAliasesExist(aliasName).get().exists());
    }

    /**
     * Make sure we can load stored binary fields.
     */
    void assertStoredBinaryFields(String indexName, Version version) throws Exception {
        SearchRequestBuilder builder = client().prepareSearch(indexName);
        builder.setQuery(QueryBuilders.matchAllQuery());
        builder.setSize(100);
        builder.addStoredField("binary");
        SearchHits hits = builder.get().getHits();
        assertEquals(100, hits.hits().length);
        for(SearchHit hit : hits) {
            SearchHitField field = hit.field("binary");
            assertNotNull(field);
            Object value = field.value();
            assertTrue(value instanceof BytesArray);
            assertEquals(16, ((BytesArray) value).length());
        }
    }

    private Path getNodeDir(String indexFile) throws IOException {
        Path unzipDir = createTempDir();
        Path unzipDataDir = unzipDir.resolve("data");

        // decompress the index
        Path backwardsIndex = getBwcIndicesPath().resolve(indexFile);
        try (InputStream stream = Files.newInputStream(backwardsIndex)) {
            TestUtil.unzip(stream, unzipDir);
        }

        // check it is unique
        assertTrue(Files.exists(unzipDataDir));
        Path[] list = FileSystemUtils.files(unzipDataDir);
        if (list.length != 1) {
            throw new IllegalStateException("Backwards index must contain exactly one cluster");
        }

        int zipIndex = indexFile.indexOf(".zip");
        final Version version = Version.fromString(indexFile.substring("index-".length(), zipIndex));
        if (version.before(Version.V_5_0_0_alpha1)) {
            // the bwc scripts packs the indices under this path
            return list[0].resolve("nodes/0/");
        } else {
            // after 5.0.0, data folders do not include the cluster name
            return list[0].resolve("0");
        }
    }

    public void testOldClusterStates() throws Exception {
        // dangling indices do not load the global state, only the per-index states
        // so we make sure we can read them separately
        MetaDataStateFormat<MetaData> globalFormat = new MetaDataStateFormat<MetaData>(XContentType.JSON, "global-") {

            @Override
            public void toXContent(XContentBuilder builder, MetaData state) throws IOException {
                throw new UnsupportedOperationException();
            }

            @Override
            public MetaData fromXContent(XContentParser parser) throws IOException {
                return MetaData.Builder.fromXContent(parser);
            }
        };
        MetaDataStateFormat<IndexMetaData> indexFormat = new MetaDataStateFormat<IndexMetaData>(XContentType.JSON, "state-") {

            @Override
            public void toXContent(XContentBuilder builder, IndexMetaData state) throws IOException {
                throw new UnsupportedOperationException();
            }

            @Override
            public IndexMetaData fromXContent(XContentParser parser) throws IOException {
                return IndexMetaData.Builder.fromXContent(parser);
            }
        };
        Collections.shuffle(indexes, random());
        for (String indexFile : indexes) {
            String indexName = indexFile.replace(".zip", "").toLowerCase(Locale.ROOT).replace("unsupported-", "index-");
            Path nodeDir = getNodeDir(indexFile);
            logger.info("Parsing cluster state files from index [{}]", indexName);
            final MetaData metaData = globalFormat.loadLatestState(logger, xContentRegistry(), nodeDir);
            assertNotNull(metaData);

            final Version version = Version.fromString(indexName.substring("index-".length()));
            final Path dataDir;
            if (version.before(Version.V_5_0_0_alpha1)) {
                dataDir = nodeDir.getParent().getParent();
            } else {
                dataDir = nodeDir.getParent();
            }
            final Path indexDir = getIndexDir(logger, indexName, indexFile, dataDir);
            assertNotNull(indexFormat.loadLatestState(logger, xContentRegistry(), indexDir));
        }
    }

}<|MERGE_RESOLUTION|>--- conflicted
+++ resolved
@@ -23,7 +23,6 @@
 import org.apache.lucene.util.LuceneTestCase;
 import org.apache.lucene.util.TestUtil;
 import org.elasticsearch.Version;
-import org.elasticsearch.VersionTests;
 import org.elasticsearch.action.admin.indices.get.GetIndexResponse;
 import org.elasticsearch.action.admin.indices.recovery.RecoveryResponse;
 import org.elasticsearch.action.admin.indices.segments.IndexSegments;
@@ -37,7 +36,6 @@
 import org.elasticsearch.cluster.metadata.IndexMetaData;
 import org.elasticsearch.cluster.metadata.MetaData;
 import org.elasticsearch.cluster.routing.RecoverySource;
-import org.elasticsearch.common.bytes.BytesArray;
 import org.elasticsearch.common.io.FileSystemUtils;
 import org.elasticsearch.common.settings.Settings;
 import org.elasticsearch.common.unit.TimeValue;
@@ -56,8 +54,6 @@
 import org.elasticsearch.node.Node;
 import org.elasticsearch.plugins.Plugin;
 import org.elasticsearch.search.SearchHit;
-import org.elasticsearch.search.SearchHitField;
-import org.elasticsearch.search.SearchHits;
 import org.elasticsearch.search.aggregations.AggregationBuilders;
 import org.elasticsearch.search.aggregations.bucket.histogram.Histogram;
 import org.elasticsearch.search.aggregations.bucket.terms.Terms;
@@ -97,6 +93,7 @@
     // TODO: test for proper exception on unsupported indexes (maybe via separate test?)
     // We have a 0.20.6.zip etc for this.
 
+
     @Override
     protected Collection<Class<? extends Plugin>> nodePlugins() {
         return Arrays.asList(InternalSettingsPlugin.class);
@@ -182,10 +179,10 @@
 
     public void testAllVersionsTested() throws Exception {
         SortedSet<String> expectedVersions = new TreeSet<>();
-        for (Version v : VersionUtils.allReleasedVersions()) {
+        for (Version v : VersionUtils.allVersions()) {
             if (VersionUtils.isSnapshot(v)) continue;  // snapshots are unreleased, so there is no backcompat yet
             if (v.isRelease() == false) continue; // no guarantees for prereleases
-            if (v.before(Version.CURRENT.minimumIndexCompatibilityVersion())) continue; // we can only support one major version backward
+            if (v.onOrBefore(Version.V_2_0_0_beta1)) continue; // we can only test back one major lucene version
             if (v.equals(Version.CURRENT)) continue; // the current version is always compatible with itself
             expectedVersions.add("index-" + v.toString() + ".zip");
         }
@@ -244,7 +241,6 @@
         assertDeleteByQueryWorked(indexName, version);
         assertPositionIncrementGapDefaults(indexName, version);
         assertAliasWithBadName(indexName, version);
-        assertStoredBinaryFields(indexName, version);
         unloadIndex(indexName);
     }
 
@@ -435,13 +431,7 @@
      * search-able though.
      */
     void assertAliasWithBadName(String indexName, Version version) throws Exception {
-<<<<<<< HEAD
-        Version v510Unreleased = Version.fromId(5010099);
-        VersionTests.assertUnknownVersion(v510Unreleased);
-        if (version.onOrAfter(v510Unreleased)) {
-=======
         if (version.onOrAfter(Version.V_5_1_1)) {
->>>>>>> c8c4c16c
             return;
         }
         // We can read from the alias just like we can read from the index.
@@ -453,25 +443,6 @@
         // We can remove the alias.
         assertAcked(client().admin().indices().prepareAliases().removeAlias(indexName, aliasName).get());
         assertFalse(client().admin().indices().prepareAliasesExist(aliasName).get().exists());
-    }
-
-    /**
-     * Make sure we can load stored binary fields.
-     */
-    void assertStoredBinaryFields(String indexName, Version version) throws Exception {
-        SearchRequestBuilder builder = client().prepareSearch(indexName);
-        builder.setQuery(QueryBuilders.matchAllQuery());
-        builder.setSize(100);
-        builder.addStoredField("binary");
-        SearchHits hits = builder.get().getHits();
-        assertEquals(100, hits.hits().length);
-        for(SearchHit hit : hits) {
-            SearchHitField field = hit.field("binary");
-            assertNotNull(field);
-            Object value = field.value();
-            assertTrue(value instanceof BytesArray);
-            assertEquals(16, ((BytesArray) value).length());
-        }
     }
 
     private Path getNodeDir(String indexFile) throws IOException {
@@ -534,7 +505,7 @@
             String indexName = indexFile.replace(".zip", "").toLowerCase(Locale.ROOT).replace("unsupported-", "index-");
             Path nodeDir = getNodeDir(indexFile);
             logger.info("Parsing cluster state files from index [{}]", indexName);
-            final MetaData metaData = globalFormat.loadLatestState(logger, xContentRegistry(), nodeDir);
+            final MetaData metaData = globalFormat.loadLatestState(logger, nodeDir);
             assertNotNull(metaData);
 
             final Version version = Version.fromString(indexName.substring("index-".length()));
@@ -545,7 +516,7 @@
                 dataDir = nodeDir.getParent();
             }
             final Path indexDir = getIndexDir(logger, indexName, indexFile, dataDir);
-            assertNotNull(indexFormat.loadLatestState(logger, xContentRegistry(), indexDir));
+            assertNotNull(indexFormat.loadLatestState(logger, indexDir));
         }
     }
 
