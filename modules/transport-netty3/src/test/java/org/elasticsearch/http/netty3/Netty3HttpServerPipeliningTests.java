/*
 * Licensed to Elasticsearch under one or more contributor
 * license agreements. See the NOTICE file distributed with
 * this work for additional information regarding copyright
 * ownership. Elasticsearch licenses this file to you under
 * the Apache License, Version 2.0 (the "License"); you may
 * not use this file except in compliance with the License.
 * You may obtain a copy of the License at
 *
 *    http://www.apache.org/licenses/LICENSE-2.0
 *
 * Unless required by applicable law or agreed to in writing,
 * software distributed under the License is distributed on an
 * "AS IS" BASIS, WITHOUT WARRANTIES OR CONDITIONS OF ANY
 * KIND, either express or implied.  See the License for the
 * specific language governing permissions and limitations
 * under the License.
 */
package org.elasticsearch.http.netty3;

import org.elasticsearch.common.network.NetworkService;
import org.elasticsearch.common.settings.Settings;
import org.elasticsearch.common.transport.InetSocketTransportAddress;
import org.elasticsearch.common.util.MockBigArrays;
import org.elasticsearch.common.util.concurrent.ThreadContext;
import org.elasticsearch.http.netty3.Netty3HttpServerTransport.HttpChannelPipelineFactory;
import org.elasticsearch.http.netty3.pipelining.OrderedDownstreamChannelEvent;
import org.elasticsearch.http.netty3.pipelining.OrderedUpstreamMessageEvent;
import org.elasticsearch.indices.breaker.NoneCircuitBreakerService;
import org.elasticsearch.test.ESTestCase;
import org.elasticsearch.threadpool.TestThreadPool;
import org.elasticsearch.threadpool.ThreadPool;
import org.jboss.netty.buffer.ChannelBuffer;
import org.jboss.netty.buffer.ChannelBuffers;
import org.jboss.netty.channel.ChannelHandlerContext;
import org.jboss.netty.channel.ChannelPipeline;
import org.jboss.netty.channel.ChannelPipelineFactory;
import org.jboss.netty.channel.ExceptionEvent;
import org.jboss.netty.channel.MessageEvent;
import org.jboss.netty.channel.SimpleChannelUpstreamHandler;
import org.jboss.netty.handler.codec.http.DefaultHttpResponse;
import org.jboss.netty.handler.codec.http.HttpRequest;
import org.jboss.netty.handler.codec.http.HttpResponse;
import org.junit.After;
import org.junit.Before;

import java.nio.charset.StandardCharsets;
import java.util.ArrayList;
import java.util.Collection;
import java.util.Collections;
import java.util.HashSet;
import java.util.List;
import java.util.Set;
import java.util.concurrent.ExecutorService;
import java.util.concurrent.Executors;

import static org.elasticsearch.http.netty3.Netty3HttpClient.returnHttpResponseBodies;
import static org.elasticsearch.test.hamcrest.RegexMatcher.matches;
import static org.hamcrest.CoreMatchers.equalTo;
import static org.hamcrest.Matchers.contains;
import static org.hamcrest.Matchers.hasSize;
import static org.jboss.netty.handler.codec.http.HttpHeaders.Names.CONTENT_LENGTH;
import static org.jboss.netty.handler.codec.http.HttpResponseStatus.OK;
import static org.jboss.netty.handler.codec.http.HttpVersion.HTTP_1_1;

/**
 * This test just tests, if he pipelining works in general with out any connection the elasticsearch handler
 */
public class Netty3HttpServerPipeliningTests extends ESTestCase {
    private NetworkService networkService;
    private ThreadPool threadPool;
    private MockBigArrays bigArrays;
    private CustomNetty3HttpServerTransport httpServerTransport;

    @Before
    public void setup() throws Exception {
        networkService = new NetworkService(Settings.EMPTY, Collections.emptyList());
        threadPool = new TestThreadPool("test");
        bigArrays = new MockBigArrays(Settings.EMPTY, new NoneCircuitBreakerService());
    }

    @After
    public void shutdown() throws Exception {
        if (threadPool != null) {
            threadPool.shutdownNow();
        }
        if (httpServerTransport != null) {
            httpServerTransport.close();
        }
    }

    public void testThatHttpPipeliningWorksWhenEnabled() throws Exception {
        Settings settings = Settings.builder()
                               .put("http.pipelining", true)
                               .put("http.port", "0")
                               .build();
        httpServerTransport = new CustomNetty3HttpServerTransport(settings);
        httpServerTransport.start();
        InetSocketTransportAddress transportAddress =
            (InetSocketTransportAddress) randomFrom(httpServerTransport.boundAddress().boundAddresses());

        final int numberOfRequests = randomIntBetween(4, 16);
        final List<String> requests = new ArrayList<>(numberOfRequests);
        for (int i = 0; i < numberOfRequests; i++) {
            if (rarely()) {
                requests.add("/slow/" + i);
            } else {
                requests.add("/" + i);
            }
        }
        try (Netty3HttpClient nettyHttpClient = new Netty3HttpClient()) {
            Collection<HttpResponse> responses = nettyHttpClient.get(transportAddress.address(), requests.toArray(new String[]{}));
            Collection<String> responseBodies = returnHttpResponseBodies(responses);
            assertThat(responseBodies, contains(requests.toArray()));
        }
    }

    public void testThatHttpPipeliningCanBeDisabled() throws Exception {
        Settings settings = Settings.builder()
                                .put("http.pipelining", false)
                                .put("http.port", "0")
                                .build();
        httpServerTransport = new CustomNetty3HttpServerTransport(settings);
        httpServerTransport.start();
        InetSocketTransportAddress transportAddress =
            (InetSocketTransportAddress) randomFrom(httpServerTransport.boundAddress().boundAddresses());

        final int numberOfRequests = randomIntBetween(4, 16);
        final Set<Integer> slowIds = new HashSet<>();
        final List<String> requests = new ArrayList<>(numberOfRequests);
        for (int i = 0; i < numberOfRequests; i++) {
            if (rarely()) {
                requests.add("/slow/" + i);
                slowIds.add(i);
            } else {
                requests.add("/" + i);
            }
        }

        try (Netty3HttpClient nettyHttpClient = new Netty3HttpClient()) {
            Collection<HttpResponse> responses = nettyHttpClient.get(transportAddress.address(), requests.toArray(new String[]{}));
            List<String> responseBodies = new ArrayList<>(returnHttpResponseBodies(responses));
            // we cannot be sure about the order of the responses, but the slow ones should come last
            assertThat(responseBodies, hasSize(numberOfRequests));
            for (int i = 0; i < numberOfRequests - slowIds.size(); i++) {
                assertThat(responseBodies.get(i), matches("/\\d+"));
            }

            final Set<Integer> ids = new HashSet<>();
            for (int i = 0; i < slowIds.size(); i++) {
                final String response = responseBodies.get(numberOfRequests - slowIds.size() + i);
                assertThat(response, matches("/slow/\\d+"));
                assertTrue(ids.add(Integer.parseInt(response.split("/")[2])));
            }

            assertThat(ids, equalTo(slowIds));
        }
    }

    class CustomNetty3HttpServerTransport extends Netty3HttpServerTransport {

        private final ExecutorService executorService;

        public CustomNetty3HttpServerTransport(Settings settings) {
            super(settings, Netty3HttpServerPipeliningTests.this.networkService,
                Netty3HttpServerPipeliningTests.this.bigArrays, Netty3HttpServerPipeliningTests.this.threadPool, xContentRegistry()
<<<<<<< HEAD
            );
=======
                , (request, channel, context) -> {});
>>>>>>> c0b0a287
            this.executorService = Executors.newFixedThreadPool(5);
        }

        @Override
        public ChannelPipelineFactory configureServerChannelPipelineFactory() {
            return new CustomHttpChannelPipelineFactory(this, executorService, Netty3HttpServerPipeliningTests.this.threadPool
                .getThreadContext());
        }

        @Override
        public void stop() {
            executorService.shutdownNow();
            super.stop();
        }
    }

    private class CustomHttpChannelPipelineFactory extends HttpChannelPipelineFactory {

        private final ExecutorService executorService;

        public CustomHttpChannelPipelineFactory(Netty3HttpServerTransport transport, ExecutorService executorService,
                                                ThreadContext threadContext) {
            super(transport, randomBoolean(), threadContext);
            this.executorService = executorService;
        }

        @Override
        public ChannelPipeline getPipeline() throws Exception {
            ChannelPipeline pipeline = super.getPipeline();
            pipeline.replace("handler", "handler", new PossiblySlowUpstreamHandler(executorService));
            return pipeline;
        }
    }

    class PossiblySlowUpstreamHandler extends SimpleChannelUpstreamHandler {

        private final ExecutorService executorService;

        public PossiblySlowUpstreamHandler(ExecutorService executorService) {
            this.executorService = executorService;
        }

        @Override
        public void messageReceived(final ChannelHandlerContext ctx, final MessageEvent e) throws Exception {
            executorService.submit(new PossiblySlowRunnable(ctx, e));
        }

        @Override
        public void exceptionCaught(ChannelHandlerContext ctx, ExceptionEvent e) {
            logger.info("Caught exception", e.getCause());
            e.getChannel().close();
        }
    }

    class PossiblySlowRunnable implements Runnable {

        private ChannelHandlerContext ctx;
        private MessageEvent e;

        public PossiblySlowRunnable(ChannelHandlerContext ctx, MessageEvent e) {
            this.ctx = ctx;
            this.e = e;
        }

        @Override
        public void run() {
            HttpRequest request;
            OrderedUpstreamMessageEvent oue = null;
            if (e instanceof OrderedUpstreamMessageEvent) {
                oue = (OrderedUpstreamMessageEvent) e;
                request = (HttpRequest) oue.getMessage();
            } else {
                request = (HttpRequest) e.getMessage();
            }

            ChannelBuffer buffer = ChannelBuffers.copiedBuffer(request.getUri(), StandardCharsets.UTF_8);

            DefaultHttpResponse httpResponse = new DefaultHttpResponse(HTTP_1_1, OK);
            httpResponse.headers().add(CONTENT_LENGTH, buffer.readableBytes());
            httpResponse.setContent(buffer);

            final boolean slow = request.getUri().matches("/slow/\\d+");
            if (slow) {
                try {
                    Thread.sleep(scaledRandomIntBetween(500, 1000));
                } catch (InterruptedException e1) {
                    throw new RuntimeException(e1);
                }
            } else {
                assert request.getUri().matches("/\\d+");
            }

            if (oue != null) {
                ctx.sendDownstream(new OrderedDownstreamChannelEvent(oue, 0, true, httpResponse));
            } else {
                ctx.getChannel().write(httpResponse);
            }
        }
    }
}<|MERGE_RESOLUTION|>--- conflicted
+++ resolved
@@ -164,11 +164,7 @@
         public CustomNetty3HttpServerTransport(Settings settings) {
             super(settings, Netty3HttpServerPipeliningTests.this.networkService,
                 Netty3HttpServerPipeliningTests.this.bigArrays, Netty3HttpServerPipeliningTests.this.threadPool, xContentRegistry()
-<<<<<<< HEAD
-            );
-=======
                 , (request, channel, context) -> {});
->>>>>>> c0b0a287
             this.executorService = Executors.newFixedThreadPool(5);
         }
 
