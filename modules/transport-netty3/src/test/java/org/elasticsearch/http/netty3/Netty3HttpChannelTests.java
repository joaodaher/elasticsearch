--- conflicted
+++ resolved
@@ -175,12 +175,8 @@
 
     public void testHeadersSet() {
         Settings settings = Settings.builder().build();
-<<<<<<< HEAD
-        httpServerTransport = new Netty3HttpServerTransport(settings, networkService, bigArrays, threadPool, xContentRegistry());
-=======
         httpServerTransport = new Netty3HttpServerTransport(settings, networkService, bigArrays, threadPool, xContentRegistry(),
             (request, channel, context) -> {});
->>>>>>> c0b0a287
         HttpRequest httpRequest = new TestHttpRequest();
         httpRequest.headers().add(HttpHeaders.Names.ORIGIN, "remote");
         WriteCapturingChannel writeCapturingChannel = new WriteCapturingChannel();
@@ -207,12 +203,8 @@
 
     private HttpResponse execRequestWithCors(final Settings settings, final String originValue, final String host) {
         // construct request and send it over the transport layer
-<<<<<<< HEAD
-        httpServerTransport = new Netty3HttpServerTransport(settings, networkService, bigArrays, threadPool, xContentRegistry());
-=======
         httpServerTransport = new Netty3HttpServerTransport(settings, networkService, bigArrays, threadPool, xContentRegistry(),
             (request, channel, context) -> {});
->>>>>>> c0b0a287
         HttpRequest httpRequest = new TestHttpRequest();
         httpRequest.headers().add(HttpHeaders.Names.ORIGIN, originValue);
         httpRequest.headers().add(HttpHeaders.Names.HOST, host);
