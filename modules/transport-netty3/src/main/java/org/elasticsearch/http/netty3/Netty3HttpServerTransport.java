--- conflicted
+++ resolved
@@ -222,20 +222,13 @@
     private final Netty3CorsConfig corsConfig;
 
     public Netty3HttpServerTransport(Settings settings, NetworkService networkService, BigArrays bigArrays, ThreadPool threadPool,
-<<<<<<< HEAD
-            NamedXContentRegistry xContentRegistry) {
-=======
             NamedXContentRegistry xContentRegistry, HttpServerTransport.Dispatcher dispatcher) {
->>>>>>> c0b0a287
         super(settings);
         this.networkService = networkService;
         this.bigArrays = bigArrays;
         this.threadPool = threadPool;
         this.xContentRegistry = xContentRegistry;
-<<<<<<< HEAD
-=======
         this.dispatcher = dispatcher;
->>>>>>> c0b0a287
 
         ByteSizeValue maxContentLength = SETTING_HTTP_MAX_CONTENT_LENGTH.get(settings);
         this.maxChunkSize = SETTING_HTTP_MAX_CHUNK_SIZE.get(settings);
