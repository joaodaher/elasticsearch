/*
 * Licensed to Elasticsearch under one or more contributor
 * license agreements. See the NOTICE file distributed with
 * this work for additional information regarding copyright
 * ownership. Elasticsearch licenses this file to you under
 * the Apache License, Version 2.0 (the "License"); you may
 * not use this file except in compliance with the License.
 * You may obtain a copy of the License at
 *
 *    http://www.apache.org/licenses/LICENSE-2.0
 *
 * Unless required by applicable law or agreed to in writing,
 * software distributed under the License is distributed on an
 * "AS IS" BASIS, WITHOUT WARRANTIES OR CONDITIONS OF ANY
 * KIND, either express or implied.  See the License for the
 * specific language governing permissions and limitations
 * under the License.
 */

package org.elasticsearch.script.mustache;

import org.elasticsearch.ElasticsearchException;
import org.elasticsearch.action.search.SearchRequest;
import org.elasticsearch.client.node.NodeClient;
import org.elasticsearch.common.ParseField;
import org.elasticsearch.common.ParsingException;
<<<<<<< HEAD
import org.elasticsearch.common.inject.Inject;
=======
>>>>>>> c0b0a287
import org.elasticsearch.common.settings.Settings;
import org.elasticsearch.common.xcontent.ObjectParser;
import org.elasticsearch.common.xcontent.XContentBuilder;
import org.elasticsearch.common.xcontent.XContentFactory;
import org.elasticsearch.common.xcontent.XContentParser;
import org.elasticsearch.rest.BaseRestHandler;
import org.elasticsearch.rest.RestController;
import org.elasticsearch.rest.RestRequest;
import org.elasticsearch.rest.action.RestStatusToXContentListener;
import org.elasticsearch.rest.action.search.RestSearchAction;
import org.elasticsearch.script.ScriptType;

import java.io.IOException;

import static org.elasticsearch.rest.RestRequest.Method.GET;
import static org.elasticsearch.rest.RestRequest.Method.POST;

public class RestSearchTemplateAction extends BaseRestHandler {

<<<<<<< HEAD
    private static final ObjectParser<SearchTemplateRequest, ParseFieldMatcherSupplier> PARSER;
=======
    private static final ObjectParser<SearchTemplateRequest, Void> PARSER;
>>>>>>> c0b0a287
    static {
        PARSER = new ObjectParser<>("search_template");
        PARSER.declareField((parser, request, s) ->
                        request.setScriptParams(parser.map())
                , new ParseField("params"), ObjectParser.ValueType.OBJECT);
        PARSER.declareString((request, s) -> {
            request.setScriptType(ScriptType.FILE);
            request.setScript(s);
        }, new ParseField("file"));
        PARSER.declareString((request, s) -> {
            request.setScriptType(ScriptType.STORED);
            request.setScript(s);
        }, new ParseField("id"));
        PARSER.declareBoolean(SearchTemplateRequest::setExplain, new ParseField("explain"));
        PARSER.declareBoolean(SearchTemplateRequest::setProfile, new ParseField("profile"));
        PARSER.declareField((parser, request, value) -> {
            request.setScriptType(ScriptType.INLINE);
            if (parser.currentToken() == XContentParser.Token.START_OBJECT) {
                try (XContentBuilder builder = XContentFactory.contentBuilder(parser.contentType())) {
                    request.setScript(builder.copyCurrentStructure(parser).bytes().utf8ToString());
                } catch (IOException e) {
                    throw new ParsingException(parser.getTokenLocation(), "Could not parse inline template", e);
                }
            } else {
                request.setScript(parser.text());
            }
        }, new ParseField("inline", "template"), ObjectParser.ValueType.OBJECT_OR_STRING);
    }

    public RestSearchTemplateAction(Settings settings, RestController controller) {
        super(settings);

        controller.registerHandler(GET, "/_search/template", this);
        controller.registerHandler(POST, "/_search/template", this);
        controller.registerHandler(GET, "/{index}/_search/template", this);
        controller.registerHandler(POST, "/{index}/_search/template", this);
        controller.registerHandler(GET, "/{index}/{type}/_search/template", this);
        controller.registerHandler(POST, "/{index}/{type}/_search/template", this);
    }

    @Override
    public RestChannelConsumer prepareRequest(RestRequest request, NodeClient client) throws IOException {
        if (request.hasContentOrSourceParam() == false) {
            throw new ElasticsearchException("request body is required");
        }

        // Creates the search request with all required params
        SearchRequest searchRequest = new SearchRequest();
        RestSearchAction.parseSearchRequest(searchRequest, request, null);

        // Creates the search template request
        SearchTemplateRequest searchTemplateRequest;
        try (XContentParser parser = request.contentOrSourceParamParser()) {
<<<<<<< HEAD
            searchTemplateRequest = PARSER.parse(parser, new SearchTemplateRequest(), () -> ParseFieldMatcher.EMPTY);
=======
            searchTemplateRequest = PARSER.parse(parser, new SearchTemplateRequest(), null);
>>>>>>> c0b0a287
        }
        searchTemplateRequest.setRequest(searchRequest);

        return channel -> client.execute(SearchTemplateAction.INSTANCE, searchTemplateRequest, new RestStatusToXContentListener<>(channel));
    }

    public static SearchTemplateRequest parse(XContentParser parser) throws IOException {
<<<<<<< HEAD
        return PARSER.parse(parser, new SearchTemplateRequest(), () -> ParseFieldMatcher.EMPTY);
=======
        return PARSER.parse(parser, new SearchTemplateRequest(), null);
>>>>>>> c0b0a287
    }
}<|MERGE_RESOLUTION|>--- conflicted
+++ resolved
@@ -24,10 +24,6 @@
 import org.elasticsearch.client.node.NodeClient;
 import org.elasticsearch.common.ParseField;
 import org.elasticsearch.common.ParsingException;
-<<<<<<< HEAD
-import org.elasticsearch.common.inject.Inject;
-=======
->>>>>>> c0b0a287
 import org.elasticsearch.common.settings.Settings;
 import org.elasticsearch.common.xcontent.ObjectParser;
 import org.elasticsearch.common.xcontent.XContentBuilder;
@@ -47,11 +43,7 @@
 
 public class RestSearchTemplateAction extends BaseRestHandler {
 
-<<<<<<< HEAD
-    private static final ObjectParser<SearchTemplateRequest, ParseFieldMatcherSupplier> PARSER;
-=======
     private static final ObjectParser<SearchTemplateRequest, Void> PARSER;
->>>>>>> c0b0a287
     static {
         PARSER = new ObjectParser<>("search_template");
         PARSER.declareField((parser, request, s) ->
@@ -105,11 +97,7 @@
         // Creates the search template request
         SearchTemplateRequest searchTemplateRequest;
         try (XContentParser parser = request.contentOrSourceParamParser()) {
-<<<<<<< HEAD
-            searchTemplateRequest = PARSER.parse(parser, new SearchTemplateRequest(), () -> ParseFieldMatcher.EMPTY);
-=======
             searchTemplateRequest = PARSER.parse(parser, new SearchTemplateRequest(), null);
->>>>>>> c0b0a287
         }
         searchTemplateRequest.setRequest(searchRequest);
 
@@ -117,10 +105,6 @@
     }
 
     public static SearchTemplateRequest parse(XContentParser parser) throws IOException {
-<<<<<<< HEAD
-        return PARSER.parse(parser, new SearchTemplateRequest(), () -> ParseFieldMatcher.EMPTY);
-=======
         return PARSER.parse(parser, new SearchTemplateRequest(), null);
->>>>>>> c0b0a287
     }
 }