/*
 * Licensed to Elasticsearch under one or more contributor
 * license agreements. See the NOTICE file distributed with
 * this work for additional information regarding copyright
 * ownership. Elasticsearch licenses this file to you under
 * the Apache License, Version 2.0 (the "License"); you may
 * not use this file except in compliance with the License.
 * You may obtain a copy of the License at
 *
 *    http://www.apache.org/licenses/LICENSE-2.0
 *
 * Unless required by applicable law or agreed to in writing,
 * software distributed under the License is distributed on an
 * "AS IS" BASIS, WITHOUT WARRANTIES OR CONDITIONS OF ANY
 * KIND, either express or implied.  See the License for the
 * specific language governing permissions and limitations
 * under the License.
 */

package org.elasticsearch.script.mustache;

import org.elasticsearch.action.ActionRequest;
import org.elasticsearch.action.ActionRequestValidationException;
import org.elasticsearch.action.CompositeIndicesRequest;
import org.elasticsearch.action.support.IndicesOptions;
import org.elasticsearch.common.io.stream.StreamInput;
import org.elasticsearch.common.io.stream.StreamOutput;

import java.io.IOException;
import java.util.ArrayList;
import java.util.List;

import static org.elasticsearch.action.ValidateActions.addValidationError;

public class MultiSearchTemplateRequest extends ActionRequest implements CompositeIndicesRequest {

    private List<SearchTemplateRequest> requests = new ArrayList<>();

    private IndicesOptions indicesOptions = IndicesOptions.strictExpandOpenAndForbidClosed();

    /**
     * Add a search template request to execute. Note, the order is important, the search response will be returned in the
     * same order as the search requests.
     */
    public MultiSearchTemplateRequest add(SearchTemplateRequestBuilder request) {
        requests.add(request.request());
        return this;
    }

    /**
     * Add a search template request to execute. Note, the order is important, the search response will be returned in the
     * same order as the search requests.
     */
    public MultiSearchTemplateRequest add(SearchTemplateRequest request) {
        requests.add(request);
        return this;
    }

    public List<SearchTemplateRequest> requests() {
        return this.requests;
    }

    @Override
<<<<<<< HEAD
=======
    public List<? extends IndicesRequest> subRequests() {
        List<IndicesRequest> indicesRequests = new ArrayList<>();
        for (SearchTemplateRequest request : requests) {
            indicesRequests.addAll(request.subRequests());
        }
        return indicesRequests;
    }

    @Override
>>>>>>> c8c4c16c
    public ActionRequestValidationException validate() {
        ActionRequestValidationException validationException = null;
        if (requests.isEmpty()) {
            validationException = addValidationError("no requests added", validationException);
        }
        for (SearchTemplateRequest request : requests) {
            ActionRequestValidationException ex = request.validate();
            if (ex != null) {
                if (validationException == null) {
                    validationException = new ActionRequestValidationException();
                }
                validationException.addValidationErrors(ex.validationErrors());
            }
        }
        return validationException;
    }

    public IndicesOptions indicesOptions() {
        return indicesOptions;
    }

    public MultiSearchTemplateRequest indicesOptions(IndicesOptions indicesOptions) {
        this.indicesOptions = indicesOptions;
        return this;
    }

    @Override
    public void readFrom(StreamInput in) throws IOException {
        super.readFrom(in);
        requests = in.readStreamableList(SearchTemplateRequest::new);
    }

    @Override
    public void writeTo(StreamOutput out) throws IOException {
        super.writeTo(out);
        out.writeStreamableList(requests);
    }
}<|MERGE_RESOLUTION|>--- conflicted
+++ resolved
@@ -22,6 +22,7 @@
 import org.elasticsearch.action.ActionRequest;
 import org.elasticsearch.action.ActionRequestValidationException;
 import org.elasticsearch.action.CompositeIndicesRequest;
+import org.elasticsearch.action.IndicesRequest;
 import org.elasticsearch.action.support.IndicesOptions;
 import org.elasticsearch.common.io.stream.StreamInput;
 import org.elasticsearch.common.io.stream.StreamOutput;
@@ -61,8 +62,6 @@
     }
 
     @Override
-<<<<<<< HEAD
-=======
     public List<? extends IndicesRequest> subRequests() {
         List<IndicesRequest> indicesRequests = new ArrayList<>();
         for (SearchTemplateRequest request : requests) {
@@ -72,7 +71,6 @@
     }
 
     @Override
->>>>>>> c8c4c16c
     public ActionRequestValidationException validate() {
         ActionRequestValidationException validationException = null;
         if (requests.isEmpty()) {
