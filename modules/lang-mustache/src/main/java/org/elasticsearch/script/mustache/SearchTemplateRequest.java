--- conflicted
+++ resolved
@@ -22,10 +22,7 @@
 import org.elasticsearch.action.ActionRequest;
 import org.elasticsearch.action.ActionRequestValidationException;
 import org.elasticsearch.action.CompositeIndicesRequest;
-<<<<<<< HEAD
-=======
 import org.elasticsearch.action.IndicesRequest;
->>>>>>> c8c4c16c
 import org.elasticsearch.action.search.SearchRequest;
 import org.elasticsearch.common.io.stream.StreamInput;
 import org.elasticsearch.common.io.stream.StreamOutput;
@@ -169,8 +166,6 @@
             out.writeMap(scriptParams);
         }
     }
-<<<<<<< HEAD
-=======
 
     @Override
     public List<? extends IndicesRequest> subRequests() {
@@ -182,5 +177,4 @@
         //composite request as it delegates to search, but it holds one single action (search itself)
         return Collections.singletonList(request);
     }
->>>>>>> c8c4c16c
 }