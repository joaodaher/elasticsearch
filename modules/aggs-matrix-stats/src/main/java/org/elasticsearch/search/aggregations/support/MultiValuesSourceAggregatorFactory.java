/*
 * Licensed to Elasticsearch under one or more contributor
 * license agreements. See the NOTICE file distributed with
 * this work for additional information regarding copyright
 * ownership. Elasticsearch licenses this file to you under
 * the Apache License, Version 2.0 (the "License"); you may
 * not use this file except in compliance with the License.
 * You may obtain a copy of the License at
 *
 *    http://www.apache.org/licenses/LICENSE-2.0
 *
 * Unless required by applicable law or agreed to in writing,
 * software distributed under the License is distributed on an
 * "AS IS" BASIS, WITHOUT WARRANTIES OR CONDITIONS OF ANY
 * KIND, either express or implied.  See the License for the
 * specific language governing permissions and limitations
 * under the License.
 */

package org.elasticsearch.search.aggregations.support;

import org.elasticsearch.search.aggregations.Aggregator;
import org.elasticsearch.search.aggregations.AggregatorFactories;
import org.elasticsearch.search.aggregations.AggregatorFactory;
import org.elasticsearch.search.aggregations.pipeline.PipelineAggregator;
import org.elasticsearch.search.internal.SearchContext;

import java.io.IOException;
import java.util.HashMap;
import java.util.List;
import java.util.Map;

public abstract class MultiValuesSourceAggregatorFactory<VS extends ValuesSource, AF extends MultiValuesSourceAggregatorFactory<VS, AF>>
        extends AggregatorFactory<AF> {

    protected Map<String, ValuesSourceConfig<VS>> configs;

<<<<<<< HEAD
    public MultiValuesSourceAggregatorFactory(String name, Type type, Map<String, ValuesSourceConfig<VS>> configs,
            SearchContext context, AggregatorFactory<?> parent, AggregatorFactories.Builder subFactoriesBuilder,
            Map<String, Object> metaData) throws IOException {
        super(name, type, context, parent, subFactoriesBuilder, metaData);
=======
    public MultiValuesSourceAggregatorFactory(String name, Map<String, ValuesSourceConfig<VS>> configs,
            SearchContext context, AggregatorFactory<?> parent, AggregatorFactories.Builder subFactoriesBuilder,
            Map<String, Object> metaData) throws IOException {
        super(name, context, parent, subFactoriesBuilder, metaData);
>>>>>>> c0b0a287
        this.configs = configs;
    }

    @Override
    public Aggregator createInternal(Aggregator parent, boolean collectsFromSingleBucket, List<PipelineAggregator> pipelineAggregators,
                                     Map<String, Object> metaData) throws IOException {
        HashMap<String, VS> valuesSources = new HashMap<>();

        for (Map.Entry<String, ValuesSourceConfig<VS>> config : configs.entrySet()) {
            VS vs = config.getValue().toValuesSource(context.getQueryShardContext());
            if (vs != null) {
                valuesSources.put(config.getKey(), vs);
            }
        }
        if (valuesSources.isEmpty()) {
            return createUnmapped(parent, pipelineAggregators, metaData);
        }
        return doCreateInternal(valuesSources, parent, collectsFromSingleBucket, pipelineAggregators, metaData);
    }

    protected abstract Aggregator createUnmapped(Aggregator parent, List<PipelineAggregator> pipelineAggregators,
                                                 Map<String, Object> metaData) throws IOException;

    protected abstract Aggregator doCreateInternal(Map<String, VS> valuesSources, Aggregator parent, boolean collectsFromSingleBucket,
        List<PipelineAggregator> pipelineAggregators, Map<String, Object> metaData) throws IOException;

}<|MERGE_RESOLUTION|>--- conflicted
+++ resolved
@@ -35,17 +35,10 @@
 
     protected Map<String, ValuesSourceConfig<VS>> configs;
 
-<<<<<<< HEAD
-    public MultiValuesSourceAggregatorFactory(String name, Type type, Map<String, ValuesSourceConfig<VS>> configs,
-            SearchContext context, AggregatorFactory<?> parent, AggregatorFactories.Builder subFactoriesBuilder,
-            Map<String, Object> metaData) throws IOException {
-        super(name, type, context, parent, subFactoriesBuilder, metaData);
-=======
     public MultiValuesSourceAggregatorFactory(String name, Map<String, ValuesSourceConfig<VS>> configs,
             SearchContext context, AggregatorFactory<?> parent, AggregatorFactories.Builder subFactoriesBuilder,
             Map<String, Object> metaData) throws IOException {
         super(name, context, parent, subFactoriesBuilder, metaData);
->>>>>>> c0b0a287
         this.configs = configs;
     }
 
