--- conflicted
+++ resolved
@@ -40,11 +40,7 @@
 
     @Override
     protected boolean token(String aggregationName, String currentFieldName, XContentParser.Token token, XContentParser parser,
-<<<<<<< HEAD
-                            ParseFieldMatcher parseFieldMatcher, Map<ParseField, Object> otherOptions) throws IOException {
-=======
                             Map<ParseField, Object> otherOptions) throws IOException {
->>>>>>> c0b0a287
         if (MULTIVALUE_MODE_FIELD.match(currentFieldName)) {
             if (token == XContentParser.Token.VALUE_STRING) {
                 otherOptions.put(MULTIVALUE_MODE_FIELD, parser.text());
