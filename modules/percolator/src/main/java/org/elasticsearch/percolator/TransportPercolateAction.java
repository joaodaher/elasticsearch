--- conflicted
+++ resolved
@@ -44,10 +44,6 @@
 import org.elasticsearch.index.query.ConstantScoreQueryBuilder;
 import org.elasticsearch.index.query.QueryBuilders;
 import org.elasticsearch.index.query.QueryParseContext;
-<<<<<<< HEAD
-import org.elasticsearch.search.SearchExtRegistry;
-=======
->>>>>>> c0b0a287
 import org.elasticsearch.search.SearchHit;
 import org.elasticsearch.search.SearchHits;
 import org.elasticsearch.search.aggregations.InternalAggregations;
@@ -63,31 +59,16 @@
 public class TransportPercolateAction extends HandledTransportAction<PercolateRequest, PercolateResponse> {
 
     private final Client client;
-<<<<<<< HEAD
-    private final ParseFieldMatcher parseFieldMatcher;
-    private final SearchRequestParsers searchRequestParsers;
-=======
->>>>>>> c0b0a287
     private final NamedXContentRegistry xContentRegistry;
 
     @Inject
     public TransportPercolateAction(Settings settings, ThreadPool threadPool, TransportService transportService,
                                     ActionFilters actionFilters, IndexNameExpressionResolver indexNameExpressionResolver,
-<<<<<<< HEAD
-                                    Client client, SearchRequestParsers searchRequestParsers, NamedXContentRegistry xContentRegistry) {
-        super(settings, PercolateAction.NAME, threadPool, transportService, actionFilters,
-                indexNameExpressionResolver, PercolateRequest::new);
-        this.client = client;
-        this.searchRequestParsers = searchRequestParsers;
-        this.xContentRegistry = xContentRegistry;
-        this.parseFieldMatcher = new ParseFieldMatcher(settings);
-=======
                                     Client client, NamedXContentRegistry xContentRegistry) {
         super(settings, PercolateAction.NAME, threadPool, transportService, actionFilters,
                 indexNameExpressionResolver, PercolateRequest::new);
         this.client = client;
         this.xContentRegistry = xContentRegistry;
->>>>>>> c0b0a287
     }
 
     @Override
@@ -117,12 +98,7 @@
     private void innerDoExecute(PercolateRequest request, BytesReference docSource, ActionListener<PercolateResponse> listener) {
         SearchRequest searchRequest;
         try {
-<<<<<<< HEAD
-            searchRequest = createSearchRequest(request, docSource,
-                searchRequestParsers.aggParsers, searchRequestParsers.searchExtParsers, xContentRegistry, parseFieldMatcher);
-=======
             searchRequest = createSearchRequest(request, docSource, xContentRegistry);
->>>>>>> c0b0a287
         } catch (IOException e) {
             listener.onFailure(e);
             return;
@@ -145,13 +121,7 @@
     }
 
     public static SearchRequest createSearchRequest(PercolateRequest percolateRequest, BytesReference documentSource,
-<<<<<<< HEAD
-                                                    AggregatorParsers aggParsers,
-                                                    SearchExtRegistry searchExtRegistry, NamedXContentRegistry xContentRegistry,
-                                                    ParseFieldMatcher parseFieldMatcher)
-=======
                                                     NamedXContentRegistry xContentRegistry)
->>>>>>> c0b0a287
             throws IOException {
         SearchRequest searchRequest = new SearchRequest();
         if (percolateRequest.indices() != null) {
@@ -229,11 +199,7 @@
                 new PercolateQueryBuilder("query", percolateRequest.documentType(), documentSource);
         if (querySource != null) {
             try (XContentParser parser = XContentHelper.createParser(xContentRegistry, querySource)) {
-<<<<<<< HEAD
-                QueryParseContext queryParseContext = new QueryParseContext(parser, parseFieldMatcher);
-=======
                 QueryParseContext queryParseContext = new QueryParseContext(parser);
->>>>>>> c0b0a287
                 BoolQueryBuilder boolQueryBuilder = QueryBuilders.boolQuery();
                 queryParseContext.parseInnerQueryBuilder().ifPresent(boolQueryBuilder::must);
                 boolQueryBuilder.filter(percolateQueryBuilder);
@@ -251,13 +217,8 @@
         BytesReference source = searchSource.bytes();
         SearchSourceBuilder searchSourceBuilder = new SearchSourceBuilder();
         try (XContentParser parser = XContentFactory.xContent(XContentType.JSON).createParser(xContentRegistry, source)) {
-<<<<<<< HEAD
-            QueryParseContext context = new QueryParseContext(parser, parseFieldMatcher);
-            searchSourceBuilder.parseXContent(context, aggParsers, null, searchExtRegistry);
-=======
             QueryParseContext context = new QueryParseContext(parser);
             searchSourceBuilder.parseXContent(context);
->>>>>>> c0b0a287
             searchRequest.source(searchSourceBuilder);
             return searchRequest;
         }
