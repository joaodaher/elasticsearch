---
"Basic reindex from remote":
  - do:
      index:
        index:   source
        type:    foo
        id:      1
        body:    { "text": "test" }
        refresh: true

  # Fetch the http host. We use the host of the master because we know there will always be a master.
  - do:
      cluster.state: {}
  - set: { master_node: master }
  - do:
      nodes.info:
        metric: [ http ]
  - is_true: nodes.$master.http.publish_address
  - set: {nodes.$master.http.publish_address: host}
  - do:
      reindex:
        refresh: true
        body:
          source:
            remote:
              host: http://${host}
            index: source
          dest:
            index: dest
  - match: {created: 1}
  - match: {updated: 0}
  - match: {version_conflicts: 0}
  - match: {batches: 1}
  - match: {failures: []}
  - match: {throttled_millis: 0}
  - gte: { took: 0 }
  - is_false: task
  - is_false: deleted

  - do:
      search:
        index: dest
        body:
          query:
            match:
              text: test
  - match: {hits.total: 1}

---
"Reindex from remote with query":
  - do:
      index:
        index:   source
        type:    foo
        id:      1
        body:    { "text": "test" }
  - do:
      index:
        index:   source
        type:    foo
        id:      2
        body:    { "text": "test2" }
  - do:
      indices.refresh: {}

  # Fetch the http host. We use the host of the master because we know there will always be a master.
  - do:
      cluster.state: {}
  - set: { master_node: master }
  - do:
      nodes.info:
        metric: [ http ]
  - is_true: nodes.$master.http.publish_address
  - set: {nodes.$master.http.publish_address: host}
  - do:
      reindex:
        refresh: true
        body:
          source:
            remote:
              host: http://${host}
            index: source
            query:
              match:
                text: test2
          dest:
            index: dest
  - match: {created: 1}

  - do:
      search:
        index: dest
        body:
          query:
            match_all: {}
  - match: {hits.total: 1}

---
"Reindex from remote with routing":
  - do:
      index:
        index:   source
        type:    foo
        id:      1
        body:    { "text": "test" }
        routing: foo
        refresh: true

  # Fetch the http host. We use the host of the master because we know there will always be a master.
  - do:
      cluster.state: {}
  - set: { master_node: master }
  - do:
      nodes.info:
        metric: [ http ]
  - is_true: nodes.$master.http.publish_address
  - set: {nodes.$master.http.publish_address: host}
  - do:
      reindex:
        refresh: true
        body:
          source:
            remote:
              host: http://${host}
            index: source
          dest:
            index: dest
  - match: {created: 1}

  - do:
      search:
        index: dest
        routing: foo
        body:
          query:
            match:
              text: test
  - match: {hits.total: 1}

---
"Reindex from remote with parent/child":
  - do:
      indices.create:
          index: source
          body:
              mappings:
                foo: {}
                bar:
                  _parent:
                    type:  foo
  - do:
      indices.create:
          index: dest
          body:
              mappings:
                foo: {}
                bar:
                  _parent:
                    type:  foo
  - do:
      index:
        index:   source
        type:    foo
        id:      1
        body:    { "text": "test" }
  - do:
      index:
        index:   source
        type:    bar
        id:      1
        parent:  1
        body:    { "text": "test2" }
  - do:
      indices.refresh: {}

  # Fetch the http host. We use the host of the master because we know there will always be a master.
  - do:
      cluster.state: {}
  - set: { master_node: master }
  - do:
      nodes.info:
        metric: [ http ]
  - is_true: nodes.$master.http.publish_address
  - set: {nodes.$master.http.publish_address: host}
  - do:
      reindex:
        refresh: true
        body:
          source:
            remote:
              host: http://${host}
            index: source
          dest:
            index: dest
  - match: {created: 2}

  - do:
      search:
        index: dest
        body:
          query:
            has_parent:
              parent_type: foo
              query:
                match:
                  text: test
  - match: {hits.total: 1}

---
<<<<<<< HEAD
"Reindex from remote with timeouts":
  # Validates that you can configure the socket_timeout and connect_timeout,
  # not that they do anything.
  - do:
      index:
        index:   source
        type:    foo
        id:      1
        body:    { "text": "test" }
        refresh: true

  # Fetch the http host. We use the host of the master because we know there will always be a master.
  - do:
      cluster.state: {}
  - set: { master_node: master }
  - do:
      nodes.info:
        metric: [ http ]
  - is_true: nodes.$master.http.publish_address
  - set: {nodes.$master.http.publish_address: host}
  - do:
      reindex:
        refresh: true
        body:
          source:
            remote:
              host: http://${host}
              socket_timeout: 1m
              connect_timeout: 1m
            index: source
          dest:
            index: dest
  - match: {created: 1}
  - match: {updated: 0}
  - match: {version_conflicts: 0}
  - match: {batches: 1}
  - match: {failures: []}
  - match: {throttled_millis: 0}
  - gte: { took: 0 }
  - is_false: task
  - is_false: deleted

  - do:
      search:
        index: dest
        body:
          query:
            match:
              text: test
  - match: {hits.total: 1}

---
=======
>>>>>>> c8c4c16c
"Reindex from remote with broken query":
  - do:
      index:
        index:   source
        type:    foo
        id:      1
        body:    { "text": "test" }
        refresh: true

  # Fetch the http host. We use the host of the master because we know there will always be a master.
  - do:
      cluster.state: {}
  - set: { master_node: master }
  - do:
      nodes.info:
        metric: [ http ]
  - is_true: nodes.$master.http.publish_address
  - set: {nodes.$master.http.publish_address: host}
  - do:
      catch: /query malformed, no start_object after query name/
      reindex:
        body:
          source:
            remote:
              host: http://${host}
            index: source
            query:
              garbage: not a query
          dest:
            index: dest

---
"Reindex from remote that you can't connect to":
  - do:
      index:
        index:   source
        type:    foo
        id:      1
        body:    { "text": "test" }
        refresh: true

  - do:
      # sometimes IIS is listening on port 0. In that case we fail in other ways and this test isn't useful.
      catch: /connect_exception|IIS Windows Server/
      reindex:
        body:
          source:
            remote:
              host: http://127.0.0.1:0
            index: source
          dest:
            index: dest<|MERGE_RESOLUTION|>--- conflicted
+++ resolved
@@ -207,61 +207,6 @@
   - match: {hits.total: 1}
 
 ---
-<<<<<<< HEAD
-"Reindex from remote with timeouts":
-  # Validates that you can configure the socket_timeout and connect_timeout,
-  # not that they do anything.
-  - do:
-      index:
-        index:   source
-        type:    foo
-        id:      1
-        body:    { "text": "test" }
-        refresh: true
-
-  # Fetch the http host. We use the host of the master because we know there will always be a master.
-  - do:
-      cluster.state: {}
-  - set: { master_node: master }
-  - do:
-      nodes.info:
-        metric: [ http ]
-  - is_true: nodes.$master.http.publish_address
-  - set: {nodes.$master.http.publish_address: host}
-  - do:
-      reindex:
-        refresh: true
-        body:
-          source:
-            remote:
-              host: http://${host}
-              socket_timeout: 1m
-              connect_timeout: 1m
-            index: source
-          dest:
-            index: dest
-  - match: {created: 1}
-  - match: {updated: 0}
-  - match: {version_conflicts: 0}
-  - match: {batches: 1}
-  - match: {failures: []}
-  - match: {throttled_millis: 0}
-  - gte: { took: 0 }
-  - is_false: task
-  - is_false: deleted
-
-  - do:
-      search:
-        index: dest
-        body:
-          query:
-            match:
-              text: test
-  - match: {hits.total: 1}
-
----
-=======
->>>>>>> c8c4c16c
 "Reindex from remote with broken query":
   - do:
       index:
