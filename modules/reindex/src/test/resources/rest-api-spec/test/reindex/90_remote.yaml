--- conflicted
+++ resolved
@@ -46,13 +46,6 @@
               text: test
   - match: {hits.total: 1}
 
-  # Make sure reindex closed all the scroll contexts
-  - do:
-      indices.stats:
-        index: source
-        metric: search
-  - match: {indices.source.total.search.open_contexts: 0}
-
 ---
 "Reindex from remote with query":
   - do:
@@ -102,13 +95,6 @@
             match_all: {}
   - match: {hits.total: 1}
 
-  # Make sure reindex closed all the scroll contexts
-  - do:
-      indices.stats:
-        index: source
-        metric: search
-  - match: {indices.source.total.search.open_contexts: 0}
-
 ---
 "Reindex from remote with routing":
   - do:
@@ -150,13 +136,6 @@
             match:
               text: test
   - match: {hits.total: 1}
-
-  # Make sure reindex closed all the scroll contexts
-  - do:
-      indices.stats:
-        index: source
-        metric: search
-  - match: {indices.source.total.search.open_contexts: 0}
 
 ---
 "Reindex from remote with parent/child":
@@ -227,138 +206,6 @@
                   text: test
   - match: {hits.total: 1}
 
-<<<<<<< HEAD
-  # Make sure reindex closed all the scroll contexts
-  - do:
-      indices.stats:
-        index: source
-        metric: search
-  - match: {indices.source.total.search.open_contexts: 0}
-
----
-"Reindex from remote with timeouts":
-  # Validates that you can configure the socket_timeout and connect_timeout,
-  # not that they do anything.
-  - do:
-      index:
-        index:   source
-        type:    foo
-        id:      1
-        body:    { "text": "test" }
-        refresh: true
-
-  # Fetch the http host. We use the host of the master because we know there will always be a master.
-  - do:
-      cluster.state: {}
-  - set: { master_node: master }
-  - do:
-      nodes.info:
-        metric: [ http ]
-  - is_true: nodes.$master.http.publish_address
-  - set: {nodes.$master.http.publish_address: host}
-  - do:
-      reindex:
-        refresh: true
-        body:
-          source:
-            remote:
-              host: http://${host}
-              socket_timeout: 1m
-              connect_timeout: 1m
-            index: source
-          dest:
-            index: dest
-  - match: {created: 1}
-  - match: {updated: 0}
-  - match: {version_conflicts: 0}
-  - match: {batches: 1}
-  - match: {failures: []}
-  - match: {throttled_millis: 0}
-  - gte: { took: 0 }
-  - is_false: task
-  - is_false: deleted
-
-  - do:
-      search:
-        index: dest
-        body:
-          query:
-            match:
-              text: test
-  - match: {hits.total: 1}
-
-  # Make sure reindex closed all the scroll contexts
-  - do:
-      indices.stats:
-        index: source
-        metric: search
-  - match: {indices.source.total.search.open_contexts: 0}
-
----
-"Reindex from remote with size":
-  - do:
-      index:
-        index:   source
-        type:    foo
-        id:      1
-        body:    { "text": "test" }
-        refresh: true
-  - do:
-      index:
-        index:   source
-        type:    foo
-        id:      2
-        body:    { "text": "test" }
-        refresh: true
-
-  # Fetch the http host. We use the host of the master because we know there will always be a master.
-  - do:
-      cluster.state: {}
-  - set: { master_node: master }
-  - do:
-      nodes.info:
-        metric: [ http ]
-  - is_true: nodes.$master.http.publish_address
-  - set: {nodes.$master.http.publish_address: host}
-  - do:
-      reindex:
-        refresh: true
-        body:
-          size: 1
-          source:
-            remote:
-              host: http://${host}
-            index: source
-          dest:
-            index: dest
-  - match: {created: 1}
-  - match: {updated: 0}
-  - match: {version_conflicts: 0}
-  - match: {batches: 1}
-  - match: {failures: []}
-  - match: {throttled_millis: 0}
-  - gte: { took: 0 }
-  - is_false: task
-  - is_false: deleted
-
-  - do:
-      search:
-        index: dest
-        body:
-          query:
-            match:
-              text: test
-  - match: {hits.total: 1}
-
-  # Make sure reindex closed all the scroll contexts
-  - do:
-      indices.stats:
-        index: source
-        metric: search
-  - match: {indices.source.total.search.open_contexts: 0}
-
-=======
->>>>>>> c8c4c16c
 ---
 "Reindex from remote with broken query":
   - do:
@@ -411,58 +258,4 @@
               host: http://127.0.0.1:0
             index: source
           dest:
-<<<<<<< HEAD
-            index: dest
-
----
-"Reindex from remote with source filtering":
-  - do:
-      index:
-        index:   source
-        type:    foo
-        id:      1
-        body:    { "text": "test", "filtered": "removed" }
-        refresh: true
-
-  # Fetch the http host. We use the host of the master because we know there will always be a master.
-  - do:
-      cluster.state: {}
-  - set: { master_node: master }
-  - do:
-      nodes.info:
-        metric: [ http ]
-  - is_true: nodes.$master.http.publish_address
-  - set: {nodes.$master.http.publish_address: host}
-  - do:
-      reindex:
-        refresh: true
-        body:
-          source:
-            remote:
-              host: http://${host}
-            index: source
-            _source:
-              excludes:
-                - filtered
-          dest:
-            index: dest
-  - match: {created: 1}
-  - match: {updated: 0}
-  - match: {version_conflicts: 0}
-  - match: {batches: 1}
-  - match: {failures: []}
-  - match: {throttled_millis: 0}
-  - gte: { took: 0 }
-  - is_false: task
-  - is_false: deleted
-
-  - do:
-      get:
-        index: dest
-        type: foo
-        id: 1
-  - match: { _source.text: "test" }
-  - is_false: _source.filtered
-=======
-            index: dest
->>>>>>> c8c4c16c
+            index: dest