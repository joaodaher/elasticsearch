--- conflicted
+++ resolved
@@ -28,10 +28,6 @@
 import org.elasticsearch.common.xcontent.json.JsonXContent;
 import org.elasticsearch.index.reindex.remote.RemoteInfo;
 import org.elasticsearch.rest.RestController;
-<<<<<<< HEAD
-import org.elasticsearch.search.SearchRequestParsers;
-=======
->>>>>>> c0b0a287
 import org.elasticsearch.test.ESTestCase;
 import org.elasticsearch.test.rest.FakeRestRequest;
 
@@ -125,24 +121,14 @@
         }
         try (XContentParser p = createParser(JsonXContent.jsonXContent, request)) {
             ReindexRequest r = new ReindexRequest(new SearchRequest(), new IndexRequest());
-<<<<<<< HEAD
-            SearchRequestParsers searchParsers = new SearchRequestParsers(null, null, null);
-            RestReindexAction.PARSER.parse(p, r, new ReindexParseContext(searchParsers, ParseFieldMatcher.STRICT));
-=======
             RestReindexAction.PARSER.parse(p, r, null);
->>>>>>> c0b0a287
             assertEquals("localhost", r.getRemoteInfo().getHost());
             assertArrayEquals(new String[] {"source"}, r.getSearchRequest().indices());
         }
     }
 
     public void testPipelineQueryParameterIsError() throws IOException {
-<<<<<<< HEAD
-        SearchRequestParsers parsers = new SearchRequestParsers(null, null, null);
-        RestReindexAction action = new RestReindexAction(Settings.EMPTY, mock(RestController.class), parsers, null);
-=======
         RestReindexAction action = new RestReindexAction(Settings.EMPTY, mock(RestController.class));
->>>>>>> c0b0a287
 
         FakeRestRequest.Builder request = new FakeRestRequest.Builder(xContentRegistry());
         try (XContentBuilder body = JsonXContent.contentBuilder().prettyPrint()) {
