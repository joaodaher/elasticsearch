/*
 * Licensed to Elasticsearch under one or more contributor
 * license agreements. See the NOTICE file distributed with
 * this work for additional information regarding copyright
 * ownership. Elasticsearch licenses this file to you under
 * the Apache License, Version 2.0 (the "License"); you may
 * not use this file except in compliance with the License.
 * You may obtain a copy of the License at
 *
 *    http://www.apache.org/licenses/LICENSE-2.0
 *
 * Unless required by applicable law or agreed to in writing,
 * software distributed under the License is distributed on an
 * "AS IS" BASIS, WITHOUT WARRANTIES OR CONDITIONS OF ANY
 * KIND, either express or implied.  See the License for the
 * specific language governing permissions and limitations
 * under the License.
 */

package org.elasticsearch.index.reindex.remote;

import org.apache.http.ContentTooLongException;
import org.apache.http.HttpEntity;
import org.apache.http.util.EntityUtils;
import org.apache.logging.log4j.Logger;
import org.apache.logging.log4j.message.ParameterizedMessage;
import org.apache.logging.log4j.util.Supplier;
import org.elasticsearch.ElasticsearchException;
import org.elasticsearch.ElasticsearchStatusException;
import org.elasticsearch.Version;
import org.elasticsearch.action.bulk.BackoffPolicy;
import org.elasticsearch.action.bulk.byscroll.ScrollableHitSource;
import org.elasticsearch.action.search.SearchRequest;
import org.elasticsearch.client.ResponseException;
import org.elasticsearch.client.ResponseListener;
import org.elasticsearch.client.RestClient;
import org.elasticsearch.common.Nullable;
import org.elasticsearch.common.ParsingException;
import org.elasticsearch.common.Strings;
import org.elasticsearch.common.bytes.BytesReference;
import org.elasticsearch.common.unit.TimeValue;
import org.elasticsearch.common.util.concurrent.AbstractRunnable;
import org.elasticsearch.common.util.concurrent.ThreadContext;
import org.elasticsearch.common.xcontent.NamedXContentRegistry;
import org.elasticsearch.common.xcontent.XContentParser;
import org.elasticsearch.common.xcontent.XContentType;
import org.elasticsearch.rest.RestStatus;
import org.elasticsearch.threadpool.ThreadPool;

import java.io.IOException;
import java.io.InputStream;
import java.util.Iterator;
import java.util.Map;
import java.util.function.BiFunction;
import java.util.function.Consumer;

import static java.util.Collections.emptyMap;
import static org.elasticsearch.common.unit.TimeValue.timeValueMillis;
import static org.elasticsearch.common.unit.TimeValue.timeValueNanos;
import static org.elasticsearch.index.reindex.remote.RemoteRequestBuilders.initialSearchEntity;
import static org.elasticsearch.index.reindex.remote.RemoteRequestBuilders.initialSearchParams;
import static org.elasticsearch.index.reindex.remote.RemoteRequestBuilders.initialSearchPath;
import static org.elasticsearch.index.reindex.remote.RemoteRequestBuilders.scrollEntity;
import static org.elasticsearch.index.reindex.remote.RemoteRequestBuilders.scrollParams;
import static org.elasticsearch.index.reindex.remote.RemoteRequestBuilders.scrollPath;
import static org.elasticsearch.index.reindex.remote.RemoteResponseParsers.MAIN_ACTION_PARSER;
import static org.elasticsearch.index.reindex.remote.RemoteResponseParsers.RESPONSE_PARSER;

public class RemoteScrollableHitSource extends ScrollableHitSource {
    private final RestClient client;
    private final BytesReference query;
    private final SearchRequest searchRequest;
    Version remoteVersion;

    public RemoteScrollableHitSource(Logger logger, BackoffPolicy backoffPolicy, ThreadPool threadPool, Runnable countSearchRetry,
            Consumer<Exception> fail, RestClient client, BytesReference query, SearchRequest searchRequest) {
        super(logger, backoffPolicy, threadPool, countSearchRetry, fail);
        this.query = query;
        this.searchRequest = searchRequest;
        this.client = client;
    }

    @Override
<<<<<<< HEAD
=======
    public void close() {
        super.close();
        /* This might be called on the RestClient's thread pool and attempting to close the client on its own threadpool causes it to fail
         * to close. So we always shutdown the RestClient asynchronously on a thread in Elasticsearch's generic thread pool. That way we
         * never close the client in its own thread pool. */
        threadPool.generic().submit(() -> {
            try {
                client.close();
            } catch (IOException e) {
                logger.error("Failed to shutdown the remote connection", e);
            }
        });
    }

    @Override
>>>>>>> c8c4c16c
    protected void doStart(Consumer<? super Response> onResponse) {
        lookupRemoteVersion(version -> {
            remoteVersion = version;
            execute("POST", initialSearchPath(searchRequest), initialSearchParams(searchRequest, version),
                    initialSearchEntity(searchRequest, query), RESPONSE_PARSER, r -> onStartResponse(onResponse, r));
        });
    }

    void lookupRemoteVersion(Consumer<Version> onVersion) {
        execute("GET", "", emptyMap(), null, MAIN_ACTION_PARSER, onVersion);
    }

    private void onStartResponse(Consumer<? super Response> onResponse, Response response) {
        if (Strings.hasLength(response.getScrollId()) && response.getHits().isEmpty()) {
            logger.debug("First response looks like a scan response. Jumping right to the second. scroll=[{}]", response.getScrollId());
            doStartNextScroll(response.getScrollId(), timeValueMillis(0), onResponse);
        } else {
            onResponse.accept(response);
        }
    }

    @Override
    protected void doStartNextScroll(String scrollId, TimeValue extraKeepAlive, Consumer<? super Response> onResponse) {
        execute("POST", scrollPath(), scrollParams(timeValueNanos(searchRequest.scroll().keepAlive().nanos() + extraKeepAlive.nanos())),
                scrollEntity(scrollId), RESPONSE_PARSER, onResponse);
    }

    @Override
    protected void clearScroll(String scrollId, Runnable onCompletion) {
        client.performRequestAsync("DELETE", scrollPath(), emptyMap(), scrollEntity(scrollId), new ResponseListener() {
            @Override
            public void onSuccess(org.elasticsearch.client.Response response) {
                logger.debug("Successfully cleared [{}]", scrollId);
                onCompletion.run();
            }

            @Override
            public void onFailure(Exception t) {
                logger.warn((Supplier<?>) () -> new ParameterizedMessage("Failed to clear scroll [{}]", scrollId), t);
                onCompletion.run();
            }
        });
    }

    @Override
    protected void cleanup() {
        /* This is called on the RestClient's thread pool and attempting to close the client on its own threadpool causes it to fail to
         * close. So we always shutdown the RestClient asynchronously on a thread in Elasticsearch's generic thread pool. */
        threadPool.generic().submit(() -> {
            try {
                client.close();
                logger.info("Shut down remote connection");
            } catch (IOException e) {
                logger.error("Failed to shutdown the remote connection", e);
            }
        });
    }

    private <T> void execute(String method, String uri, Map<String, String> params, HttpEntity entity,
            BiFunction<XContentParser, Void, T> parser, Consumer<? super T> listener) {
        // Preserve the thread context so headers survive after the call
        java.util.function.Supplier<ThreadContext.StoredContext> contextSupplier = threadPool.getThreadContext().newRestorableContext(true);
        class RetryHelper extends AbstractRunnable {
            private final Iterator<TimeValue> retries = backoffPolicy.iterator();

            @Override
            protected void doRun() throws Exception {
                client.performRequestAsync(method, uri, params, entity, new ResponseListener() {
                    @Override
                    public void onSuccess(org.elasticsearch.client.Response response) {
                        // Restore the thread context to get the precious headers
                        try (ThreadContext.StoredContext ctx = contextSupplier.get()) {
                            assert ctx != null; // eliminates compiler warning
                            T parsedResponse;
                            try {
                                HttpEntity responseEntity = response.getEntity();
                                InputStream content = responseEntity.getContent();
                                XContentType xContentType = null;
                                if (responseEntity.getContentType() != null) {
                                    xContentType = XContentType.fromMediaTypeOrFormat(responseEntity.getContentType().getValue());
                                }
                                if (xContentType == null) {
                                    try {
                                        throw new ElasticsearchException(
                                            "Response didn't include Content-Type: " + bodyMessage(response.getEntity()));
                                    } catch (IOException e) {
                                        ElasticsearchException ee = new ElasticsearchException("Error extracting body from response");
                                        ee.addSuppressed(e);
                                        throw ee;
                                    }
                                }
                                // EMPTY is safe here because we don't call namedObject
                                try (XContentParser xContentParser = xContentType.xContent().createParser(NamedXContentRegistry.EMPTY,
                                    content)) {
                                    parsedResponse = parser.apply(xContentParser, null);
                                } catch (ParsingException e) {
                                /* Because we're streaming the response we can't get a copy of it here. The best we can do is hint that it
                                 * is totally wrong and we're probably not talking to Elasticsearch. */
                                    throw new ElasticsearchException(
                                        "Error parsing the response, remote is likely not an Elasticsearch instance", e);
                                }
                            } catch (IOException e) {
                                throw new ElasticsearchException(
                                    "Error deserializing response, remote is likely not an Elasticsearch instance", e);
                            }
                            listener.accept(parsedResponse);
                        }
                    }

                    @Override
                    public void onFailure(Exception e) {
                        try (ThreadContext.StoredContext ctx = contextSupplier.get()) {
                            assert ctx != null; // eliminates compiler warning
                            if (e instanceof ResponseException) {
                                ResponseException re = (ResponseException) e;
                                if (RestStatus.TOO_MANY_REQUESTS.getStatus() == re.getResponse().getStatusLine().getStatusCode()) {
                                    if (retries.hasNext()) {
                                        TimeValue delay = retries.next();
                                        logger.trace(
                                            (Supplier<?>) () -> new ParameterizedMessage("retrying rejected search after [{}]", delay), e);
                                        countSearchRetry.run();
                                        threadPool.schedule(delay, ThreadPool.Names.SAME, RetryHelper.this);
                                        return;
                                    }
                                }
                                e = wrapExceptionToPreserveStatus(re.getResponse().getStatusLine().getStatusCode(),
                                    re.getResponse().getEntity(), re);
                            } else if (e instanceof ContentTooLongException) {
                                e = new IllegalArgumentException(
                                    "Remote responded with a chunk that was too large. Use a smaller batch size.", e);
                            }
                            fail.accept(e);
                        }
                    }
                });
            }

            @Override
            public void onFailure(Exception t) {
                fail.accept(t);
            }
        }
        new RetryHelper().run();
    }

    /**
     * Wrap the ResponseException in an exception that'll preserve its status code if possible so we can send it back to the user. We might
     * not have a constant for the status code so in that case we just use 500 instead. We also extract make sure to include the response
     * body in the message so the user can figure out *why* the remote Elasticsearch service threw the error back to us.
     */
    static ElasticsearchStatusException wrapExceptionToPreserveStatus(int statusCode, @Nullable HttpEntity entity, Exception cause) {
        RestStatus status = RestStatus.fromCode(statusCode);
        String messagePrefix = "";
        if (status == null) {
            messagePrefix = "Couldn't extract status [" + statusCode + "]. ";
            status = RestStatus.INTERNAL_SERVER_ERROR;
        }
        try {
            return new ElasticsearchStatusException(messagePrefix + bodyMessage(entity), status, cause);
        } catch (IOException ioe) {
            ElasticsearchStatusException e = new ElasticsearchStatusException(messagePrefix + "Failed to extract body.", status, cause);
            e.addSuppressed(ioe);
            return e;
        }
    }

    static String bodyMessage(@Nullable HttpEntity entity) throws IOException {
        if (entity == null) {
            return "No error body.";
        } else {
            return "body=" + EntityUtils.toString(entity);
        }
    }
}<|MERGE_RESOLUTION|>--- conflicted
+++ resolved
@@ -29,21 +29,22 @@
 import org.elasticsearch.ElasticsearchStatusException;
 import org.elasticsearch.Version;
 import org.elasticsearch.action.bulk.BackoffPolicy;
-import org.elasticsearch.action.bulk.byscroll.ScrollableHitSource;
 import org.elasticsearch.action.search.SearchRequest;
 import org.elasticsearch.client.ResponseException;
 import org.elasticsearch.client.ResponseListener;
 import org.elasticsearch.client.RestClient;
 import org.elasticsearch.common.Nullable;
-import org.elasticsearch.common.ParsingException;
+import org.elasticsearch.common.ParseFieldMatcher;
+import org.elasticsearch.common.ParseFieldMatcherSupplier;
 import org.elasticsearch.common.Strings;
 import org.elasticsearch.common.bytes.BytesReference;
 import org.elasticsearch.common.unit.TimeValue;
 import org.elasticsearch.common.util.concurrent.AbstractRunnable;
 import org.elasticsearch.common.util.concurrent.ThreadContext;
-import org.elasticsearch.common.xcontent.NamedXContentRegistry;
+import org.elasticsearch.common.xcontent.XContentFactory;
 import org.elasticsearch.common.xcontent.XContentParser;
 import org.elasticsearch.common.xcontent.XContentType;
+import org.elasticsearch.index.reindex.ScrollableHitSource;
 import org.elasticsearch.rest.RestStatus;
 import org.elasticsearch.threadpool.ThreadPool;
 
@@ -81,8 +82,6 @@
     }
 
     @Override
-<<<<<<< HEAD
-=======
     public void close() {
         super.close();
         /* This might be called on the RestClient's thread pool and attempting to close the client on its own threadpool causes it to fail
@@ -98,12 +97,11 @@
     }
 
     @Override
->>>>>>> c8c4c16c
     protected void doStart(Consumer<? super Response> onResponse) {
         lookupRemoteVersion(version -> {
             remoteVersion = version;
             execute("POST", initialSearchPath(searchRequest), initialSearchParams(searchRequest, version),
-                    initialSearchEntity(searchRequest, query), RESPONSE_PARSER, r -> onStartResponse(onResponse, r));
+                    initialSearchEntity(query), RESPONSE_PARSER, r -> onStartResponse(onResponse, r));
         });
     }
 
@@ -127,40 +125,25 @@
     }
 
     @Override
-    protected void clearScroll(String scrollId, Runnable onCompletion) {
+    protected void clearScroll(String scrollId) {
+        // Need to throw out response....
         client.performRequestAsync("DELETE", scrollPath(), emptyMap(), scrollEntity(scrollId), new ResponseListener() {
             @Override
             public void onSuccess(org.elasticsearch.client.Response response) {
                 logger.debug("Successfully cleared [{}]", scrollId);
-                onCompletion.run();
             }
 
             @Override
             public void onFailure(Exception t) {
                 logger.warn((Supplier<?>) () -> new ParameterizedMessage("Failed to clear scroll [{}]", scrollId), t);
-                onCompletion.run();
             }
         });
     }
 
-    @Override
-    protected void cleanup() {
-        /* This is called on the RestClient's thread pool and attempting to close the client on its own threadpool causes it to fail to
-         * close. So we always shutdown the RestClient asynchronously on a thread in Elasticsearch's generic thread pool. */
-        threadPool.generic().submit(() -> {
-            try {
-                client.close();
-                logger.info("Shut down remote connection");
-            } catch (IOException e) {
-                logger.error("Failed to shutdown the remote connection", e);
-            }
-        });
-    }
-
     private <T> void execute(String method, String uri, Map<String, String> params, HttpEntity entity,
-            BiFunction<XContentParser, Void, T> parser, Consumer<? super T> listener) {
+            BiFunction<XContentParser, ParseFieldMatcherSupplier, T> parser, Consumer<? super T> listener) {
         // Preserve the thread context so headers survive after the call
-        java.util.function.Supplier<ThreadContext.StoredContext> contextSupplier = threadPool.getThreadContext().newRestorableContext(true);
+        ThreadContext.StoredContext ctx = threadPool.getThreadContext().newStoredContext();
         class RetryHelper extends AbstractRunnable {
             private final Iterator<TimeValue> retries = backoffPolicy.iterator();
 
@@ -170,68 +153,49 @@
                     @Override
                     public void onSuccess(org.elasticsearch.client.Response response) {
                         // Restore the thread context to get the precious headers
-                        try (ThreadContext.StoredContext ctx = contextSupplier.get()) {
-                            assert ctx != null; // eliminates compiler warning
-                            T parsedResponse;
-                            try {
-                                HttpEntity responseEntity = response.getEntity();
-                                InputStream content = responseEntity.getContent();
-                                XContentType xContentType = null;
-                                if (responseEntity.getContentType() != null) {
-                                    xContentType = XContentType.fromMediaTypeOrFormat(responseEntity.getContentType().getValue());
-                                }
-                                if (xContentType == null) {
-                                    try {
-                                        throw new ElasticsearchException(
-                                            "Response didn't include Content-Type: " + bodyMessage(response.getEntity()));
-                                    } catch (IOException e) {
-                                        ElasticsearchException ee = new ElasticsearchException("Error extracting body from response");
-                                        ee.addSuppressed(e);
-                                        throw ee;
-                                    }
-                                }
-                                // EMPTY is safe here because we don't call namedObject
-                                try (XContentParser xContentParser = xContentType.xContent().createParser(NamedXContentRegistry.EMPTY,
-                                    content)) {
-                                    parsedResponse = parser.apply(xContentParser, null);
-                                } catch (ParsingException e) {
-                                /* Because we're streaming the response we can't get a copy of it here. The best we can do is hint that it
-                                 * is totally wrong and we're probably not talking to Elasticsearch. */
-                                    throw new ElasticsearchException(
-                                        "Error parsing the response, remote is likely not an Elasticsearch instance", e);
-                                }
-                            } catch (IOException e) {
-                                throw new ElasticsearchException(
-                                    "Error deserializing response, remote is likely not an Elasticsearch instance", e);
-                            }
-                            listener.accept(parsedResponse);
+                        ctx.restore();
+                        T parsedResponse;
+                        try {
+                            HttpEntity responseEntity = response.getEntity();
+                            InputStream content = responseEntity.getContent();
+                            XContentType xContentType = null;
+                            if (responseEntity.getContentType() != null) {
+                                 xContentType = XContentType.fromMediaTypeOrFormat(responseEntity.getContentType().getValue());
+                            }
+                            if (xContentType == null) {
+                                //auto-detect as a fallback
+                                xContentType = XContentFactory.xContentType(content);
+                            }
+                            try(XContentParser xContentParser = xContentType.xContent().createParser(content)) {
+                                parsedResponse = parser.apply(xContentParser, () -> ParseFieldMatcher.STRICT);
+                            }
+                        } catch (IOException e) {
+                            throw new ElasticsearchException("Error deserializing response", e);
                         }
+                        listener.accept(parsedResponse);
                     }
 
                     @Override
                     public void onFailure(Exception e) {
-                        try (ThreadContext.StoredContext ctx = contextSupplier.get()) {
-                            assert ctx != null; // eliminates compiler warning
-                            if (e instanceof ResponseException) {
-                                ResponseException re = (ResponseException) e;
-                                if (RestStatus.TOO_MANY_REQUESTS.getStatus() == re.getResponse().getStatusLine().getStatusCode()) {
-                                    if (retries.hasNext()) {
-                                        TimeValue delay = retries.next();
-                                        logger.trace(
-                                            (Supplier<?>) () -> new ParameterizedMessage("retrying rejected search after [{}]", delay), e);
-                                        countSearchRetry.run();
-                                        threadPool.schedule(delay, ThreadPool.Names.SAME, RetryHelper.this);
-                                        return;
-                                    }
+                        if (e instanceof ResponseException) {
+                            ResponseException re = (ResponseException) e;
+                            if (RestStatus.TOO_MANY_REQUESTS.getStatus() == re.getResponse().getStatusLine().getStatusCode()) {
+                                if (retries.hasNext()) {
+                                    TimeValue delay = retries.next();
+                                    logger.trace(
+                                        (Supplier<?>) () -> new ParameterizedMessage("retrying rejected search after [{}]", delay), e);
+                                    countSearchRetry.run();
+                                    threadPool.schedule(delay, ThreadPool.Names.SAME, RetryHelper.this);
+                                    return;
                                 }
-                                e = wrapExceptionToPreserveStatus(re.getResponse().getStatusLine().getStatusCode(),
+                            }
+                            e = wrapExceptionToPreserveStatus(re.getResponse().getStatusLine().getStatusCode(),
                                     re.getResponse().getEntity(), re);
-                            } else if (e instanceof ContentTooLongException) {
-                                e = new IllegalArgumentException(
+                        } else if (e instanceof ContentTooLongException) {
+                            e = new IllegalArgumentException(
                                     "Remote responded with a chunk that was too large. Use a smaller batch size.", e);
-                            }
-                            fail.accept(e);
                         }
+                        fail.accept(e);
                     }
                 });
             }
@@ -256,20 +220,18 @@
             messagePrefix = "Couldn't extract status [" + statusCode + "]. ";
             status = RestStatus.INTERNAL_SERVER_ERROR;
         }
-        try {
-            return new ElasticsearchStatusException(messagePrefix + bodyMessage(entity), status, cause);
-        } catch (IOException ioe) {
-            ElasticsearchStatusException e = new ElasticsearchStatusException(messagePrefix + "Failed to extract body.", status, cause);
-            e.addSuppressed(ioe);
-            return e;
-        }
-    }
-
-    static String bodyMessage(@Nullable HttpEntity entity) throws IOException {
+        String message;
         if (entity == null) {
-            return "No error body.";
+            message = messagePrefix + "No error body.";
         } else {
-            return "body=" + EntityUtils.toString(entity);
-        }
+            try {
+                message = messagePrefix + "body=" + EntityUtils.toString(entity);
+            } catch (IOException ioe) {
+                ElasticsearchStatusException e = new ElasticsearchStatusException(messagePrefix + "Failed to extract body.", status, cause);
+                e.addSuppressed(ioe);
+                return e;
+            }
+        }
+        return new ElasticsearchStatusException(message, status, cause);
     }
 }