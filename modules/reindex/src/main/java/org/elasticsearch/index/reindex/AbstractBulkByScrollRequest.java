--- conflicted
+++ resolved
@@ -39,8 +39,8 @@
 import static org.elasticsearch.common.unit.TimeValue.timeValueMillis;
 import static org.elasticsearch.common.unit.TimeValue.timeValueMinutes;
 
-public abstract class AbstractBulkByScrollRequest<Self extends AbstractBulkByScrollRequest<Self>> extends ActionRequest {
-
+public abstract class AbstractBulkByScrollRequest<Self extends AbstractBulkByScrollRequest<Self>>
+        extends ActionRequest {
     public static final int SIZE_ALL_MATCHES = -1;
     private static final TimeValue DEFAULT_SCROLL_TIMEOUT = timeValueMinutes(5);
     private static final int DEFAULT_SCROLL_SIZE = 1000;
@@ -402,11 +402,7 @@
         retryBackoffInitialTime = new TimeValue(in);
         maxRetries = in.readVInt();
         requestsPerSecond = in.readFloat();
-<<<<<<< HEAD
-        if (in.getVersion().onOrAfter(Version.V_5_1_1_UNRELEASED)) {
-=======
         if (in.getVersion().onOrAfter(Version.V_5_1_1)) {
->>>>>>> c8c4c16c
             slices = in.readVInt();
         } else {
             slices = 1;
@@ -425,20 +421,12 @@
         retryBackoffInitialTime.writeTo(out);
         out.writeVInt(maxRetries);
         out.writeFloat(requestsPerSecond);
-<<<<<<< HEAD
-        if (out.getVersion().onOrAfter(Version.V_5_1_1_UNRELEASED)) {
-=======
         if (out.getVersion().onOrAfter(Version.V_5_1_1)) {
->>>>>>> c8c4c16c
             out.writeVInt(slices);
         } else {
             if (slices > 1) {
                 throw new IllegalArgumentException("Attempting to send sliced reindex-style request to a node that doesn't support "
-<<<<<<< HEAD
-                        + "it. Version is [" + out.getVersion() + "] but must be [" + Version.V_5_1_1_UNRELEASED + "]");
-=======
                         + "it. Version is [" + out.getVersion() + "] but must be [" + Version.V_5_1_1 + "]");
->>>>>>> c8c4c16c
             }
         }
     }
@@ -457,9 +445,4 @@
             b.append(Arrays.toString(searchRequest.types()));
         }
     }
-
-    @Override
-    public String getDescription() {
-        return this.toString();
-    }
 }