--- conflicted
+++ resolved
@@ -105,7 +105,7 @@
         public Status(Integer sliceId, long total, long updated, long created, long deleted, int batches, long versionConflicts, long noops,
                 long bulkRetries, long searchRetries, TimeValue throttled, float requestsPerSecond, @Nullable String reasonCancelled,
                 TimeValue throttledUntil) {
-            this.sliceId = sliceId == null ? null : checkPositive(sliceId, "sliceId");
+            this.sliceId = sliceId == null ? null : checkPositive(sliceId, "sliceId"); 
             this.total = checkPositive(total, "total");
             this.updated = checkPositive(updated, "updated");
             this.created = checkPositive(created, "created");
@@ -185,11 +185,7 @@
         }
 
         public Status(StreamInput in) throws IOException {
-<<<<<<< HEAD
-            if (in.getVersion().onOrAfter(Version.V_5_1_1_UNRELEASED)) {
-=======
             if (in.getVersion().onOrAfter(Version.V_5_1_1)) {
->>>>>>> c8c4c16c
                 sliceId = in.readOptionalVInt();
             } else {
                 sliceId = null;
@@ -207,11 +203,7 @@
             requestsPerSecond = in.readFloat();
             reasonCancelled = in.readOptionalString();
             throttledUntil = new TimeValue(in);
-<<<<<<< HEAD
-            if (in.getVersion().onOrAfter(Version.V_5_1_1_UNRELEASED)) {
-=======
             if (in.getVersion().onOrAfter(Version.V_5_1_1)) {
->>>>>>> c8c4c16c
                 sliceStatuses = in.readList(stream -> stream.readOptionalWriteable(StatusOrException::new));
             } else {
                 sliceStatuses = emptyList();
@@ -220,11 +212,7 @@
 
         @Override
         public void writeTo(StreamOutput out) throws IOException {
-<<<<<<< HEAD
-            if (out.getVersion().onOrAfter(Version.V_5_1_1_UNRELEASED)) {
-=======
             if (out.getVersion().onOrAfter(Version.V_5_1_1)) {
->>>>>>> c8c4c16c
                 out.writeOptionalVInt(sliceId);
             }
             out.writeVLong(total);
@@ -240,11 +228,7 @@
             out.writeFloat(requestsPerSecond);
             out.writeOptionalString(reasonCancelled);
             throttledUntil.writeTo(out);
-<<<<<<< HEAD
-            if (out.getVersion().onOrAfter(Version.V_5_1_1_UNRELEASED)) {
-=======
             if (out.getVersion().onOrAfter(Version.V_5_1_1)) {
->>>>>>> c8c4c16c
                 out.writeVInt(sliceStatuses.size());
                 for (StatusOrException sliceStatus : sliceStatuses) {
                     out.writeOptionalWriteable(sliceStatus);
@@ -526,5 +510,4 @@
             return Objects.hash(status, exception);
         }
     }
-
 }