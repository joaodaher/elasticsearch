--- conflicted
+++ resolved
@@ -76,13 +76,7 @@
             XContentBuilder builder = XContentFactory.contentBuilder(parser.contentType());
             builder.map(source);
             try (XContentParser innerParser = parser.contentType().xContent().createParser(parser.getXContentRegistry(), builder.bytes())) {
-<<<<<<< HEAD
-                request.getSearchRequest().source().parseXContent(context.queryParseContext(innerParser),
-                        context.searchRequestParsers.aggParsers, context.searchRequestParsers.suggesters,
-                        context.searchRequestParsers.searchExtParsers);
-=======
                 request.getSearchRequest().source().parseXContent(new QueryParseContext(innerParser));
->>>>>>> c0b0a287
             }
         };
 
@@ -107,15 +101,8 @@
         PARSER.declareString(ReindexRequest::setConflicts, new ParseField("conflicts"));
     }
 
-<<<<<<< HEAD
-    @Inject
-    public RestReindexAction(Settings settings, RestController controller, SearchRequestParsers searchRequestParsers,
-            ClusterService clusterService) {
-        super(settings, searchRequestParsers, clusterService, ReindexAction.INSTANCE);
-=======
     public RestReindexAction(Settings settings, RestController controller) {
         super(settings, ReindexAction.INSTANCE);
->>>>>>> c0b0a287
         controller.registerHandler(POST, "/_reindex", this);
     }
 
@@ -132,11 +119,7 @@
         }
         ReindexRequest internal = new ReindexRequest(new SearchRequest(), new IndexRequest());
         try (XContentParser parser = request.contentParser()) {
-<<<<<<< HEAD
-            PARSER.parse(parser, internal, new ReindexParseContext(searchRequestParsers, parseFieldMatcher));
-=======
             PARSER.parse(parser, internal, null);
->>>>>>> c0b0a287
         }
         return internal;
     }
@@ -235,26 +218,4 @@
         Map<String, Object> map = (Map<String, Object>) query;
         return builder.map(map).bytes();
     }
-<<<<<<< HEAD
-
-    static class ReindexParseContext implements ParseFieldMatcherSupplier {
-        private final SearchRequestParsers searchRequestParsers;
-        private final ParseFieldMatcher parseFieldMatcher;
-
-        ReindexParseContext(SearchRequestParsers searchRequestParsers, ParseFieldMatcher parseFieldMatcher) {
-            this.searchRequestParsers = searchRequestParsers;
-            this.parseFieldMatcher = parseFieldMatcher;
-        }
-
-        QueryParseContext queryParseContext(XContentParser parser) {
-            return new QueryParseContext(parser, parseFieldMatcher);
-        }
-
-        @Override
-        public ParseFieldMatcher getParseFieldMatcher() {
-            return this.parseFieldMatcher;
-        }
-    }
-=======
->>>>>>> c0b0a287
 }