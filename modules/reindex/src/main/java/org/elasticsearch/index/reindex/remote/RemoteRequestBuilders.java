/*
 * Licensed to Elasticsearch under one or more contributor
 * license agreements. See the NOTICE file distributed with
 * this work for additional information regarding copyright
 * ownership. Elasticsearch licenses this file to you under
 * the Apache License, Version 2.0 (the "License"); you may
 * not use this file except in compliance with the License.
 * You may obtain a copy of the License at
 *
 *    http://www.apache.org/licenses/LICENSE-2.0
 *
 * Unless required by applicable law or agreed to in writing,
 * software distributed under the License is distributed on an
 * "AS IS" BASIS, WITHOUT WARRANTIES OR CONDITIONS OF ANY
 * KIND, either express or implied.  See the License for the
 * specific language governing permissions and limitations
 * under the License.
 */

package org.elasticsearch.index.reindex.remote;

import org.apache.http.HttpEntity;
import org.apache.http.entity.ByteArrayEntity;
import org.apache.http.entity.ContentType;
import org.apache.http.entity.StringEntity;
import org.apache.lucene.util.BytesRef;
import org.elasticsearch.ElasticsearchException;
import org.elasticsearch.Version;
import org.elasticsearch.action.search.SearchRequest;
import org.elasticsearch.common.Strings;
import org.elasticsearch.common.bytes.BytesReference;
import org.elasticsearch.common.unit.TimeValue;
import org.elasticsearch.common.xcontent.NamedXContentRegistry;
import org.elasticsearch.common.xcontent.XContentBuilder;
import org.elasticsearch.common.xcontent.XContentHelper;
import org.elasticsearch.common.xcontent.XContentParser;
import org.elasticsearch.common.xcontent.json.JsonXContent;
import org.elasticsearch.search.sort.FieldSortBuilder;
import org.elasticsearch.search.sort.SortBuilder;

import java.io.IOException;
import java.util.HashMap;
import java.util.Map;

import static java.util.Collections.singletonMap;

final class RemoteRequestBuilders {
    private RemoteRequestBuilders() {}

    static String initialSearchPath(SearchRequest searchRequest) {
        // It is nasty to build paths with StringBuilder but we'll be careful....
        StringBuilder path = new StringBuilder("/");
        addIndexesOrTypes(path, "Index", searchRequest.indices());
        addIndexesOrTypes(path, "Type", searchRequest.types());
        path.append("_search");
        return path.toString();
    }

    static Map<String, String> initialSearchParams(SearchRequest searchRequest, Version remoteVersion) {
        Map<String, String> params = new HashMap<>();
        if (searchRequest.scroll() != null) {
            params.put("scroll", searchRequest.scroll().keepAlive().toString());
        }
        params.put("size", Integer.toString(searchRequest.source().size()));
        if (searchRequest.source().version() == null || searchRequest.source().version() == true) {
            // false is the only value that makes it false. Null defaults to true....
            params.put("version", null);
        }
        if (searchRequest.source().sorts() != null) {
            boolean useScan = false;
            // Detect if we should use search_type=scan rather than a sort
            if (remoteVersion.before(Version.V_2_1_0)) {
                for (SortBuilder<?> sort : searchRequest.source().sorts()) {
                    if (sort instanceof FieldSortBuilder) {
                        FieldSortBuilder f = (FieldSortBuilder) sort;
                        if (f.getFieldName().equals(FieldSortBuilder.DOC_FIELD_NAME)) {
                            useScan = true;
                            break;
                        }
                    }
                }
            }
            if (useScan) {
                params.put("search_type", "scan");
            } else {
                StringBuilder sorts = new StringBuilder(sortToUri(searchRequest.source().sorts().get(0)));
                for (int i = 1; i < searchRequest.source().sorts().size(); i++) {
                    sorts.append(',').append(sortToUri(searchRequest.source().sorts().get(i)));
                }
                params.put("sort", sorts.toString());
            }
        }
        if (remoteVersion.before(Version.V_2_0_0)) {
            // Versions before 2.0.0 need prompting to return interesting fields. Note that timestamp isn't available at all....
            searchRequest.source().storedField("_parent").storedField("_routing").storedField("_ttl");
        }
        if (searchRequest.source().storedFields() != null && false == searchRequest.source().storedFields().fieldNames().isEmpty()) {
            StringBuilder fields = new StringBuilder(searchRequest.source().storedFields().fieldNames().get(0));
            for (int i = 1; i < searchRequest.source().storedFields().fieldNames().size(); i++) {
                fields.append(',').append(searchRequest.source().storedFields().fieldNames().get(i));
            }
            String storedFieldsParamName = remoteVersion.before(Version.V_5_0_0_alpha4) ? "fields" : "stored_fields";
            params.put(storedFieldsParamName, fields.toString());
        }
        return params;
    }

<<<<<<< HEAD
    static HttpEntity initialSearchEntity(BytesReference query) {
=======
    static HttpEntity initialSearchEntity(SearchRequest searchRequest, BytesReference query) {
>>>>>>> c0b0a287
        // EMPTY is safe here because we're not calling namedObject
        try (XContentBuilder entity = JsonXContent.contentBuilder();
                XContentParser queryParser = XContentHelper.createParser(NamedXContentRegistry.EMPTY, query)) {
            entity.startObject();

            entity.field("query"); {
                /* We're intentionally a bit paranoid here - copying the query as xcontent rather than writing a raw field. We don't want
                 * poorly written queries to escape. Ever. */
                entity.copyCurrentStructure(queryParser);
                XContentParser.Token shouldBeEof = queryParser.nextToken();
                if (shouldBeEof != null) {
                    throw new ElasticsearchException(
                            "query was more than a single object. This first token after the object is [" + shouldBeEof + "]");
                }
            }

            if (searchRequest.source().fetchSource() != null) {
                entity.field("_source", searchRequest.source().fetchSource());
            }

            entity.endObject();
            BytesRef bytes = entity.bytes().toBytesRef();
            return new ByteArrayEntity(bytes.bytes, bytes.offset, bytes.length, ContentType.APPLICATION_JSON);
        } catch (IOException e) {
            throw new ElasticsearchException("unexpected error building entity", e);
        }
    }

    private static void addIndexesOrTypes(StringBuilder path, String name, String[] indicesOrTypes) {
        if (indicesOrTypes == null || indicesOrTypes.length == 0) {
            return;
        }
        for (String indexOrType : indicesOrTypes) {
            checkIndexOrType(name, indexOrType);
        }
        path.append(Strings.arrayToCommaDelimitedString(indicesOrTypes)).append('/');
    }

    private static void checkIndexOrType(String name, String indexOrType) {
        if (indexOrType.indexOf(',') >= 0) {
            throw new IllegalArgumentException(name + " containing [,] not supported but got [" + indexOrType + "]");
        }
        if (indexOrType.indexOf('/') >= 0) {
            throw new IllegalArgumentException(name + " containing [/] not supported but got [" + indexOrType + "]");
        }
    }

    private static String sortToUri(SortBuilder<?> sort) {
        if (sort instanceof FieldSortBuilder) {
            FieldSortBuilder f = (FieldSortBuilder) sort;
            return f.getFieldName() + ":" + f.order();
        }
        throw new IllegalArgumentException("Unsupported sort [" + sort + "]");
    }

    static String scrollPath() {
        return "/_search/scroll";
    }

    static Map<String, String> scrollParams(TimeValue keepAlive) {
        return singletonMap("scroll", keepAlive.toString());
    }

    static HttpEntity scrollEntity(String scroll) {
        return new StringEntity(scroll, ContentType.TEXT_PLAIN);
    }
}<|MERGE_RESOLUTION|>--- conflicted
+++ resolved
@@ -105,11 +105,7 @@
         return params;
     }
 
-<<<<<<< HEAD
-    static HttpEntity initialSearchEntity(BytesReference query) {
-=======
     static HttpEntity initialSearchEntity(SearchRequest searchRequest, BytesReference query) {
->>>>>>> c0b0a287
         // EMPTY is safe here because we're not calling namedObject
         try (XContentBuilder entity = JsonXContent.contentBuilder();
                 XContentParser queryParser = XContentHelper.createParser(NamedXContentRegistry.EMPTY, query)) {
