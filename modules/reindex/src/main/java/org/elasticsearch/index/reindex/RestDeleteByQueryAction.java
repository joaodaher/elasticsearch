/*
 * Licensed to Elasticsearch under one or more contributor
 * license agreements. See the NOTICE file distributed with
 * this work for additional information regarding copyright
 * ownership. Elasticsearch licenses this file to you under
 * the Apache License, Version 2.0 (the "License"); you may
 * not use this file except in compliance with the License.
 * You may obtain a copy of the License at
 *
 *    http://www.apache.org/licenses/LICENSE-2.0
 *
 * Unless required by applicable law or agreed to in writing,
 * software distributed under the License is distributed on an
 * "AS IS" BASIS, WITHOUT WARRANTIES OR CONDITIONS OF ANY
 * KIND, either express or implied.  See the License for the
 * specific language governing permissions and limitations
 * under the License.
 */

package org.elasticsearch.index.reindex;

import org.elasticsearch.ElasticsearchException;
import org.elasticsearch.action.bulk.byscroll.DeleteByQueryRequest;
import org.elasticsearch.action.search.SearchRequest;
import org.elasticsearch.client.node.NodeClient;
import org.elasticsearch.common.settings.Settings;
import org.elasticsearch.rest.RestController;
import org.elasticsearch.rest.RestRequest;

import java.io.IOException;
import java.util.HashMap;
import java.util.Map;
import java.util.function.Consumer;

import static org.elasticsearch.rest.RestRequest.Method.POST;

public class RestDeleteByQueryAction extends AbstractBulkByQueryRestHandler<DeleteByQueryRequest, DeleteByQueryAction> {
<<<<<<< HEAD

    @Inject
    public RestDeleteByQueryAction(Settings settings, RestController controller, SearchRequestParsers searchRequestParsers,
            ClusterService clusterService) {
        super(settings, searchRequestParsers, clusterService, DeleteByQueryAction.INSTANCE);
=======
    public RestDeleteByQueryAction(Settings settings, RestController controller) {
        super(settings, DeleteByQueryAction.INSTANCE);
>>>>>>> c0b0a287
        controller.registerHandler(POST, "/{index}/_delete_by_query", this);
        controller.registerHandler(POST, "/{index}/{type}/_delete_by_query", this);
    }

    @Override
    public RestChannelConsumer prepareRequest(RestRequest request, NodeClient client) throws IOException {
        return doPrepareRequest(request, client, false, false);
    }

    @Override
    protected DeleteByQueryRequest buildRequest(RestRequest request) throws IOException {
        if (false == request.hasContent()) {
            throw new ElasticsearchException("_delete_by_query requires a request body");
        }
        /*
         * Passing the search request through DeleteByQueryRequest first allows
         * it to set its own defaults which differ from SearchRequest's
         * defaults. Then the parseInternalRequest can override them.
         */
        DeleteByQueryRequest internal = new DeleteByQueryRequest(new SearchRequest());

        Map<String, Consumer<Object>> consumers = new HashMap<>();
        consumers.put("conflicts", o -> internal.setConflicts((String) o));

        parseInternalRequest(internal, request, consumers);

        return internal;
    }
}<|MERGE_RESOLUTION|>--- conflicted
+++ resolved
@@ -35,16 +35,8 @@
 import static org.elasticsearch.rest.RestRequest.Method.POST;
 
 public class RestDeleteByQueryAction extends AbstractBulkByQueryRestHandler<DeleteByQueryRequest, DeleteByQueryAction> {
-<<<<<<< HEAD
-
-    @Inject
-    public RestDeleteByQueryAction(Settings settings, RestController controller, SearchRequestParsers searchRequestParsers,
-            ClusterService clusterService) {
-        super(settings, searchRequestParsers, clusterService, DeleteByQueryAction.INSTANCE);
-=======
     public RestDeleteByQueryAction(Settings settings, RestController controller) {
         super(settings, DeleteByQueryAction.INSTANCE);
->>>>>>> c0b0a287
         controller.registerHandler(POST, "/{index}/_delete_by_query", this);
         controller.registerHandler(POST, "/{index}/{type}/_delete_by_query", this);
     }
