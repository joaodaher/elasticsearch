/*
 * Licensed to Elasticsearch under one or more contributor
 * license agreements. See the NOTICE file distributed with
 * this work for additional information regarding copyright
 * ownership. Elasticsearch licenses this file to you under
 * the Apache License, Version 2.0 (the "License"); you may
 * not use this file except in compliance with the License.
 * You may obtain a copy of the License at
 *
 *    http://www.apache.org/licenses/LICENSE-2.0
 *
 * Unless required by applicable law or agreed to in writing,
 * software distributed under the License is distributed on an
 * "AS IS" BASIS, WITHOUT WARRANTIES OR CONDITIONS OF ANY
 * KIND, either express or implied.  See the License for the
 * specific language governing permissions and limitations
 * under the License.
 */

package org.elasticsearch.http.netty4;

import io.netty.buffer.ByteBufUtil;
import io.netty.buffer.Unpooled;
import io.netty.handler.codec.http.DefaultFullHttpRequest;
import io.netty.handler.codec.http.FullHttpRequest;
import io.netty.handler.codec.http.FullHttpResponse;
import io.netty.handler.codec.http.HttpMethod;
import io.netty.handler.codec.http.HttpResponseStatus;
import io.netty.handler.codec.http.HttpUtil;
import io.netty.handler.codec.http.HttpVersion;
import org.elasticsearch.common.Strings;
import org.elasticsearch.common.bytes.BytesArray;
import org.elasticsearch.common.network.NetworkService;
import org.elasticsearch.common.settings.Settings;
import org.elasticsearch.common.transport.InetSocketTransportAddress;
import org.elasticsearch.common.transport.TransportAddress;
import org.elasticsearch.common.util.MockBigArrays;
import org.elasticsearch.http.BindHttpException;
import org.elasticsearch.http.netty4.cors.Netty4CorsConfig;
import org.elasticsearch.indices.breaker.NoneCircuitBreakerService;
import org.elasticsearch.rest.BytesRestResponse;
import org.elasticsearch.test.ESTestCase;
import org.elasticsearch.threadpool.TestThreadPool;
import org.elasticsearch.threadpool.ThreadPool;
import org.junit.After;
import org.junit.Before;

import java.nio.charset.StandardCharsets;
import java.util.Arrays;
import java.util.Collections;
import java.util.HashSet;
import java.util.Set;
import java.util.stream.Collectors;

import static org.elasticsearch.common.Strings.collectionToDelimitedString;
import static org.elasticsearch.http.HttpTransportSettings.SETTING_CORS_ALLOW_CREDENTIALS;
import static org.elasticsearch.http.HttpTransportSettings.SETTING_CORS_ALLOW_HEADERS;
import static org.elasticsearch.http.HttpTransportSettings.SETTING_CORS_ALLOW_METHODS;
import static org.elasticsearch.http.HttpTransportSettings.SETTING_CORS_ALLOW_ORIGIN;
import static org.elasticsearch.http.HttpTransportSettings.SETTING_CORS_ENABLED;
import static org.elasticsearch.http.HttpTransportSettings.SETTING_CORS_MAX_AGE;
import static org.elasticsearch.rest.RestStatus.OK;
import static org.hamcrest.Matchers.is;

/**
 * Tests for the {@link Netty4HttpServerTransport} class.
 */
public class Netty4HttpServerTransportTests extends ESTestCase {

    private NetworkService networkService;
    private ThreadPool threadPool;
    private MockBigArrays bigArrays;

    @Before
    public void setup() throws Exception {
        networkService = new NetworkService(Settings.EMPTY, Collections.emptyList());
        threadPool = new TestThreadPool("test");
        bigArrays = new MockBigArrays(Settings.EMPTY, new NoneCircuitBreakerService());
    }

    @After
    public void shutdown() throws Exception {
        if (threadPool != null) {
            threadPool.shutdownNow();
        }
        threadPool = null;
        networkService = null;
        bigArrays = null;
    }

    public void testCorsConfig() {
        final Set<String> methods = new HashSet<>(Arrays.asList("get", "options", "post"));
        final Set<String> headers = new HashSet<>(Arrays.asList("Content-Type", "Content-Length"));
        final String suffix = randomBoolean() ? " " : ""; // sometimes have a leading whitespace between comma delimited elements
        final Settings settings = Settings.builder()
                                      .put(SETTING_CORS_ENABLED.getKey(), true)
                                      .put(SETTING_CORS_ALLOW_ORIGIN.getKey(), "*")
                                      .put(SETTING_CORS_ALLOW_METHODS.getKey(), collectionToDelimitedString(methods, ",", suffix, ""))
                                      .put(SETTING_CORS_ALLOW_HEADERS.getKey(), collectionToDelimitedString(headers, ",", suffix, ""))
                                      .put(SETTING_CORS_ALLOW_CREDENTIALS.getKey(), true)
                                      .build();
        final Netty4CorsConfig corsConfig = Netty4HttpServerTransport.buildCorsConfig(settings);
        assertTrue(corsConfig.isAnyOriginSupported());
        assertEquals(headers, corsConfig.allowedRequestHeaders());
        assertEquals(methods, corsConfig.allowedRequestMethods().stream().map(HttpMethod::name).collect(Collectors.toSet()));
    }

    public void testCorsConfigWithDefaults() {
        final Set<String> methods = Strings.commaDelimitedListToSet(SETTING_CORS_ALLOW_METHODS.getDefault(Settings.EMPTY));
        final Set<String> headers = Strings.commaDelimitedListToSet(SETTING_CORS_ALLOW_HEADERS.getDefault(Settings.EMPTY));
        final long maxAge = SETTING_CORS_MAX_AGE.getDefault(Settings.EMPTY);
        final Settings settings = Settings.builder().put(SETTING_CORS_ENABLED.getKey(), true).build();
        final Netty4CorsConfig corsConfig = Netty4HttpServerTransport.buildCorsConfig(settings);
        assertFalse(corsConfig.isAnyOriginSupported());
        assertEquals(Collections.emptySet(), corsConfig.origins().get());
        assertEquals(headers, corsConfig.allowedRequestHeaders());
        assertEquals(methods, corsConfig.allowedRequestMethods().stream().map(HttpMethod::name).collect(Collectors.toSet()));
        assertEquals(maxAge, corsConfig.maxAge());
        assertFalse(corsConfig.isCredentialsAllowed());
    }

    /**
     * Test that {@link Netty4HttpServerTransport} supports the "Expect: 100-continue" HTTP header
     */
    public void testExpectContinueHeader() throws Exception {
        try (Netty4HttpServerTransport transport = new Netty4HttpServerTransport(Settings.EMPTY, networkService, bigArrays, threadPool,
<<<<<<< HEAD
                xContentRegistry())) {
            transport.httpServerAdapter((request, channel, context) ->
                    channel.sendResponse(new BytesRestResponse(OK, BytesRestResponse.TEXT_CONTENT_TYPE, new BytesArray("done"))));
=======
                xContentRegistry(), (request, channel, context) ->
            channel.sendResponse(new BytesRestResponse(OK, BytesRestResponse.TEXT_CONTENT_TYPE, new BytesArray("done"))))) {
>>>>>>> c0b0a287
            transport.start();
            InetSocketTransportAddress remoteAddress = (InetSocketTransportAddress) randomFrom(transport.boundAddress().boundAddresses());
            try (Netty4HttpClient client = new Netty4HttpClient()) {
                FullHttpRequest request = new DefaultFullHttpRequest(HttpVersion.HTTP_1_1, HttpMethod.POST, "/");
                HttpUtil.set100ContinueExpected(request, true);
                HttpUtil.setContentLength(request, 10);

                FullHttpResponse response = client.post(remoteAddress.address(), request);
                assertThat(response.status(), is(HttpResponseStatus.CONTINUE));

                request = new DefaultFullHttpRequest(HttpVersion.HTTP_1_1, HttpMethod.POST, "/", Unpooled.EMPTY_BUFFER);
                response = client.post(remoteAddress.address(), request);
                assertThat(response.status(), is(HttpResponseStatus.OK));
                assertThat(new String(ByteBufUtil.getBytes(response.content()), StandardCharsets.UTF_8), is("done"));
            }
        }
    }

    public void testBindUnavailableAddress() {
        try (Netty4HttpServerTransport transport = new Netty4HttpServerTransport(Settings.EMPTY, networkService, bigArrays, threadPool,
<<<<<<< HEAD
                xContentRegistry())) {
=======
                xContentRegistry(), (request, channel, context) -> {})) {
>>>>>>> c0b0a287
            transport.start();
            TransportAddress remoteAddress = randomFrom(transport.boundAddress().boundAddresses());
            Settings settings = Settings.builder().put("http.port", remoteAddress.getPort()).build();
            try (Netty4HttpServerTransport otherTransport = new Netty4HttpServerTransport(settings, networkService, bigArrays, threadPool,
<<<<<<< HEAD
                    xContentRegistry())) {
=======
                    xContentRegistry(), (request, channel, context) -> {})) {
>>>>>>> c0b0a287
                BindHttpException bindHttpException = expectThrows(BindHttpException.class, () -> otherTransport.start());
                assertEquals("Failed to bind to [" + remoteAddress.getPort() + "]", bindHttpException.getMessage());
            }
        }
    }
}<|MERGE_RESOLUTION|>--- conflicted
+++ resolved
@@ -124,14 +124,8 @@
      */
     public void testExpectContinueHeader() throws Exception {
         try (Netty4HttpServerTransport transport = new Netty4HttpServerTransport(Settings.EMPTY, networkService, bigArrays, threadPool,
-<<<<<<< HEAD
-                xContentRegistry())) {
-            transport.httpServerAdapter((request, channel, context) ->
-                    channel.sendResponse(new BytesRestResponse(OK, BytesRestResponse.TEXT_CONTENT_TYPE, new BytesArray("done"))));
-=======
                 xContentRegistry(), (request, channel, context) ->
             channel.sendResponse(new BytesRestResponse(OK, BytesRestResponse.TEXT_CONTENT_TYPE, new BytesArray("done"))))) {
->>>>>>> c0b0a287
             transport.start();
             InetSocketTransportAddress remoteAddress = (InetSocketTransportAddress) randomFrom(transport.boundAddress().boundAddresses());
             try (Netty4HttpClient client = new Netty4HttpClient()) {
@@ -152,20 +146,12 @@
 
     public void testBindUnavailableAddress() {
         try (Netty4HttpServerTransport transport = new Netty4HttpServerTransport(Settings.EMPTY, networkService, bigArrays, threadPool,
-<<<<<<< HEAD
-                xContentRegistry())) {
-=======
                 xContentRegistry(), (request, channel, context) -> {})) {
->>>>>>> c0b0a287
             transport.start();
             TransportAddress remoteAddress = randomFrom(transport.boundAddress().boundAddresses());
             Settings settings = Settings.builder().put("http.port", remoteAddress.getPort()).build();
             try (Netty4HttpServerTransport otherTransport = new Netty4HttpServerTransport(settings, networkService, bigArrays, threadPool,
-<<<<<<< HEAD
-                    xContentRegistry())) {
-=======
                     xContentRegistry(), (request, channel, context) -> {})) {
->>>>>>> c0b0a287
                 BindHttpException bindHttpException = expectThrows(BindHttpException.class, () -> otherTransport.start());
                 assertEquals("Failed to bind to [" + remoteAddress.getPort() + "]", bindHttpException.getMessage());
             }
