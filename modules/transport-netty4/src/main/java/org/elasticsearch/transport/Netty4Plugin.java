/*
 * Licensed to Elasticsearch under one or more contributor
 * license agreements. See the NOTICE file distributed with
 * this work for additional information regarding copyright
 * ownership. Elasticsearch licenses this file to you under
 * the Apache License, Version 2.0 (the "License"); you may
 * not use this file except in compliance with the License.
 * You may obtain a copy of the License at
 *
 *    http://www.apache.org/licenses/LICENSE-2.0
 *
 * Unless required by applicable law or agreed to in writing,
 * software distributed under the License is distributed on an
 * "AS IS" BASIS, WITHOUT WARRANTIES OR CONDITIONS OF ANY
 * KIND, either express or implied.  See the License for the
 * specific language governing permissions and limitations
 * under the License.
 */

package org.elasticsearch.transport;

import org.elasticsearch.common.io.stream.NamedWriteableRegistry;
import org.elasticsearch.common.network.NetworkModule;
import org.elasticsearch.common.network.NetworkService;
import org.elasticsearch.common.settings.Setting;
import org.elasticsearch.common.settings.Settings;
import org.elasticsearch.common.util.BigArrays;
import org.elasticsearch.common.xcontent.NamedXContentRegistry;
import org.elasticsearch.http.HttpServerTransport;
import org.elasticsearch.http.netty4.Netty4HttpServerTransport;
import org.elasticsearch.indices.breaker.CircuitBreakerService;
import org.elasticsearch.plugins.NetworkPlugin;
import org.elasticsearch.plugins.Plugin;
import org.elasticsearch.threadpool.ThreadPool;
import org.elasticsearch.transport.netty4.Netty4Transport;
import org.elasticsearch.transport.netty4.Netty4Utils;

import java.util.Arrays;
import java.util.Collections;
import java.util.List;
import java.util.Map;
import java.util.function.Supplier;

public class Netty4Plugin extends Plugin implements NetworkPlugin {

    static {
        Netty4Utils.setup();
    }

    public static final String NETTY_TRANSPORT_NAME = "netty4";
    public static final String NETTY_HTTP_TRANSPORT_NAME = "netty4";

    @Override
    public List<Setting<?>> getSettings() {
        return Arrays.asList(
            Netty4HttpServerTransport.SETTING_HTTP_NETTY_MAX_CUMULATION_BUFFER_CAPACITY,
            Netty4HttpServerTransport.SETTING_HTTP_NETTY_MAX_COMPOSITE_BUFFER_COMPONENTS,
            Netty4HttpServerTransport.SETTING_HTTP_WORKER_COUNT,
            Netty4HttpServerTransport.SETTING_HTTP_TCP_NO_DELAY,
            Netty4HttpServerTransport.SETTING_HTTP_TCP_KEEP_ALIVE,
            Netty4HttpServerTransport.SETTING_HTTP_TCP_BLOCKING_SERVER,
            Netty4HttpServerTransport.SETTING_HTTP_TCP_REUSE_ADDRESS,
            Netty4HttpServerTransport.SETTING_HTTP_TCP_SEND_BUFFER_SIZE,
            Netty4HttpServerTransport.SETTING_HTTP_TCP_RECEIVE_BUFFER_SIZE,
            Netty4Transport.WORKER_COUNT,
            Netty4Transport.NETTY_MAX_CUMULATION_BUFFER_CAPACITY,
            Netty4Transport.NETTY_MAX_COMPOSITE_BUFFER_COMPONENTS,
            Netty4Transport.NETTY_RECEIVE_PREDICTOR_SIZE,
            Netty4Transport.NETTY_RECEIVE_PREDICTOR_MIN,
            Netty4Transport.NETTY_RECEIVE_PREDICTOR_MAX,
            Netty4Transport.NETTY_BOSS_COUNT
        );
    }

    @Override
    public Settings additionalSettings() {
        return Settings.builder()
                // here we set the netty4 transport and http transport as the default. This is a set once setting
                // ie. if another plugin does that as well the server will fail - only one default network can exist!
                .put(NetworkModule.HTTP_DEFAULT_TYPE_SETTING.getKey(), NETTY_HTTP_TRANSPORT_NAME)
                .put(NetworkModule.TRANSPORT_DEFAULT_TYPE_SETTING.getKey(), NETTY_TRANSPORT_NAME)
                .build();
    }

    @Override
    public Map<String, Supplier<Transport>> getTransports(Settings settings, ThreadPool threadPool, BigArrays bigArrays,
                                                          CircuitBreakerService circuitBreakerService,
                                                          NamedWriteableRegistry namedWriteableRegistry,
                                                          NetworkService networkService) {
        return Collections.singletonMap(NETTY_TRANSPORT_NAME, () -> new Netty4Transport(settings, threadPool, networkService, bigArrays,
            namedWriteableRegistry, circuitBreakerService));
    }

    @Override
    public Map<String, Supplier<HttpServerTransport>> getHttpTransports(Settings settings, ThreadPool threadPool, BigArrays bigArrays,
<<<<<<< HEAD
            CircuitBreakerService circuitBreakerService, NamedWriteableRegistry namedWriteableRegistry,
            NamedXContentRegistry xContentRegistry, NetworkService networkService) {
        return Collections.singletonMap(NETTY_HTTP_TRANSPORT_NAME,
            () -> new Netty4HttpServerTransport(settings, networkService, bigArrays, threadPool, xContentRegistry));
=======
                                                                        CircuitBreakerService circuitBreakerService,
                                                                        NamedWriteableRegistry namedWriteableRegistry,
                                                                        NamedXContentRegistry xContentRegistry,
                                                                        NetworkService networkService,
                                                                        HttpServerTransport.Dispatcher dispatcher) {
        return Collections.singletonMap(NETTY_HTTP_TRANSPORT_NAME,
            () -> new Netty4HttpServerTransport(settings, networkService, bigArrays, threadPool, xContentRegistry, dispatcher));
>>>>>>> c0b0a287
    }
}<|MERGE_RESOLUTION|>--- conflicted
+++ resolved
@@ -93,12 +93,6 @@
 
     @Override
     public Map<String, Supplier<HttpServerTransport>> getHttpTransports(Settings settings, ThreadPool threadPool, BigArrays bigArrays,
-<<<<<<< HEAD
-            CircuitBreakerService circuitBreakerService, NamedWriteableRegistry namedWriteableRegistry,
-            NamedXContentRegistry xContentRegistry, NetworkService networkService) {
-        return Collections.singletonMap(NETTY_HTTP_TRANSPORT_NAME,
-            () -> new Netty4HttpServerTransport(settings, networkService, bigArrays, threadPool, xContentRegistry));
-=======
                                                                         CircuitBreakerService circuitBreakerService,
                                                                         NamedWriteableRegistry namedWriteableRegistry,
                                                                         NamedXContentRegistry xContentRegistry,
@@ -106,6 +100,5 @@
                                                                         HttpServerTransport.Dispatcher dispatcher) {
         return Collections.singletonMap(NETTY_HTTP_TRANSPORT_NAME,
             () -> new Netty4HttpServerTransport(settings, networkService, bigArrays, threadPool, xContentRegistry, dispatcher));
->>>>>>> c0b0a287
     }
 }