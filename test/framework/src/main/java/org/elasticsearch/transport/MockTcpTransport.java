/*
 * Licensed to Elasticsearch under one or more contributor
 * license agreements. See the NOTICE file distributed with
 * this work for additional information regarding copyright
 * ownership. Elasticsearch licenses this file to you under
 * the Apache License, Version 2.0 (the "License"); you may
 * not use this file except in compliance with the License.
 * You may obtain a copy of the License at
 *
 *    http://www.apache.org/licenses/LICENSE-2.0
 *
 * Unless required by applicable law or agreed to in writing,
 * software distributed under the License is distributed on an
 * "AS IS" BASIS, WITHOUT WARRANTIES OR CONDITIONS OF ANY
 * KIND, either express or implied.  See the License for the
 * specific language governing permissions and limitations
 * under the License.
 */
package org.elasticsearch.transport;

import org.apache.lucene.util.IOUtils;
import org.elasticsearch.Version;
import org.elasticsearch.cluster.node.DiscoveryNode;
import org.elasticsearch.common.bytes.BytesReference;
import org.elasticsearch.common.io.stream.BytesStreamOutput;
import org.elasticsearch.common.io.stream.InputStreamStreamInput;
import org.elasticsearch.common.io.stream.NamedWriteableRegistry;
import org.elasticsearch.common.io.stream.StreamInput;
import org.elasticsearch.common.network.NetworkService;
import org.elasticsearch.common.settings.Settings;
import org.elasticsearch.common.transport.InetSocketTransportAddress;
import org.elasticsearch.common.unit.ByteSizeValue;
import org.elasticsearch.common.unit.TimeValue;
import org.elasticsearch.common.util.BigArrays;
import org.elasticsearch.common.util.CancellableThreads;
import org.elasticsearch.common.util.concurrent.AbstractRunnable;
import org.elasticsearch.common.util.concurrent.EsExecutors;
import org.elasticsearch.indices.breaker.CircuitBreakerService;
import org.elasticsearch.threadpool.ThreadPool;

import java.io.BufferedInputStream;
import java.io.BufferedOutputStream;
import java.io.Closeable;
import java.io.IOException;
import java.io.OutputStream;
import java.net.InetSocketAddress;
import java.net.ServerSocket;
import java.net.Socket;
import java.net.SocketException;
import java.net.SocketTimeoutException;
<<<<<<< HEAD
=======
import java.util.Collections;
import java.util.HashSet;
>>>>>>> c0b0a287
import java.util.List;
import java.util.Map;
import java.util.Set;
import java.util.concurrent.ConcurrentHashMap;
import java.util.concurrent.CountDownLatch;
import java.util.concurrent.Executor;
import java.util.concurrent.ExecutorService;
import java.util.concurrent.Executors;
import java.util.concurrent.RejectedExecutionException;
import java.util.concurrent.TimeUnit;
import java.util.concurrent.atomic.AtomicBoolean;
import java.util.function.Consumer;

/**
 * This is a socket based blocking TcpTransport implementation that is used for tests
 * that need real networking. This implementation is a test only implementation that implements
 * the networking layer in the worst possible way since it blocks and uses a thread per request model.
 */
public class MockTcpTransport extends TcpTransport<MockTcpTransport.MockChannel> {

    /**
     * A pre-built light connection profile that shares a single connection across all
     * types.
     */
    public static final ConnectionProfile LIGHT_PROFILE;

<<<<<<< HEAD
=======
    private final Set<MockChannel> openChannels = new HashSet<>();

>>>>>>> c0b0a287
    static  {
        ConnectionProfile.Builder builder = new ConnectionProfile.Builder();
        builder.addConnections(1,
            TransportRequestOptions.Type.BULK,
            TransportRequestOptions.Type.PING,
            TransportRequestOptions.Type.RECOVERY,
            TransportRequestOptions.Type.REG,
            TransportRequestOptions.Type.STATE);
        LIGHT_PROFILE = builder.build();
    }

    private final ExecutorService executor;
    private final Version mockVersion;

    public MockTcpTransport(Settings settings, ThreadPool threadPool, BigArrays bigArrays,
                            CircuitBreakerService circuitBreakerService, NamedWriteableRegistry namedWriteableRegistry,
                            NetworkService networkService) {
        this(settings, threadPool, bigArrays, circuitBreakerService, namedWriteableRegistry, networkService,
            Version.CURRENT);
    }

    public MockTcpTransport(Settings settings, ThreadPool threadPool, BigArrays bigArrays,
                            CircuitBreakerService circuitBreakerService, NamedWriteableRegistry namedWriteableRegistry,
                            NetworkService networkService, Version mockVersion) {
        super("mock-tcp-transport", settings, threadPool, bigArrays, circuitBreakerService, namedWriteableRegistry, networkService);
        // we have our own crazy cached threadpool this one is not bounded at all...
        // using the ES thread factory here is crucial for tests otherwise disruption tests won't block that thread
        executor = Executors.newCachedThreadPool(EsExecutors.daemonThreadFactory(settings, Transports.TEST_MOCK_TRANSPORT_THREAD_PREFIX));
        this.mockVersion = mockVersion;
    }

    @Override
    protected InetSocketAddress getLocalAddress(MockChannel mockChannel) {
        return mockChannel.localAddress;
    }

    @Override
    protected MockChannel bind(final String name, InetSocketAddress address) throws IOException {
        ServerSocket socket = new ServerSocket();
        socket.bind(address);
        socket.setReuseAddress(TCP_REUSE_ADDRESS.get(settings));
        ByteSizeValue tcpReceiveBufferSize = TCP_RECEIVE_BUFFER_SIZE.get(settings);
        if (tcpReceiveBufferSize.getBytes() > 0) {
            socket.setReceiveBufferSize(tcpReceiveBufferSize.bytesAsInt());
        }
        MockChannel serverMockChannel = new MockChannel(socket, name);
        CountDownLatch started = new CountDownLatch(1);
        executor.execute(new AbstractRunnable() {
            @Override
            public void onFailure(Exception e) {
                try {
                    onException(serverMockChannel, e);
                } catch (IOException ex) {
                    logger.warn("failed on handling exception", ex);
                }
            }

            @Override
            protected void doRun() throws Exception {
                started.countDown();
                serverMockChannel.accept(executor);
            }
        });
        try {
            started.await();
        } catch (InterruptedException e) {
            Thread.currentThread().interrupt();
        }
        return serverMockChannel;
    }

    private void readMessage(MockChannel mockChannel, StreamInput input) throws IOException {
        Socket socket = mockChannel.activeChannel;
        byte[] minimalHeader = new byte[TcpHeader.MARKER_BYTES_SIZE];
        int firstByte = input.read();
        if (firstByte == -1) {
            throw new IOException("Connection reset by peer");
        }
        minimalHeader[0] = (byte) firstByte;
        minimalHeader[1] = (byte) input.read();
        int msgSize = input.readInt();
        if (msgSize == -1) {
            socket.getOutputStream().flush();
        } else {
            BytesStreamOutput output = new BytesStreamOutput();
            final byte[] buffer = new byte[msgSize];
            input.readFully(buffer);
            output.write(minimalHeader);
            output.writeInt(msgSize);
            output.write(buffer);
            final BytesReference bytes = output.bytes();
            if (TcpTransport.validateMessageHeader(bytes)) {
                InetSocketAddress remoteAddress = (InetSocketAddress) socket.getRemoteSocketAddress();
                messageReceived(bytes.slice(TcpHeader.MARKER_BYTES_SIZE + TcpHeader.MESSAGE_LENGTH_SIZE, msgSize),
                    mockChannel, mockChannel.profile, remoteAddress, msgSize);
            } else {
                // ping message - we just drop all stuff
            }
        }
    }

    @Override
    protected NodeChannels connectToChannels(DiscoveryNode node, ConnectionProfile profile) throws IOException {
        final MockChannel[] mockChannels = new MockChannel[1];
        final NodeChannels nodeChannels = new NodeChannels(node, mockChannels, LIGHT_PROFILE); // we always use light here
        boolean success = false;
        final Socket socket = new Socket();
        try {
            Consumer<MockChannel> onClose = (channel) -> {
                final NodeChannels connected = connectedNodes.get(node);
                if (connected != null && connected.hasChannel(channel)) {
                    try {
                        executor.execute(() -> {
                            disconnectFromNode(node, channel, "channel closed event");
                        });
                    } catch (RejectedExecutionException ex) {
                        logger.debug("failed to run disconnectFromNode - node is shutting down");
                    }
                }
            };
            InetSocketAddress address = ((InetSocketTransportAddress) node.getAddress()).address();
            // we just use a single connections
            configureSocket(socket);
            final TimeValue connectTimeout = profile.getConnectTimeout() == null ? defaultConnectionProfile.getConnectTimeout()
                : profile.getConnectTimeout();
            try {
                socket.connect(address, Math.toIntExact(connectTimeout.millis()));
            } catch (SocketTimeoutException ex) {
                throw new ConnectTransportException(node, "connect_timeout[" + connectTimeout + "]", ex);
            }
            MockChannel channel = new MockChannel(socket, address, "none", onClose);
            channel.loopRead(executor);
            mockChannels[0] = channel;
            success = true;
        } finally {
            if (success == false) {
                IOUtils.close(nodeChannels, socket);
            }
        }

        return nodeChannels;
    }



    private void configureSocket(Socket socket) throws SocketException {
        socket.setTcpNoDelay(TCP_NO_DELAY.get(settings));
        ByteSizeValue tcpSendBufferSize = TCP_SEND_BUFFER_SIZE.get(settings);
        if (tcpSendBufferSize.getBytes() > 0) {
            socket.setSendBufferSize(tcpSendBufferSize.bytesAsInt());
        }
        ByteSizeValue tcpReceiveBufferSize = TCP_RECEIVE_BUFFER_SIZE.get(settings);
        if (tcpReceiveBufferSize.getBytes() > 0) {
            socket.setReceiveBufferSize(tcpReceiveBufferSize.bytesAsInt());
        }
        socket.setReuseAddress(TCP_REUSE_ADDRESS.get(settings));
    }

    @Override
    protected boolean isOpen(MockChannel mockChannel) {
        return mockChannel.isOpen.get();
    }

    @Override
    protected void sendMessage(MockChannel mockChannel, BytesReference reference, Runnable sendListener) throws IOException {
        synchronized (mockChannel) {
            final Socket socket = mockChannel.activeChannel;
            OutputStream outputStream = new BufferedOutputStream(socket.getOutputStream());
            reference.writeTo(outputStream);
            outputStream.flush();
        }
        if (sendListener != null) {
            sendListener.run();
        }
    }

    @Override
    protected void closeChannels(List<MockChannel> channel) throws IOException {
        IOUtils.close(channel);
    }

    @Override
    public long serverOpen() {
        return 1;
    }

    public final class MockChannel implements Closeable {
        private final AtomicBoolean isOpen = new AtomicBoolean(true);
        private final InetSocketAddress localAddress;
        private final ServerSocket serverSocket;
        private final Set<MockChannel> workerChannels = Collections.newSetFromMap(new ConcurrentHashMap<>());
        private final Socket activeChannel;
        private final String profile;
        private final CancellableThreads cancellableThreads = new CancellableThreads();
        private final Closeable onClose;

        /**
         * Constructs a new MockChannel instance intended for handling the actual incoming / outgoing traffic.
         *
         * @param socket The client socket. Mut not be null.
         * @param localAddress Address associated with the corresponding local server socket. Must not be null.
         * @param profile The associated profile name.
         * @param onClose Callback to execute when this channel is closed.
         */
        public MockChannel(Socket socket, InetSocketAddress localAddress, String profile, Consumer<MockChannel> onClose) {
            this.localAddress = localAddress;
            this.activeChannel = socket;
            this.serverSocket = null;
            this.profile = profile;
            this.onClose = () -> onClose.accept(this);
            synchronized (openChannels) {
                openChannels.add(this);
            }
        }

        /**
         * Constructs a new MockChannel instance intended for accepting requests.
         *
         * @param serverSocket The associated server socket. Must not be null.
         * @param profile The associated profile name.
         */
        public MockChannel(ServerSocket serverSocket, String profile) {
            this.localAddress = (InetSocketAddress) serverSocket.getLocalSocketAddress();
            this.serverSocket = serverSocket;
            this.profile = profile;
            this.activeChannel = null;
            this.onClose = null;
            synchronized (openChannels) {
                openChannels.add(this);
            }
        }

        public void accept(Executor executor) throws IOException {
            while (isOpen.get()) {
                Socket incomingSocket = serverSocket.accept();
                MockChannel incomingChannel = null;
                try {
                    configureSocket(incomingSocket);
                    synchronized (this) {
                        if (isOpen.get()) {
                            incomingChannel = new MockChannel(incomingSocket, localAddress, profile, workerChannels::remove);
                            //establish a happens-before edge between closing and accepting a new connection
                            workerChannels.add(incomingChannel);

                            // this spawns a new thread immediately, so OK under lock
                            incomingChannel.loopRead(executor);
                            // the channel is properly registered and will be cleared by the close code.
                            incomingSocket = null;
                            incomingChannel = null;
                        }
                    }
                } finally {
                    // ensure we don't leak sockets and channels in the failure case. Note that we null both
                    // if there are no exceptions so this becomes a no op.
                    IOUtils.closeWhileHandlingException(incomingSocket, incomingChannel);
                }
            }
        }

        public void loopRead(Executor executor) {
            executor.execute(new AbstractRunnable() {
                @Override
                public void onFailure(Exception e) {
                    if (isOpen.get()) {
                        try {
                            onException(MockChannel.this, e);
                        } catch (Exception ex) {
                            logger.warn("failed on handling exception", ex);
                            IOUtils.closeWhileHandlingException(MockChannel.this); // pure paranoia
                        }
                    }
                }

                @Override
                protected void doRun() throws Exception {
                    StreamInput input = new InputStreamStreamInput(new BufferedInputStream(activeChannel.getInputStream()));
                    // There is a (slim) chance that we get interrupted right after a loop iteration, so check explicitly
                    while (isOpen.get() && !Thread.currentThread().isInterrupted()) {
                        cancellableThreads.executeIO(() -> readMessage(MockChannel.this, input));
                    }
                }
            });
        }

        @Override
        public synchronized void close() throws IOException {
            // establish a happens-before edge between closing and accepting a new connection
            // we have to sync this entire block to ensure that our openChannels checks work correctly.
            // The close block below will close all worker channels but if one of the worker channels runs into an exception
            // for instance due to a disconnect the handling of this exception might be executed concurrently.
            // now if we are in-turn concurrently call close we might not wait for the actual close to happen and that will, down the road
            // make the assertion trip that not all channels are closed.
            if (isOpen.compareAndSet(true, false)) {
<<<<<<< HEAD
                //establish a happens-before edge between closing and accepting a new connection
                synchronized (this) {
                    onChannelClosed(this);
                    IOUtils.close(serverSocket, activeChannel, () -> IOUtils.close(workerChannels.keySet()),
                        () -> cancellableThreads.cancel("channel closed"), onClose);
=======
                final boolean removedChannel;
                synchronized (openChannels) {
                    removedChannel = openChannels.remove(this);
>>>>>>> c0b0a287
                }
                onChannelClosed(this);
                IOUtils.close(serverSocket, activeChannel, () -> IOUtils.close(workerChannels),
                    () -> cancellableThreads.cancel("channel closed"), onClose);
                assert removedChannel: "Channel was not removed or removed twice?";
            }
        }

        @Override
        public String toString() {
            return "MockChannel{" +
                "profile='" + profile + '\'' +
                ", isOpen=" + isOpen +
                ", localAddress=" + localAddress +
                ", isServerSocket=" + (serverSocket != null) +
                '}';
        }
    }


    @Override
    protected void doStart() {
        boolean success = false;
        try {
            if (NetworkService.NETWORK_SERVER.get(settings)) {
                // loop through all profiles and start them up, special handling for default one
                for (Map.Entry<String, Settings> entry : buildProfileSettings().entrySet()) {
                    final Settings settings = Settings.builder()
                        .put(entry.getValue()).build();
                    bindServer(entry.getKey(), settings);
                }
            }
            super.doStart();
            success = true;
        } finally {
            if (success == false) {
                doStop();
            }
        }
    }

    @Override
    protected void stopInternal() {
        ThreadPool.terminate(executor, 10, TimeUnit.SECONDS);
        synchronized (openChannels) {
            assert openChannels.isEmpty() : "there are still open channels: " + openChannels;
        }
    }

    @Override
    protected Version getCurrentVersion() {
        return mockVersion;
    }
}
<|MERGE_RESOLUTION|>--- conflicted
+++ resolved
@@ -48,11 +48,8 @@
 import java.net.Socket;
 import java.net.SocketException;
 import java.net.SocketTimeoutException;
-<<<<<<< HEAD
-=======
 import java.util.Collections;
 import java.util.HashSet;
->>>>>>> c0b0a287
 import java.util.List;
 import java.util.Map;
 import java.util.Set;
@@ -79,11 +76,8 @@
      */
     public static final ConnectionProfile LIGHT_PROFILE;
 
-<<<<<<< HEAD
-=======
     private final Set<MockChannel> openChannels = new HashSet<>();
 
->>>>>>> c0b0a287
     static  {
         ConnectionProfile.Builder builder = new ConnectionProfile.Builder();
         builder.addConnections(1,
@@ -377,17 +371,9 @@
             // now if we are in-turn concurrently call close we might not wait for the actual close to happen and that will, down the road
             // make the assertion trip that not all channels are closed.
             if (isOpen.compareAndSet(true, false)) {
-<<<<<<< HEAD
-                //establish a happens-before edge between closing and accepting a new connection
-                synchronized (this) {
-                    onChannelClosed(this);
-                    IOUtils.close(serverSocket, activeChannel, () -> IOUtils.close(workerChannels.keySet()),
-                        () -> cancellableThreads.cancel("channel closed"), onClose);
-=======
                 final boolean removedChannel;
                 synchronized (openChannels) {
                     removedChannel = openChannels.remove(this);
->>>>>>> c0b0a287
                 }
                 onChannelClosed(this);
                 IOUtils.close(serverSocket, activeChannel, () -> IOUtils.close(workerChannels),
