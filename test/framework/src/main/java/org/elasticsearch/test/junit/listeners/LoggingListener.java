--- conflicted
+++ resolved
@@ -16,7 +16,6 @@
  * specific language governing permissions and limitations
  * under the License.
  */
-
 package org.elasticsearch.test.junit.listeners;
 
 import org.apache.logging.log4j.Logger;
@@ -27,18 +26,19 @@
 import org.junit.runner.Result;
 import org.junit.runner.notification.RunListener;
 
-import java.util.Collections;
+import java.util.HashMap;
 import java.util.Map;
 import java.util.TreeMap;
 
 /**
- * A {@link RunListener} that allows changing the log level for a specific test method. When a test method is annotated with the
- * {@link TestLogging} annotation, the level for the specified loggers will be internally saved before the test method execution and
- * overridden with the specified ones. At the end of the test method execution the original loggers levels will be restored.
+ * A {@link RunListener} that allows to change the log level for a specific test method.
+ * When a test method is annotated with the {@link org.elasticsearch.test.junit.annotations.TestLogging} annotation, the level for the specified loggers
+ * will be internally saved before the test method execution and overridden with the specified ones.
+ * At the end of the test method execution the original loggers levels will be restored.
  *
- * This class is not thread-safe. Given the static nature of the logging API, it assumes that tests are never run concurrently in the same
- * JVM. For the very same reason no synchronization has been implemented regarding the save/restore process of the original loggers
- * levels.
+ * Note: This class is not thread-safe. Given the static nature of the logging api, it assumes that tests
+ * are never run concurrently in the same jvm. For the very same reason no synchronization has been implemented
+ * regarding the save/restore process of the original loggers levels.
  */
 public class LoggingListener extends RunListener {
 
@@ -47,35 +47,29 @@
     private Map<String, String> previousPackageLoggingMap;
 
     @Override
-    public void testRunStarted(final Description description) throws Exception {
+    public void testRunStarted(Description description) throws Exception {
         Package testClassPackage = description.getTestClass().getPackage();
         previousPackageLoggingMap = processTestLogging(testClassPackage != null ? testClassPackage.getAnnotation(TestLogging.class) : null);
         previousClassLoggingMap = processTestLogging(description.getAnnotation(TestLogging.class));
     }
 
     @Override
-    public void testRunFinished(final Result result) throws Exception {
+    public void testRunFinished(Result result) throws Exception {
         previousClassLoggingMap = reset(previousClassLoggingMap);
         previousPackageLoggingMap = reset(previousPackageLoggingMap);
     }
 
     @Override
-    public void testStarted(final Description description) throws Exception {
+    public void testStarted(Description description) throws Exception {
         final TestLogging testLogging = description.getAnnotation(TestLogging.class);
         previousLoggingMap = processTestLogging(testLogging);
     }
 
     @Override
-    public void testFinished(final Description description) throws Exception {
+    public void testFinished(Description description) throws Exception {
         previousLoggingMap = reset(previousLoggingMap);
     }
 
-    /**
-     * Obtain the logger with the given name.
-     *
-     * @param loggerName the logger to obtain
-     * @return the logger
-     */
     private static Logger resolveLogger(String loggerName) {
         if (loggerName.equalsIgnoreCase("_root")) {
             return ESLoggerFactory.getRootLogger();
@@ -83,31 +77,11 @@
         return Loggers.getLogger(loggerName);
     }
 
-    /**
-     * Applies the test logging annotation and returns the existing logging levels.
-     *
-     * @param testLogging the test logging annotation to apply
-     * @return the existing logging levels
-     */
-    private Map<String, String> processTestLogging(final TestLogging testLogging) {
-        final Map<String, String> map = getLoggersAndLevelsFromAnnotation(testLogging);
-
+    private Map<String, String> processTestLogging(TestLogging testLogging) {
+        Map<String, String> map = getLoggersAndLevelsFromAnnotation(testLogging);
         if (map == null) {
-            return Collections.emptyMap();
+            return null;
         }
-
-        // obtain the existing logging levels so that we can restore them at the end of the test; we have to do this separately from setting
-        // the logging levels so that setting foo does not impact the logging level for foo.bar when we check the existing logging level for
-        // for.bar
-        final Map<String, String> existing = new TreeMap<>();
-        for (final Map.Entry<String, String> entry : map.entrySet()) {
-            final Logger logger = resolveLogger(entry.getKey());
-            existing.put(entry.getKey(), logger.getLevel().toString());
-        }
-<<<<<<< HEAD
-        for (final Map.Entry<String, String> entry : map.entrySet()) {
-            final Logger logger = resolveLogger(entry.getKey());
-=======
         // sort the logging keys so they wouldn't override each other.
         // for example, processing org.elasticsearch:DEBUG after org.elasticsearch.transport:TRACE
         // will reset the later
@@ -117,49 +91,35 @@
         for (Map.Entry<String, String> entry : sortedLogNames.entrySet()) {
             Logger logger = resolveLogger(entry.getKey());
             previousValues.put(entry.getKey(), logger.getLevel().toString());
->>>>>>> c8c4c16c
             Loggers.setLevel(logger, entry.getValue());
         }
-        return existing;
+        return previousValues;
     }
 
-    /**
-     * Obtain the logging levels from the test logging annotation.
-     *
-     * @param testLogging the test logging annotation
-     * @return a map from logger name to logging level
-     */
-    public static Map<String, String> getLoggersAndLevelsFromAnnotation(final TestLogging testLogging) {
+    public static Map<String, String> getLoggersAndLevelsFromAnnotation(TestLogging testLogging) {
         if (testLogging == null) {
-            return Collections.emptyMap();
+            return null;
         }
-        // use a sorted set so that we apply a parent logger before its children thus not overwriting the child setting when processing the
-        // parent setting
-        final Map<String, String> map = new TreeMap<>();
+        Map<String, String> map = new HashMap<>();
         final String[] loggersAndLevels = testLogging.value().split(",");
-        for (final String loggerAndLevel : loggersAndLevels) {
-            final String[] loggerAndLevelArray = loggerAndLevel.split(":");
-            if (loggerAndLevelArray.length == 2) {
-                map.put(loggerAndLevelArray[0], loggerAndLevelArray[1]);
-            } else {
-                throw new IllegalArgumentException("invalid test logging annotation [" + loggerAndLevel + "]");
+        for (String loggerAndLevel : loggersAndLevels) {
+            String[] loggerAndLevelArray = loggerAndLevel.split(":");
+            if (loggerAndLevelArray.length >=2) {
+                String loggerName = loggerAndLevelArray[0];
+                String level = loggerAndLevelArray[1];
+                map.put(loggerName, level);
             }
         }
         return map;
     }
 
-    /**
-     * Reset the logging levels to the state provided by the map.
-     *
-     * @param map the logging levels to apply
-     * @return an empty map
-     */
-    private Map<String, String> reset(final Map<String, String> map) {
-        for (final Map.Entry<String, String> previousLogger : map.entrySet()) {
-            final Logger logger = resolveLogger(previousLogger.getKey());
-            Loggers.setLevel(logger, previousLogger.getValue());
+    private Map<String, String> reset(Map<String, String> map) {
+        if (map != null) {
+            for (Map.Entry<String, String> previousLogger : map.entrySet()) {
+                Logger logger = resolveLogger(previousLogger.getKey());
+                Loggers.setLevel(logger, previousLogger.getValue());
+            }
         }
-
-        return Collections.emptyMap();
+        return null;
     }
 }