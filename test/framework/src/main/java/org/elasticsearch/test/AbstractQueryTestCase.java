/*
 * Licensed to Elasticsearch under one or more contributor
 * license agreements. See the NOTICE file distributed with
 * this work for additional information regarding copyright
 * ownership. Elasticsearch licenses this file to you under
 * the Apache License, Version 2.0 (the "License"); you may
 * not use this file except in compliance with the License.
 * You may obtain a copy of the License at
 *
 *    http://www.apache.org/licenses/LICENSE-2.0
 *
 * Unless required by applicable law or agreed to in writing,
 * software distributed under the License is distributed on an
 * "AS IS" BASIS, WITHOUT WARRANTIES OR CONDITIONS OF ANY
 * KIND, either express or implied.  See the License for the
 * specific language governing permissions and limitations
 * under the License.
 */

package org.elasticsearch.test;

import com.fasterxml.jackson.core.io.JsonStringEncoder;
import org.apache.lucene.search.BoostQuery;
import org.apache.lucene.search.Query;
import org.apache.lucene.search.TermQuery;
import org.apache.lucene.search.spans.SpanBoostQuery;
import org.apache.lucene.util.Accountable;
import org.apache.lucene.util.IOUtils;
import org.elasticsearch.ElasticsearchParseException;
import org.elasticsearch.Version;
import org.elasticsearch.action.admin.indices.mapping.put.PutMappingRequest;
import org.elasticsearch.action.get.GetRequest;
import org.elasticsearch.action.get.GetResponse;
import org.elasticsearch.action.support.PlainActionFuture;
import org.elasticsearch.action.termvectors.MultiTermVectorsRequest;
import org.elasticsearch.action.termvectors.MultiTermVectorsResponse;
import org.elasticsearch.client.Client;
import org.elasticsearch.cluster.metadata.IndexMetaData;
import org.elasticsearch.cluster.metadata.MetaData;
import org.elasticsearch.common.ParsingException;
import org.elasticsearch.common.Strings;
import org.elasticsearch.common.collect.Tuple;
import org.elasticsearch.common.compress.CompressedXContent;
import org.elasticsearch.common.io.stream.BytesStreamOutput;
import org.elasticsearch.common.io.stream.NamedWriteableAwareStreamInput;
import org.elasticsearch.common.io.stream.NamedWriteableRegistry;
import org.elasticsearch.common.io.stream.StreamInput;
import org.elasticsearch.common.io.stream.Writeable.Reader;
import org.elasticsearch.common.settings.IndexScopedSettings;
import org.elasticsearch.common.settings.Setting;
import org.elasticsearch.common.settings.Settings;
import org.elasticsearch.common.settings.SettingsModule;
import org.elasticsearch.common.unit.Fuzziness;
import org.elasticsearch.common.xcontent.NamedXContentRegistry;
import org.elasticsearch.common.xcontent.ToXContent;
import org.elasticsearch.common.xcontent.XContentBuilder;
import org.elasticsearch.common.xcontent.XContentFactory;
import org.elasticsearch.common.xcontent.XContentGenerator;
import org.elasticsearch.common.xcontent.XContentHelper;
import org.elasticsearch.common.xcontent.XContentParser;
import org.elasticsearch.common.xcontent.XContentType;
import org.elasticsearch.common.xcontent.json.JsonXContent;
import org.elasticsearch.env.Environment;
import org.elasticsearch.index.Index;
import org.elasticsearch.index.IndexSettings;
import org.elasticsearch.index.analysis.IndexAnalyzers;
import org.elasticsearch.index.cache.bitset.BitsetFilterCache;
import org.elasticsearch.index.fielddata.IndexFieldDataCache;
import org.elasticsearch.index.fielddata.IndexFieldDataService;
import org.elasticsearch.index.mapper.LatLonPointFieldMapper;
import org.elasticsearch.index.mapper.MapperService;
import org.elasticsearch.index.query.AbstractQueryBuilder;
import org.elasticsearch.index.query.QueryBuilder;
import org.elasticsearch.index.query.QueryParseContext;
import org.elasticsearch.index.query.QueryRewriteContext;
import org.elasticsearch.index.query.QueryShardContext;
import org.elasticsearch.index.query.support.QueryParsers;
import org.elasticsearch.index.shard.ShardId;
import org.elasticsearch.index.similarity.SimilarityService;
import org.elasticsearch.indices.IndicesModule;
import org.elasticsearch.indices.analysis.AnalysisModule;
import org.elasticsearch.indices.breaker.NoneCircuitBreakerService;
import org.elasticsearch.indices.fielddata.cache.IndicesFieldDataCache;
import org.elasticsearch.indices.mapper.MapperRegistry;
<<<<<<< HEAD
import org.elasticsearch.node.internal.InternalSettingsPreparer;
=======
import org.elasticsearch.node.InternalSettingsPreparer;
>>>>>>> c0b0a287
import org.elasticsearch.plugins.MapperPlugin;
import org.elasticsearch.plugins.Plugin;
import org.elasticsearch.plugins.PluginsService;
import org.elasticsearch.plugins.ScriptPlugin;
import org.elasticsearch.plugins.SearchPlugin;
import org.elasticsearch.script.ScriptModule;
import org.elasticsearch.script.ScriptService;
import org.elasticsearch.search.SearchModule;
import org.elasticsearch.search.internal.SearchContext;
import org.joda.time.DateTime;
import org.joda.time.DateTimeZone;
import org.junit.After;
import org.junit.AfterClass;
import org.junit.Before;
import org.junit.BeforeClass;

import java.io.Closeable;
import java.io.IOException;
import java.lang.reflect.InvocationHandler;
import java.lang.reflect.Method;
import java.lang.reflect.Proxy;
import java.util.ArrayList;
import java.util.Collection;
import java.util.Collections;
import java.util.Deque;
import java.util.HashSet;
import java.util.LinkedList;
import java.util.List;
import java.util.Locale;
import java.util.Map;
import java.util.Set;
import java.util.concurrent.ExecutionException;
import java.util.function.Function;
import java.util.stream.Stream;

import static java.util.Collections.emptyList;
import static java.util.stream.Collectors.toList;
import static org.elasticsearch.test.EqualsHashCodeTestUtils.checkEqualsAndHashCode;
import static org.hamcrest.CoreMatchers.equalTo;
import static org.hamcrest.Matchers.containsString;
import static org.hamcrest.Matchers.either;
import static org.hamcrest.Matchers.greaterThan;
import static org.hamcrest.Matchers.instanceOf;

public abstract class AbstractQueryTestCase<QB extends AbstractQueryBuilder<QB>> extends ESTestCase {

    public static final String STRING_FIELD_NAME = "mapped_string";
    protected static final String STRING_FIELD_NAME_2 = "mapped_string_2";
    protected static final String INT_FIELD_NAME = "mapped_int";
    protected static final String INT_RANGE_FIELD_NAME = "mapped_int_range";
    protected static final String DOUBLE_FIELD_NAME = "mapped_double";
    protected static final String BOOLEAN_FIELD_NAME = "mapped_boolean";
    protected static final String DATE_FIELD_NAME = "mapped_date";
    protected static final String DATE_RANGE_FIELD_NAME = "mapped_date_range";
    protected static final String OBJECT_FIELD_NAME = "mapped_object";
    protected static final String GEO_POINT_FIELD_NAME = "mapped_geo_point";
    protected static final String LEGACY_GEO_POINT_FIELD_MAPPING = "type=geo_point,lat_lon=true,geohash=true,geohash_prefix=true";
    protected static final String GEO_SHAPE_FIELD_NAME = "mapped_geo_shape";
    protected static final String[] MAPPED_FIELD_NAMES = new String[]{STRING_FIELD_NAME, INT_FIELD_NAME, INT_RANGE_FIELD_NAME,
            DOUBLE_FIELD_NAME, BOOLEAN_FIELD_NAME, DATE_FIELD_NAME, DATE_RANGE_FIELD_NAME, OBJECT_FIELD_NAME, GEO_POINT_FIELD_NAME,
            GEO_SHAPE_FIELD_NAME};
    protected static final String[] MAPPED_LEAF_FIELD_NAMES = new String[]{STRING_FIELD_NAME, INT_FIELD_NAME, INT_RANGE_FIELD_NAME,
            DOUBLE_FIELD_NAME, BOOLEAN_FIELD_NAME, DATE_FIELD_NAME, DATE_RANGE_FIELD_NAME, GEO_POINT_FIELD_NAME, };
    private static final int NUMBER_OF_TESTQUERIES = 20;

    private static ServiceHolder serviceHolder;
    private static int queryNameId = 0;
    private static Settings nodeSettings;
    private static Settings indexSettings;
    private static Index index;
    private static String[] currentTypes;
    private static String[] randomTypes;

    protected static Index getIndex() {
        return index;
    }

    protected static String[] getCurrentTypes() {
        return currentTypes == null ? Strings.EMPTY_ARRAY : currentTypes;
    }

    protected Collection<Class<? extends Plugin>> getPlugins() {
        return Collections.emptyList();
    }

    protected void initializeAdditionalMappings(MapperService mapperService) throws IOException {
    }

    @BeforeClass
    public static void beforeClass() {
        // we have to prefer CURRENT since with the range of versions we support it's rather unlikely to get the current actually.
        Version indexVersionCreated = randomBoolean() ? Version.CURRENT
                : VersionUtils.randomVersionBetween(random(), Version.V_2_0_0_beta1, Version.CURRENT);
        nodeSettings = Settings.builder()
                .put("node.name", AbstractQueryTestCase.class.toString())
                .put(Environment.PATH_HOME_SETTING.getKey(), createTempDir())
                .put(ScriptService.SCRIPT_AUTO_RELOAD_ENABLED_SETTING.getKey(), false)
                .build();
        indexSettings = Settings.builder()
                .put(IndexMetaData.SETTING_VERSION_CREATED, indexVersionCreated).build();

        index = new Index(randomAsciiOfLengthBetween(1, 10), "_na_");

        //create some random type with some default field, those types will stick around for all of the subclasses
        currentTypes = new String[randomIntBetween(0, 5)];
        for (int i = 0; i < currentTypes.length; i++) {
            String type = randomAsciiOfLengthBetween(1, 10);
            currentTypes[i] = type;
        }
        //set some random types to be queried as part the search request, before each test
        randomTypes = getRandomTypes();
    }

    @AfterClass
    public static void afterClass() throws Exception {
        IOUtils.close(serviceHolder);
        serviceHolder = null;
    }

    @Before
    public void beforeTest() throws IOException {
        if (serviceHolder == null) {
            serviceHolder = new ServiceHolder(nodeSettings, indexSettings, getPlugins(), this);
        }
        serviceHolder.clientInvocationHandler.delegate = this;
    }

    private static SearchContext getSearchContext(String[] types, QueryShardContext context) {
        TestSearchContext testSearchContext = new TestSearchContext(context) {
            @Override
            public MapperService mapperService() {
                return serviceHolder.mapperService; // need to build / parse inner hits sort fields
            }

            @Override
            public IndexFieldDataService fieldData() {
                return serviceHolder.indexFieldDataService; // need to build / parse inner hits sort fields
            }
        };
        testSearchContext.getQueryShardContext().setTypes(types);
        return testSearchContext;
    }

    @After
    public void afterTest() throws IOException {
        serviceHolder.clientInvocationHandler.delegate = null;
    }

    public final QB createTestQueryBuilder() {
        QB query = doCreateTestQueryBuilder();
        //we should not set boost and query name for queries that don't parse it
        if (supportsBoostAndQueryName()) {
            if (randomBoolean()) {
                query.boost(2.0f / randomIntBetween(1, 20));
            }
            if (randomBoolean()) {
                query.queryName(createUniqueRandomName());
            }
        }
        return query;
    }

    /**
     * make sure query names are unique by suffixing them with increasing counter
     */
    private static String createUniqueRandomName() {
        String queryName = randomAsciiOfLengthBetween(1, 10) + queryNameId;
        queryNameId++;
        return queryName;
    }

    /**
     * Create the query that is being tested
     */
    protected abstract QB doCreateTestQueryBuilder();

    /**
     * Generic test that creates new query from the test query and checks both for equality
     * and asserts equality on the two queries.
     */
    public void testFromXContent() throws IOException {
        for (int runs = 0; runs < NUMBER_OF_TESTQUERIES; runs++) {
            QB testQuery = createTestQueryBuilder();
            XContentBuilder builder = toXContent(testQuery, randomFrom(XContentType.values()));
            XContentBuilder shuffled = shuffleXContent(builder, shuffleProtectedFields());
            assertParsedQuery(createParser(shuffled), testQuery);
            for (Map.Entry<String, QB> alternateVersion : getAlternateVersions().entrySet()) {
                String queryAsString = alternateVersion.getKey();
                assertParsedQuery(createParser(JsonXContent.jsonXContent, queryAsString), alternateVersion.getValue());
            }
        }
    }

    /**
     * Subclasses can override this method and return an array of fieldnames which should be protected from
     * recursive random shuffling in the {@link #testFromXContent()} test case
     */
    protected String[] shuffleProtectedFields() {
        return Strings.EMPTY_ARRAY;
    }

    protected static XContentBuilder toXContent(QueryBuilder query, XContentType contentType) throws IOException {
        XContentBuilder builder = XContentFactory.contentBuilder(contentType);
        if (randomBoolean()) {
            builder.prettyPrint();
        }
        query.toXContent(builder, ToXContent.EMPTY_PARAMS);
        return builder;
    }

    /**
     * Test that unknown field trigger ParsingException.
     * To find the right position in the root query, we add a marker as `queryName` which
     * all query builders support. The added bogus field after that should trigger the exception.
     * Queries that allow arbitrary field names at this level need to override this test.
     */
    public void testUnknownField() throws IOException {
        String marker = "#marker#";
        QB testQuery;
        do {
            testQuery = createTestQueryBuilder();
        } while (testQuery.toString().contains(marker));
        testQuery.queryName(marker); // to find root query to add additional bogus field there
        String queryAsString = testQuery.toString().replace("\"" + marker + "\"", "\"" + marker + "\", \"bogusField\" : \"someValue\"");
        ParsingException e = expectThrows(ParsingException.class, () -> parseQuery(queryAsString));
        // we'd like to see the offending field name here
        assertThat(e.getMessage(), containsString("bogusField"));
    }

    /**
     * Test that adding an additional object within each object of the otherwise correct query always triggers some kind of
     * parse exception. Some specific objects do not cause any exception as they can hold arbitrary content; they can be
     * declared by overriding {@link #getObjectsHoldingArbitraryContent()}.
     */
    public final void testUnknownObjectException() throws IOException {
        Set<String> candidates = new HashSet<>();
        // Adds the valid query to the list of queries to modify and test
        candidates.add(createTestQueryBuilder().toString());
        // Adds the alternates versions of the query too
        candidates.addAll(getAlternateVersions().keySet());

        List<Tuple<String, Boolean>> testQueries = alterateQueries(candidates, getObjectsHoldingArbitraryContent());
        for (Tuple<String, Boolean> testQuery : testQueries) {
            boolean expectedException = testQuery.v2();
            try {
                parseQuery(testQuery.v1());
                if (expectedException) {
                    fail("some parsing exception expected for query: " + testQuery);
                }
            } catch (ParsingException | ElasticsearchParseException e) {
                // different kinds of exception wordings depending on location
                // of mutation, so no simple asserts possible here
                if (expectedException == false) {
                    throw new AssertionError("unexpected exception when parsing query:\n" + testQuery, e);
                }
            } catch (IllegalArgumentException e) {
                if (expectedException == false) {
                    throw new AssertionError("unexpected exception when parsing query:\n" + testQuery, e);
                }
                assertThat(e.getMessage(), containsString("unknown field [newField], parser not found"));
            }
        }
    }

    /**
     * Traverses the json tree of the valid query provided as argument and mutates it one or more times by adding one object within each
     * object encountered.
     *
     * For instance given the following valid term query:
     * {
     *     "term" : {
     *         "field" : {
     *             "value" : "foo"
     *         }
     *     }
     * }
     *
     * The following two mutations will be generated, and an exception is expected when trying to parse them:
     * {
     *     "term" : {
     *         "newField" : {
     *             "field" : {
     *                 "value" : "foo"
     *             }
     *         }
     *     }
     * }
     *
     * {
     *     "term" : {
     *         "field" : {
     *             "newField" : {
     *                 "value" : "foo"
     *             }
     *         }
     *     }
     * }
     *
     * Every mutation is then added to the list of results with a boolean flag indicating if a parsing exception is expected or not
     * for the mutation. Some specific objects do not cause any exception as they can hold arbitrary content; they are passed using the
     * arbitraryMarkers parameter.
     */
    static List<Tuple<String, Boolean>> alterateQueries(Set<String> queries, Set<String> arbitraryMarkers) throws IOException {
        List<Tuple<String, Boolean>> results = new ArrayList<>();

        // Indicate if a part of the query can hold any arbitrary content
        boolean hasArbitraryContent = (arbitraryMarkers != null && arbitraryMarkers.isEmpty() == false);

        for (String query : queries) {
            // Track the number of query mutations
            int mutation = 0;

            while (true) {
                boolean expectException = true;

                BytesStreamOutput out = new BytesStreamOutput();
                try (
                        XContentGenerator generator = XContentType.JSON.xContent().createGenerator(out);
                        XContentParser parser = JsonXContent.jsonXContent.createParser(NamedXContentRegistry.EMPTY, query);
                ) {
                    int objectIndex = -1;
                    Deque<String> levels = new LinkedList<>();

                    // Parse the valid query and inserts a new object level called "newField"
                    XContentParser.Token token;
                    while ((token = parser.nextToken()) != null) {
                        if (token == XContentParser.Token.START_OBJECT) {
                            objectIndex++;
                            levels.addLast(parser.currentName());

                            if (objectIndex == mutation) {
                                // We reached the place in the object tree where we want to insert a new object level
                                generator.writeStartObject();
                                generator.writeFieldName("newField");
                                XContentHelper.copyCurrentStructure(generator, parser);
                                generator.writeEndObject();

                                if (hasArbitraryContent) {
                                    // The query has one or more fields that hold arbitrary content. If the current
                                    // field is one (or a child) of those, no exception is expected when parsing the mutated query.
                                    for (String marker : arbitraryMarkers) {
                                        if (levels.contains(marker)) {
                                            expectException = false;
                                            break;
                                        }
                                    }
                                }

                                // Jump to next token
                                continue;
                            }
                        } else if (token == XContentParser.Token.END_OBJECT) {
                            levels.removeLast();
                        }

                        // We are walking through the object tree, so we can safely copy the current node
                        XContentHelper.copyCurrentEvent(generator, parser);
                    }

                    if (objectIndex < mutation) {
                        // We did not reach the insertion point, there's no more mutations to try
                        break;
                    } else {
                        // We reached the expected insertion point, so next time we'll try one step further
                        mutation++;
                    }
                }

                results.add(new Tuple<>(out.bytes().utf8ToString(), expectException));
            }
        }
        return results;
    }

    /**
     * Returns a set of object names that won't trigger any exception (uncluding their children) when testing that unknown
     * objects cause parse exceptions through {@link #testUnknownObjectException()}. Default is an empty set. Can be overridden
     * by subclasses that test queries which contain objects that get parsed on the data nodes (e.g. score functions) or objects
     * that can contain arbitrary content (e.g. documents for percolate or more like this query, params for scripts). In such
     * cases no exception would get thrown.
     */
    protected Set<String> getObjectsHoldingArbitraryContent() {
        return Collections.emptySet();
    }

    /**
     * Test that wraps the randomly generated query into an array as follows: { "query_name" : [{}]}
     * This causes unexpected situations in parser code that may not be handled properly.
     */
    public final void testQueryWrappedInArray() throws IOException {
        QB queryBuilder = createTestQueryBuilder();
        String queryName = queryBuilder.getName();
        String validQuery = queryBuilder.toString();
        queryWrappedInArrayTest(queryName, validQuery);
        for (String query : getAlternateVersions().keySet()) {
            queryWrappedInArrayTest(queryName, query);
        }
    }

    private void queryWrappedInArrayTest(String queryName, String validQuery) throws IOException {
        int i = validQuery.indexOf("\"" + queryName + "\"");
        assertThat(i, greaterThan(0));

        int insertionPosition;
        for (insertionPosition = i; insertionPosition < validQuery.length(); insertionPosition++) {
            if (validQuery.charAt(insertionPosition) == ':') {
                break;
            }
        }
        insertionPosition++;

        int endArrayPosition;
        for (endArrayPosition = validQuery.length() - 1; endArrayPosition >= 0; endArrayPosition--) {
            if (validQuery.charAt(endArrayPosition) == '}') {
                break;
            }
        }

        String testQuery = validQuery.substring(0, insertionPosition) + "[" +
                validQuery.substring(insertionPosition, endArrayPosition) + "]" +
                validQuery.substring(endArrayPosition, validQuery.length());

        ParsingException e = expectThrows(ParsingException.class, () -> parseQuery(testQuery));
        assertEquals("[" + queryName + "] query malformed, no start_object after query name", e.getMessage());
    }

    /**
     * Returns alternate string representation of the query that need to be tested as they are never used as output
     * of {@link QueryBuilder#toXContent(XContentBuilder, ToXContent.Params)}. By default there are no alternate versions.
     */
    protected Map<String, QB> getAlternateVersions() {
        return Collections.emptyMap();
    }

    /**
     * Parses the query provided as string argument and compares it with the expected result provided as argument as a {@link QueryBuilder}
     */
    protected void assertParsedQuery(String queryAsString, QueryBuilder expectedQuery) throws IOException {
<<<<<<< HEAD
        assertParsedQuery(queryAsString, expectedQuery, ParseFieldMatcher.STRICT);
    }

    protected void assertParsedQuery(String queryAsString, QueryBuilder expectedQuery, ParseFieldMatcher matcher)
            throws IOException {
        QueryBuilder newQuery = parseQuery(queryAsString, matcher);
=======
        QueryBuilder newQuery = parseQuery(queryAsString);
>>>>>>> c0b0a287
        assertNotSame(newQuery, expectedQuery);
        assertEquals(expectedQuery, newQuery);
        assertEquals(expectedQuery.hashCode(), newQuery.hashCode());
    }

    /**
     * Parses the query provided as bytes argument and compares it with the expected result provided as argument as a {@link QueryBuilder}
     */
<<<<<<< HEAD
    private void assertParsedQuery(XContentParser parser, QueryBuilder expectedQuery) throws IOException {
        assertParsedQuery(parser, expectedQuery, ParseFieldMatcher.STRICT);
    }

    private void assertParsedQuery(XContentParser parser, QueryBuilder expectedQuery, ParseFieldMatcher matcher)
            throws IOException {
        QueryBuilder newQuery = parseQuery(parser, matcher);
=======
    private static void assertParsedQuery(XContentParser parser, QueryBuilder expectedQuery) throws IOException {
        QueryBuilder newQuery = parseQuery(parser);
>>>>>>> c0b0a287
        assertNotSame(newQuery, expectedQuery);
        assertEquals(expectedQuery, newQuery);
        assertEquals(expectedQuery.hashCode(), newQuery.hashCode());
    }

<<<<<<< HEAD
    protected QueryBuilder parseQuery(String queryAsString) throws IOException {
        return parseQuery(queryAsString, ParseFieldMatcher.STRICT);
    }

    protected QueryBuilder parseQuery(XContentParser parser) throws IOException {
        return parseQuery(parser, ParseFieldMatcher.STRICT);
    }

    protected QueryBuilder parseQuery(AbstractQueryBuilder<?> builder) throws IOException {
        return parseQuery(createParser(JsonXContent.jsonXContent, builder.buildAsBytes(XContentType.JSON)), ParseFieldMatcher.STRICT);
    }

    protected QueryBuilder parseQuery(String queryAsString, ParseFieldMatcher matcher) throws IOException {
        XContentParser parser = createParser(JsonXContent.jsonXContent, queryAsString);
        return parseQuery(parser, matcher);
    }

    private QueryBuilder parseQuery(XContentParser parser, ParseFieldMatcher matcher) throws IOException {
        QueryParseContext context = createParseContext(parser, matcher);
=======
    protected QueryBuilder parseQuery(AbstractQueryBuilder<?> builder) throws IOException {
        return parseQuery(createParser(JsonXContent.jsonXContent, builder.buildAsBytes(XContentType.JSON)));
    }

    protected QueryBuilder parseQuery(String queryAsString) throws IOException {
        XContentParser parser = createParser(JsonXContent.jsonXContent, queryAsString);
        return parseQuery(parser);
    }

    protected static QueryBuilder parseQuery(XContentParser parser) throws IOException {
        QueryParseContext context = createParseContext(parser);
>>>>>>> c0b0a287
        QueryBuilder parseInnerQueryBuilder = context.parseInnerQueryBuilder()
                .orElseThrow(() -> new IllegalArgumentException("inner query body cannot be empty"));
        assertNull(parser.nextToken());
        return parseInnerQueryBuilder;
    }

    /**
     * Whether the queries produced by this builder are expected to be cacheable.
     */
    protected boolean builderGeneratesCacheableQueries() {
        return true;
    }

    /**
     * Test creates the {@link Query} from the {@link QueryBuilder} under test and delegates the
     * assertions being made on the result to the implementing subclass.
     */
    public void testToQuery() throws IOException {
        for (int runs = 0; runs < NUMBER_OF_TESTQUERIES; runs++) {
            QueryShardContext context = createShardContext();
            assert context.isCachable();
            context.setAllowUnmappedFields(true);
            QB firstQuery = createTestQueryBuilder();
            QB controlQuery = copyQuery(firstQuery);
            SearchContext searchContext = getSearchContext(randomTypes, context);// only set search context for toQuery to be more realistic
/* we use a private rewrite context here since we want the most realistic way of asserting that we are cachabel or not.
             * We do it this way in SearchService where
             * we first rewrite the query with a private context, then reset the context and then build the actual lucene query*/
            QueryBuilder rewritten = rewriteQuery(firstQuery, new QueryShardContext(context));
            Query firstLuceneQuery = rewritten.toQuery(context);
            if (isCachable(firstQuery)) {
                assertTrue("query was marked as not cacheable in the context but this test indicates it should be cacheable: "
                        + firstQuery.toString(), context.isCachable());
            } else {
                assertFalse("query was marked as cacheable in the context but this test indicates it should not be cacheable: "
                        + firstQuery.toString(), context.isCachable());
            }
            assertNotNull("toQuery should not return null", firstLuceneQuery);
            assertLuceneQuery(firstQuery, firstLuceneQuery, searchContext);
            //remove after assertLuceneQuery since the assertLuceneQuery impl might access the context as well
            assertTrue(
                    "query is not equal to its copy after calling toQuery, firstQuery: " + firstQuery + ", secondQuery: " + controlQuery,
                    firstQuery.equals(controlQuery));
            assertTrue("equals is not symmetric after calling toQuery, firstQuery: " + firstQuery + ", secondQuery: " + controlQuery,
                    controlQuery.equals(firstQuery));
            assertThat("query copy's hashcode is different from original hashcode after calling toQuery, firstQuery: " + firstQuery
                    + ", secondQuery: " + controlQuery, controlQuery.hashCode(), equalTo(firstQuery.hashCode()));

            QB secondQuery = copyQuery(firstQuery);
            // query _name never should affect the result of toQuery, we randomly set it to make sure
            if (randomBoolean()) {
                secondQuery.queryName(secondQuery.queryName() == null ? randomAsciiOfLengthBetween(1, 30) : secondQuery.queryName()
                        + randomAsciiOfLengthBetween(1, 10));
            }
            searchContext = getSearchContext(randomTypes, context);
            Query secondLuceneQuery = rewriteQuery(secondQuery, context).toQuery(context);
            assertNotNull("toQuery should not return null", secondLuceneQuery);
            assertLuceneQuery(secondQuery, secondLuceneQuery, searchContext);

            if (builderGeneratesCacheableQueries()) {
                assertEquals("two equivalent query builders lead to different lucene queries",
                        rewrite(secondLuceneQuery), rewrite(firstLuceneQuery));
            }

            if (supportsBoostAndQueryName()) {
                secondQuery.boost(firstQuery.boost() + 1f + randomFloat());
                Query thirdLuceneQuery = rewriteQuery(secondQuery, context).toQuery(context);
                assertNotEquals("modifying the boost doesn't affect the corresponding lucene query", rewrite(firstLuceneQuery),
                        rewrite(thirdLuceneQuery));
            }

            // check that context#isFilter is not changed by invoking toQuery/rewrite
            boolean filterFlag = randomBoolean();
            context.setIsFilter(filterFlag);
            rewriteQuery(firstQuery, context).toQuery(context);
            assertEquals("isFilter should be unchanged", filterFlag, context.isFilter());
        }
    }

    private QueryBuilder rewriteQuery(QB queryBuilder, QueryRewriteContext rewriteContext) throws IOException {
        QueryBuilder rewritten = QueryBuilder.rewriteQuery(queryBuilder, rewriteContext);
        // extra safety to fail fast - serialize the rewritten version to ensure it's serializable.
        assertSerialization(rewritten);
        return rewritten;
    }

    protected boolean isCachable(QB queryBuilder) {
        return true;
    }

    /**
     * Few queries allow you to set the boost and queryName on the java api, although the corresponding parser
     * doesn't parse them as they are not supported. This method allows to disable boost and queryName related tests for those queries.
     * Those queries are easy to identify: their parsers don't parse `boost` and `_name` as they don't apply to the specific query:
     * wrapper query and match_none
     */
    protected boolean supportsBoostAndQueryName() {
        return true;
    }

    /**
     * Checks the result of {@link QueryBuilder#toQuery(QueryShardContext)} given the original {@link QueryBuilder}
     * and {@link QueryShardContext}. Verifies that named queries and boost are properly handled and delegates to
     * {@link #doAssertLuceneQuery(AbstractQueryBuilder, Query, SearchContext)} for query specific checks.
     */
    private void assertLuceneQuery(QB queryBuilder, Query query, SearchContext context) throws IOException {
        if (queryBuilder.queryName() != null) {
            Query namedQuery = context.getQueryShardContext().copyNamedQueries().get(queryBuilder.queryName());
            assertThat(namedQuery, equalTo(query));
        }
        if (query != null) {
            if (queryBuilder.boost() != AbstractQueryBuilder.DEFAULT_BOOST) {
                assertThat(query, either(instanceOf(BoostQuery.class)).or(instanceOf(SpanBoostQuery.class)));
                if (query instanceof SpanBoostQuery) {
                    SpanBoostQuery spanBoostQuery = (SpanBoostQuery) query;
                    assertThat(spanBoostQuery.getBoost(), equalTo(queryBuilder.boost()));
                    query = spanBoostQuery.getQuery();
                } else {
                    BoostQuery boostQuery = (BoostQuery) query;
                    assertThat(boostQuery.getBoost(), equalTo(queryBuilder.boost()));
                    query = boostQuery.getQuery();
                }
            }
        }
        doAssertLuceneQuery(queryBuilder, query, context);
    }

    /**
     * Checks the result of {@link QueryBuilder#toQuery(QueryShardContext)} given the original {@link QueryBuilder}
     * and {@link QueryShardContext}. Contains the query specific checks to be implemented by subclasses.
     */
    protected abstract void doAssertLuceneQuery(QB queryBuilder, Query query, SearchContext context) throws IOException;

    protected static void assertTermOrBoostQuery(Query query, String field, String value, float fieldBoost) {
        if (fieldBoost != AbstractQueryBuilder.DEFAULT_BOOST) {
            assertThat(query, instanceOf(BoostQuery.class));
            BoostQuery boostQuery = (BoostQuery) query;
            assertThat(boostQuery.getBoost(), equalTo(fieldBoost));
            query = boostQuery.getQuery();
        }
        assertTermQuery(query, field, value);
    }

    protected static void assertTermQuery(Query query, String field, String value) {
        assertThat(query, instanceOf(TermQuery.class));
        TermQuery termQuery = (TermQuery) query;
        assertThat(termQuery.getTerm().field(), equalTo(field));
        assertThat(termQuery.getTerm().text().toLowerCase(Locale.ROOT), equalTo(value.toLowerCase(Locale.ROOT)));
    }

    /**
     * Test serialization and deserialization of the test query.
     */
    public void testSerialization() throws IOException {
        for (int runs = 0; runs < NUMBER_OF_TESTQUERIES; runs++) {
            QB testQuery = createTestQueryBuilder();
            assertSerialization(testQuery);
        }
    }

    /**
     * Serialize the given query builder and asserts that both are equal
     */
    protected static QueryBuilder assertSerialization(QueryBuilder testQuery) throws IOException {
        try (BytesStreamOutput output = new BytesStreamOutput()) {
            output.writeNamedWriteable(testQuery);
            try (StreamInput in = new NamedWriteableAwareStreamInput(output.bytes().streamInput(), serviceHolder.namedWriteableRegistry)) {
                QueryBuilder deserializedQuery = in.readNamedWriteable(QueryBuilder.class);
                assertEquals(testQuery, deserializedQuery);
                assertEquals(testQuery.hashCode(), deserializedQuery.hashCode());
                assertNotSame(testQuery, deserializedQuery);
                return deserializedQuery;
            }
        }
    }

    public void testEqualsAndHashcode() throws IOException {
        for (int runs = 0; runs < NUMBER_OF_TESTQUERIES; runs++) {
            // TODO we only change name and boost, we should extend by any sub-test supplying a "mutate" method that randomly changes one
            // aspect of the object under test
            checkEqualsAndHashCode(createTestQueryBuilder(), this::copyQuery, this::changeNameOrBoost);
        }
    }

    private QB changeNameOrBoost(QB original) throws IOException {
        QB secondQuery = copyQuery(original);
        if (randomBoolean()) {
            secondQuery.queryName(secondQuery.queryName() == null ? randomAsciiOfLengthBetween(1, 30) : secondQuery.queryName()
                    + randomAsciiOfLengthBetween(1, 10));
        } else {
            secondQuery.boost(original.boost() + 1f + randomFloat());
        }
        return secondQuery;
    }

    //we use the streaming infra to create a copy of the query provided as argument
    @SuppressWarnings("unchecked")
    private QB copyQuery(QB query) throws IOException {
        Reader<QB> reader = (Reader<QB>) serviceHolder.namedWriteableRegistry.getReader(QueryBuilder.class, query.getWriteableName());
        return copyWriteable(query, serviceHolder.namedWriteableRegistry, reader);
    }

    /**
     * @return a new {@link QueryShardContext} based on the base test index and queryParserService
     */
    protected static QueryShardContext createShardContext() {
        return serviceHolder.createShardContext();
    }

<<<<<<< HEAD
    /**
     * @return a new {@link QueryParseContext} based on the base test index and queryParserService
     */
    protected static QueryParseContext createParseContext(XContentParser parser, ParseFieldMatcher matcher) {
        return new QueryParseContext(parser, matcher);
=======
    protected static QueryParseContext createParseContext(XContentParser parser) {
        return new QueryParseContext(parser);
>>>>>>> c0b0a287
    }

    /**
     * create a random value for either {@link AbstractQueryTestCase#BOOLEAN_FIELD_NAME}, {@link AbstractQueryTestCase#INT_FIELD_NAME},
     * {@link AbstractQueryTestCase#DOUBLE_FIELD_NAME}, {@link AbstractQueryTestCase#STRING_FIELD_NAME} or
     * {@link AbstractQueryTestCase#DATE_FIELD_NAME}, or a String value by default
     */
    protected static Object getRandomValueForFieldName(String fieldName) {
        Object value;
        switch (fieldName) {
            case STRING_FIELD_NAME:
                if (rarely()) {
                    // unicode in 10% cases
                    JsonStringEncoder encoder = JsonStringEncoder.getInstance();
                    value = new String(encoder.quoteAsString(randomUnicodeOfLength(10)));
                } else {
                    value = randomAsciiOfLengthBetween(1, 10);
                }
                break;
            case INT_FIELD_NAME:
                value = randomIntBetween(0, 10);
                break;
            case DOUBLE_FIELD_NAME:
                value = 1 + randomDouble() * 9;
                break;
            case BOOLEAN_FIELD_NAME:
                value = randomBoolean();
                break;
            case DATE_FIELD_NAME:
                value = new DateTime(System.currentTimeMillis(), DateTimeZone.UTC).toString();
                break;
            default:
                value = randomAsciiOfLengthBetween(1, 10);
        }
        return value;
    }

    protected static String getRandomQueryText() {
        int terms = randomIntBetween(0, 3);
        StringBuilder builder = new StringBuilder();
        for (int i = 0; i < terms; i++) {
            builder.append(randomAsciiOfLengthBetween(1, 10)).append(" ");
        }
        return builder.toString().trim();
    }

    /**
     * Helper method to return a mapped or a random field
     */
    protected static String getRandomFieldName() {
        // if no type is set then return a random field name
        if (currentTypes.length == 0 || randomBoolean()) {
            return randomAsciiOfLengthBetween(1, 10);
        }
        return randomFrom(MAPPED_LEAF_FIELD_NAMES);
    }

    /**
     * Helper method to return a random rewrite method
     */
    protected static String getRandomRewriteMethod() {
        String rewrite;
        if (randomBoolean()) {
            rewrite = randomFrom(QueryParsers.CONSTANT_SCORE,
                    QueryParsers.SCORING_BOOLEAN,
                    QueryParsers.CONSTANT_SCORE_BOOLEAN).getPreferredName();
        } else {
            rewrite = randomFrom(QueryParsers.TOP_TERMS,
                    QueryParsers.TOP_TERMS_BOOST,
                    QueryParsers.TOP_TERMS_BLENDED_FREQS).getPreferredName() + "1";
        }
        return rewrite;
    }

    private static String[] getRandomTypes() {
        String[] types;
        if (currentTypes.length > 0 && randomBoolean()) {
            int numberOfQueryTypes = randomIntBetween(1, currentTypes.length);
            types = new String[numberOfQueryTypes];
            for (int i = 0; i < numberOfQueryTypes; i++) {
                types[i] = randomFrom(currentTypes);
            }
        } else {
            if (randomBoolean()) {
                types = new String[]{MetaData.ALL};
            } else {
                types = new String[0];
            }
        }
        return types;
    }

    protected static String getRandomType() {
        return (currentTypes.length == 0) ? MetaData.ALL : randomFrom(currentTypes);
    }

    protected static Fuzziness randomFuzziness(String fieldName) {
        switch (fieldName) {
            case INT_FIELD_NAME:
                return Fuzziness.build(randomIntBetween(3, 100));
            case DOUBLE_FIELD_NAME:
                return Fuzziness.build(1 + randomFloat() * 10);
            case DATE_FIELD_NAME:
                return Fuzziness.build(randomTimeValue());
            default:
                if (randomBoolean()) {
                    return Fuzziness.fromEdits(randomIntBetween(0, 2));
                }
                return Fuzziness.AUTO;
        }
    }

    protected static String randomAnalyzer() {
        return randomFrom("simple", "standard", "keyword", "whitespace");
    }

    protected static String randomMinimumShouldMatch() {
        return randomFrom("1", "-1", "75%", "-25%", "2<75%", "2<-25%");
    }

    private static class ClientInvocationHandler implements InvocationHandler {
        AbstractQueryTestCase<?> delegate;

        @Override
        public Object invoke(Object proxy, Method method, Object[] args) throws Throwable {
            if (method.equals(Client.class.getMethod("get", GetRequest.class))) {
                return new PlainActionFuture<GetResponse>() {
                    @Override
                    public GetResponse get() throws InterruptedException, ExecutionException {
                        return delegate.executeGet((GetRequest) args[0]);
                    }
                };
            } else if (method.equals(Client.class.getMethod("multiTermVectors", MultiTermVectorsRequest.class))) {
                return new PlainActionFuture<MultiTermVectorsResponse>() {
                    @Override
                    public MultiTermVectorsResponse get() throws InterruptedException, ExecutionException {
                        return delegate.executeMultiTermVectors((MultiTermVectorsRequest) args[0]);
                    }
                };
            } else if (method.equals(Object.class.getMethod("toString"))) {
                return "MockClient";
            }
            throw new UnsupportedOperationException("this test can't handle calls to: " + method);
        }

    }

    /**
     * Override this to handle {@link Client#get(GetRequest)} calls from parsers / builders
     */
    protected GetResponse executeGet(GetRequest getRequest) {
        throw new UnsupportedOperationException("this test can't handle GET requests");
    }

    /**
     * Override this to handle {@link Client#get(GetRequest)} calls from parsers / builders
     */
    protected MultiTermVectorsResponse executeMultiTermVectors(MultiTermVectorsRequest mtvRequest) {
        throw new UnsupportedOperationException("this test can't handle MultiTermVector requests");
    }

    /**
     * Call this method to check a valid json string representing the query under test against
     * it's generated json.
     *
     * Note: By the time of this writing (Nov 2015) all queries are taken from the query dsl
     * reference docs mirroring examples there. Here's how the queries were generated:
     *
     * <ul>
     * <li> Take a reference documentation example.
     * <li> Stick it into the createParseableQueryJson method of the respective query test.
     * <li> Manually check that what the QueryBuilder generates equals the input json ignoring default options.
     * <li> Put the manual checks into the assertQueryParsedFromJson method.
     * <li> Now copy the generated json including default options into createParseableQueryJson
     * <li> By now the roundtrip check for the json should be happy.
     * </ul>
     **/
    public static void checkGeneratedJson(String expected, QueryBuilder source) throws IOException {
        // now assert that we actually generate the same JSON
        XContentBuilder builder = XContentFactory.jsonBuilder().prettyPrint();
        source.toXContent(builder, ToXContent.EMPTY_PARAMS);
        assertEquals(
                msg(expected, builder.string()),
                expected.replaceAll("\\s+", ""),
                builder.string().replaceAll("\\s+", ""));
    }

    private static String msg(String left, String right) {
        int size = Math.min(left.length(), right.length());
        StringBuilder builder = new StringBuilder("size: " + left.length() + " vs. " + right.length());
        builder.append(" content: <<");
        for (int i = 0; i < size; i++) {
            if (left.charAt(i) == right.charAt(i)) {
                builder.append(left.charAt(i));
            } else {
                builder.append(">> ").append("until offset: ").append(i)
                        .append(" [").append(left.charAt(i)).append(" vs.").append(right.charAt(i))
                        .append("] [").append((int) left.charAt(i)).append(" vs.").append((int) right.charAt(i)).append(']');
                return builder.toString();
            }
        }
        if (left.length() != right.length()) {
            int leftEnd = Math.max(size, left.length()) - 1;
            int rightEnd = Math.max(size, right.length()) - 1;
            builder.append(">> ").append("until offset: ").append(size)
                    .append(" [").append(left.charAt(leftEnd)).append(" vs.").append(right.charAt(rightEnd))
                    .append("] [").append((int) left.charAt(leftEnd)).append(" vs.").append((int) right.charAt(rightEnd)).append(']');
            return builder.toString();
        }
        return "";
    }

    /**
     * This test ensures that queries that need to be rewritten have dedicated tests.
     * These queries must override this method accordingly.
     */
    public void testMustRewrite() throws IOException {
        QueryShardContext context = createShardContext();
        context.setAllowUnmappedFields(true);
        QB queryBuilder = createTestQueryBuilder();
        queryBuilder.toQuery(context);
    }

    protected Query rewrite(Query query) throws IOException {
        return query;
    }

    @Override
    protected NamedXContentRegistry xContentRegistry() {
        return serviceHolder.xContentRegistry;
    }

    private static class ServiceHolder implements Closeable {
        private final IndexFieldDataService indexFieldDataService;
        private final SearchModule searchModule;
        private final NamedWriteableRegistry namedWriteableRegistry;
        private final NamedXContentRegistry xContentRegistry;
        private final ClientInvocationHandler clientInvocationHandler = new ClientInvocationHandler();
        private final IndexSettings idxSettings;
        private final SimilarityService similarityService;
        private final MapperService mapperService;
        private final BitsetFilterCache bitsetFilterCache;
        private final ScriptService scriptService;
        private final Client client;
        private final long nowInMillis = randomPositiveLong();

        ServiceHolder(Settings nodeSettings, Settings indexSettings,
                      Collection<Class<? extends Plugin>> plugins, AbstractQueryTestCase<?> testCase) throws IOException {
            Environment env = InternalSettingsPreparer.prepareEnvironment(nodeSettings, null);
            PluginsService pluginsService = new PluginsService(nodeSettings, env.modulesFile(), env.pluginsFile(), plugins);

            client = (Client) Proxy.newProxyInstance(
                    Client.class.getClassLoader(),
                    new Class[]{Client.class},
                    clientInvocationHandler);
            ScriptModule scriptModule = createScriptModule(pluginsService.filterPlugins(ScriptPlugin.class));
            List<Setting<?>> scriptSettings = scriptModule.getSettings();
            scriptSettings.addAll(pluginsService.getPluginSettings());
            scriptSettings.add(InternalSettingsPlugin.VERSION_CREATED);
            SettingsModule settingsModule = new SettingsModule(nodeSettings, scriptSettings, pluginsService.getPluginSettingsFilter());
            searchModule = new SearchModule(nodeSettings, false, pluginsService.filterPlugins(SearchPlugin.class));
            IndicesModule indicesModule = new IndicesModule(pluginsService.filterPlugins(MapperPlugin.class));
            List<NamedWriteableRegistry.Entry> entries = new ArrayList<>();
            entries.addAll(indicesModule.getNamedWriteables());
            entries.addAll(searchModule.getNamedWriteables());
            namedWriteableRegistry = new NamedWriteableRegistry(entries);
            xContentRegistry = new NamedXContentRegistry(Stream.of(
                    searchModule.getNamedXContents().stream()
                    ).flatMap(Function.identity()).collect(toList()));
            IndexScopedSettings indexScopedSettings = settingsModule.getIndexScopedSettings();
            idxSettings = IndexSettingsModule.newIndexSettings(index, indexSettings, indexScopedSettings);
            AnalysisModule analysisModule = new AnalysisModule(new Environment(nodeSettings), emptyList());
            IndexAnalyzers indexAnalyzers = analysisModule.getAnalysisRegistry().build(idxSettings);
            scriptService = scriptModule.getScriptService();
            similarityService = new SimilarityService(idxSettings, Collections.emptyMap());
            MapperRegistry mapperRegistry = indicesModule.getMapperRegistry();
            mapperService = new MapperService(idxSettings, indexAnalyzers, xContentRegistry, similarityService, mapperRegistry,
                    this::createShardContext);
            IndicesFieldDataCache indicesFieldDataCache = new IndicesFieldDataCache(nodeSettings, new IndexFieldDataCache.Listener() {
            });
            indexFieldDataService = new IndexFieldDataService(idxSettings, indicesFieldDataCache,
                    new NoneCircuitBreakerService(), mapperService);
            bitsetFilterCache = new BitsetFilterCache(idxSettings, new BitsetFilterCache.Listener() {
                @Override
                public void onCache(ShardId shardId, Accountable accountable) {

                }

                @Override
                public void onRemoval(ShardId shardId, Accountable accountable) {

                }
            });

            String geoFieldMapping = (idxSettings.getIndexVersionCreated().before(LatLonPointFieldMapper.LAT_LON_FIELD_VERSION)) ?
                LEGACY_GEO_POINT_FIELD_MAPPING : "type=geo_point";

            for (String type : currentTypes) {
                mapperService.merge(type, new CompressedXContent(PutMappingRequest.buildFromSimplifiedDef(type,
                        STRING_FIELD_NAME, "type=text",
                        STRING_FIELD_NAME_2, "type=keyword",
                        INT_FIELD_NAME, "type=integer",
                        INT_RANGE_FIELD_NAME, "type=integer_range",
                        DOUBLE_FIELD_NAME, "type=double",
                        BOOLEAN_FIELD_NAME, "type=boolean",
                        DATE_FIELD_NAME, "type=date",
                        DATE_RANGE_FIELD_NAME, "type=date_range",
                        OBJECT_FIELD_NAME, "type=object",
                        GEO_POINT_FIELD_NAME, geoFieldMapping,
                        GEO_SHAPE_FIELD_NAME, "type=geo_shape"
                ).string()), MapperService.MergeReason.MAPPING_UPDATE, false);
                // also add mappings for two inner field in the object field
                mapperService.merge(type, new CompressedXContent("{\"properties\":{\"" + OBJECT_FIELD_NAME + "\":{\"type\":\"object\","
                                + "\"properties\":{\"" + DATE_FIELD_NAME + "\":{\"type\":\"date\"},\"" +
                                INT_FIELD_NAME + "\":{\"type\":\"integer\"}}}}}"),
                        MapperService.MergeReason.MAPPING_UPDATE, false);
                if (idxSettings.getIndexVersionCreated().before(LatLonPointFieldMapper.LAT_LON_FIELD_VERSION)) {
                    testCase.assertWarnings("geo_point lat_lon parameter is deprecated and will be removed in the next major release",
                            "geo_point geohash parameter is deprecated and will be removed in the next major release",
                            "geo_point geohash_prefix parameter is deprecated and will be removed in the next major release");
                }
            }
            testCase.initializeAdditionalMappings(mapperService);
        }

        @Override
        public void close() throws IOException {
        }

        QueryShardContext createShardContext() {
            return new QueryShardContext(0, idxSettings, bitsetFilterCache, indexFieldDataService, mapperService, similarityService,
                    scriptService, xContentRegistry, this.client, null, () -> nowInMillis);
        }

        ScriptModule createScriptModule(List<ScriptPlugin> scriptPlugins) {
            if (scriptPlugins == null || scriptPlugins.isEmpty()) {
                return newTestScriptModule();
            }

            Settings settings = Settings.builder()
                    .put(Environment.PATH_HOME_SETTING.getKey(), createTempDir())
                    // no file watching, so we don't need a ResourceWatcherService
                    .put(ScriptService.SCRIPT_AUTO_RELOAD_ENABLED_SETTING.getKey(), false)
                    .build();
            Environment environment = new Environment(settings);
            return ScriptModule.create(settings, environment, null, scriptPlugins);
        }
    }
}<|MERGE_RESOLUTION|>--- conflicted
+++ resolved
@@ -82,11 +82,7 @@
 import org.elasticsearch.indices.breaker.NoneCircuitBreakerService;
 import org.elasticsearch.indices.fielddata.cache.IndicesFieldDataCache;
 import org.elasticsearch.indices.mapper.MapperRegistry;
-<<<<<<< HEAD
-import org.elasticsearch.node.internal.InternalSettingsPreparer;
-=======
 import org.elasticsearch.node.InternalSettingsPreparer;
->>>>>>> c0b0a287
 import org.elasticsearch.plugins.MapperPlugin;
 import org.elasticsearch.plugins.Plugin;
 import org.elasticsearch.plugins.PluginsService;
@@ -525,16 +521,7 @@
      * Parses the query provided as string argument and compares it with the expected result provided as argument as a {@link QueryBuilder}
      */
     protected void assertParsedQuery(String queryAsString, QueryBuilder expectedQuery) throws IOException {
-<<<<<<< HEAD
-        assertParsedQuery(queryAsString, expectedQuery, ParseFieldMatcher.STRICT);
-    }
-
-    protected void assertParsedQuery(String queryAsString, QueryBuilder expectedQuery, ParseFieldMatcher matcher)
-            throws IOException {
-        QueryBuilder newQuery = parseQuery(queryAsString, matcher);
-=======
         QueryBuilder newQuery = parseQuery(queryAsString);
->>>>>>> c0b0a287
         assertNotSame(newQuery, expectedQuery);
         assertEquals(expectedQuery, newQuery);
         assertEquals(expectedQuery.hashCode(), newQuery.hashCode());
@@ -543,44 +530,13 @@
     /**
      * Parses the query provided as bytes argument and compares it with the expected result provided as argument as a {@link QueryBuilder}
      */
-<<<<<<< HEAD
-    private void assertParsedQuery(XContentParser parser, QueryBuilder expectedQuery) throws IOException {
-        assertParsedQuery(parser, expectedQuery, ParseFieldMatcher.STRICT);
-    }
-
-    private void assertParsedQuery(XContentParser parser, QueryBuilder expectedQuery, ParseFieldMatcher matcher)
-            throws IOException {
-        QueryBuilder newQuery = parseQuery(parser, matcher);
-=======
     private static void assertParsedQuery(XContentParser parser, QueryBuilder expectedQuery) throws IOException {
         QueryBuilder newQuery = parseQuery(parser);
->>>>>>> c0b0a287
         assertNotSame(newQuery, expectedQuery);
         assertEquals(expectedQuery, newQuery);
         assertEquals(expectedQuery.hashCode(), newQuery.hashCode());
     }
 
-<<<<<<< HEAD
-    protected QueryBuilder parseQuery(String queryAsString) throws IOException {
-        return parseQuery(queryAsString, ParseFieldMatcher.STRICT);
-    }
-
-    protected QueryBuilder parseQuery(XContentParser parser) throws IOException {
-        return parseQuery(parser, ParseFieldMatcher.STRICT);
-    }
-
-    protected QueryBuilder parseQuery(AbstractQueryBuilder<?> builder) throws IOException {
-        return parseQuery(createParser(JsonXContent.jsonXContent, builder.buildAsBytes(XContentType.JSON)), ParseFieldMatcher.STRICT);
-    }
-
-    protected QueryBuilder parseQuery(String queryAsString, ParseFieldMatcher matcher) throws IOException {
-        XContentParser parser = createParser(JsonXContent.jsonXContent, queryAsString);
-        return parseQuery(parser, matcher);
-    }
-
-    private QueryBuilder parseQuery(XContentParser parser, ParseFieldMatcher matcher) throws IOException {
-        QueryParseContext context = createParseContext(parser, matcher);
-=======
     protected QueryBuilder parseQuery(AbstractQueryBuilder<?> builder) throws IOException {
         return parseQuery(createParser(JsonXContent.jsonXContent, builder.buildAsBytes(XContentType.JSON)));
     }
@@ -592,7 +548,6 @@
 
     protected static QueryBuilder parseQuery(XContentParser parser) throws IOException {
         QueryParseContext context = createParseContext(parser);
->>>>>>> c0b0a287
         QueryBuilder parseInnerQueryBuilder = context.parseInnerQueryBuilder()
                 .orElseThrow(() -> new IllegalArgumentException("inner query body cannot be empty"));
         assertNull(parser.nextToken());
@@ -802,16 +757,8 @@
         return serviceHolder.createShardContext();
     }
 
-<<<<<<< HEAD
-    /**
-     * @return a new {@link QueryParseContext} based on the base test index and queryParserService
-     */
-    protected static QueryParseContext createParseContext(XContentParser parser, ParseFieldMatcher matcher) {
-        return new QueryParseContext(parser, matcher);
-=======
     protected static QueryParseContext createParseContext(XContentParser parser) {
         return new QueryParseContext(parser);
->>>>>>> c0b0a287
     }
 
     /**
