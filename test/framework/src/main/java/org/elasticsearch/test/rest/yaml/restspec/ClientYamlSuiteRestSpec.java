--- conflicted
+++ resolved
@@ -84,15 +84,6 @@
         for (String path : paths) {
             for (Path jsonFile : FileUtils.findJsonSpec(fileSystem, optionalPathPrefix, path)) {
                 try (InputStream stream = Files.newInputStream(jsonFile)) {
-<<<<<<< HEAD
-                    try (XContentParser parser = JsonXContent.jsonXContent.createParser(NamedXContentRegistry.EMPTY, stream)) {
-                        ClientYamlSuiteRestApi restApi = restApiParser.parse(jsonFile.toString(), parser);
-                        String filename = jsonFile.getFileName().toString();
-                        String expectedApiName = filename.substring(0, filename.lastIndexOf('.'));
-                        if (restApi.getName().equals(expectedApiName) == false) {
-                            throw new IllegalArgumentException("found api [" + restApi.getName() + "] in [" + jsonFile.toString() + "]. " +
-                                    "Each api is expected to have the same name as the file that defines it.");
-=======
                     String filename = jsonFile.getFileName().toString();
                     try (XContentParser parser = JsonXContent.jsonXContent.createParser(NamedXContentRegistry.EMPTY, stream)) {
                         if (filename.equals("_common.json")) {
@@ -125,7 +116,6 @@
                                         "]. " + "Each api is expected to have the same name as the file that defines it.");
                             }
                             restSpec.addApi(restApi);
->>>>>>> c0b0a287
                         }
                     }
                 } catch (Exception ex) {
