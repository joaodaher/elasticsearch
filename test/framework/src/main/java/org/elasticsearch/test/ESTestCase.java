--- conflicted
+++ resolved
@@ -49,7 +49,6 @@
 import org.elasticsearch.client.Requests;
 import org.elasticsearch.cluster.ClusterModule;
 import org.elasticsearch.cluster.metadata.IndexMetaData;
-import org.elasticsearch.cluster.service.ClusterService;
 import org.elasticsearch.common.bytes.BytesReference;
 import org.elasticsearch.common.io.PathUtils;
 import org.elasticsearch.common.io.PathUtilsForTesting;
@@ -171,10 +170,7 @@
     }
 
     protected final Logger logger = Loggers.getLogger(getClass());
-<<<<<<< HEAD
-=======
     protected final DeprecationLogger deprecationLogger = new DeprecationLogger(logger);
->>>>>>> c0b0a287
     private ThreadContext threadContext;
 
     // -----------------------------------------------------------------
@@ -284,39 +280,16 @@
             final List<String> warnings = threadContext.getResponseHeaders().get(DeprecationLogger.WARNING_HEADER);
             assertNull("unexpected warning headers", warnings);
         } finally {
-<<<<<<< HEAD
-            DeprecationLogger.removeThreadContext(this.threadContext);
-            this.threadContext.close();
-        }
-    }
-
-    protected final void assertWarnings(String... expectedWarnings) throws IOException {
-=======
             resetDeprecationLogger();
         }
     }
 
     protected final void assertWarnings(String... expectedWarnings) {
->>>>>>> c0b0a287
         if (enableWarningsCheck() == false) {
             throw new IllegalStateException("unable to check warning headers if the test is not set to do so");
         }
         try {
             final List<String> actualWarnings = threadContext.getResponseHeaders().get(DeprecationLogger.WARNING_HEADER);
-<<<<<<< HEAD
-            assertEquals("Expected " + expectedWarnings.length + " warnings but found " + actualWarnings.size() + "\nExpected: "
-                    + Arrays.asList(expectedWarnings) + "\nActual: " + actualWarnings, expectedWarnings.length, actualWarnings.size());
-            for (String msg : expectedWarnings) {
-                assertThat(actualWarnings, hasItem(equalTo(msg)));
-            }
-        } finally {
-            // "clear" current warning headers by setting a new ThreadContext
-            DeprecationLogger.removeThreadContext(this.threadContext);
-            this.threadContext.close();
-            this.threadContext = new ThreadContext(Settings.EMPTY);
-            DeprecationLogger.setThreadContext(this.threadContext);
-        }
-=======
             for (String msg : expectedWarnings) {
                 assertThat(actualWarnings, hasItem(containsString(msg)));
             }
@@ -339,7 +312,6 @@
         }
         this.threadContext = new ThreadContext(Settings.EMPTY);
         DeprecationLogger.setThreadContext(this.threadContext);
->>>>>>> c0b0a287
     }
 
     private static final List<StatusData> statusData = new ArrayList<>();
