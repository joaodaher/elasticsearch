/*
 * Licensed to Elasticsearch under one or more contributor
 * license agreements. See the NOTICE file distributed with
 * this work for additional information regarding copyright
 * ownership. Elasticsearch licenses this file to you under
 * the Apache License, Version 2.0 (the "License"); you may
 * not use this file except in compliance with the License.
 * You may obtain a copy of the License at
 *
 *    http://www.apache.org/licenses/LICENSE-2.0
 *
 * Unless required by applicable law or agreed to in writing,
 * software distributed under the License is distributed on an
 * "AS IS" BASIS, WITHOUT WARRANTIES OR CONDITIONS OF ANY
 * KIND, either express or implied.  See the License for the
 * specific language governing permissions and limitations
 * under the License.
 */
package org.elasticsearch.test;

import com.carrotsearch.randomizedtesting.RandomizedContext;
import com.carrotsearch.randomizedtesting.annotations.TestGroup;
import com.carrotsearch.randomizedtesting.generators.RandomNumbers;
import com.carrotsearch.randomizedtesting.generators.RandomPicks;

import org.apache.http.HttpHost;
import org.apache.lucene.util.IOUtils;
import org.apache.lucene.util.LuceneTestCase;
import org.apache.lucene.util.TestUtil;
import org.elasticsearch.ElasticsearchException;
import org.elasticsearch.ExceptionsHelper;
import org.elasticsearch.action.ActionListener;
import org.elasticsearch.action.DocWriteResponse;
import org.elasticsearch.action.ShardOperationFailedException;
import org.elasticsearch.action.admin.cluster.health.ClusterHealthRequest;
import org.elasticsearch.action.admin.cluster.health.ClusterHealthResponse;
import org.elasticsearch.action.admin.cluster.node.info.NodeInfo;
import org.elasticsearch.action.admin.cluster.node.info.NodesInfoResponse;
import org.elasticsearch.action.admin.cluster.state.ClusterStateResponse;
import org.elasticsearch.action.admin.cluster.tasks.PendingClusterTasksResponse;
import org.elasticsearch.action.admin.indices.create.CreateIndexRequestBuilder;
import org.elasticsearch.action.admin.indices.exists.indices.IndicesExistsResponse;
import org.elasticsearch.action.admin.indices.flush.FlushResponse;
import org.elasticsearch.action.admin.indices.forcemerge.ForceMergeResponse;
import org.elasticsearch.action.admin.indices.get.GetIndexResponse;
import org.elasticsearch.action.admin.indices.mapping.get.GetMappingsResponse;
import org.elasticsearch.action.admin.indices.refresh.RefreshResponse;
import org.elasticsearch.action.admin.indices.segments.IndicesSegmentResponse;
import org.elasticsearch.action.admin.indices.template.put.PutIndexTemplateRequestBuilder;
import org.elasticsearch.action.bulk.BulkRequestBuilder;
import org.elasticsearch.action.bulk.BulkResponse;
import org.elasticsearch.action.get.GetResponse;
import org.elasticsearch.action.index.IndexRequestBuilder;
import org.elasticsearch.action.index.IndexResponse;
import org.elasticsearch.action.search.ClearScrollResponse;
import org.elasticsearch.action.search.SearchResponse;
import org.elasticsearch.action.support.IndicesOptions;
import org.elasticsearch.client.AdminClient;
import org.elasticsearch.client.Client;
import org.elasticsearch.client.Requests;
import org.elasticsearch.client.RestClient;
import org.elasticsearch.client.RestClientBuilder;
import org.elasticsearch.cluster.ClusterModule;
import org.elasticsearch.cluster.ClusterState;
import org.elasticsearch.cluster.health.ClusterHealthStatus;
import org.elasticsearch.cluster.metadata.IndexMetaData;
import org.elasticsearch.cluster.metadata.MappingMetaData;
import org.elasticsearch.cluster.metadata.MetaData;
import org.elasticsearch.cluster.routing.IndexRoutingTable;
import org.elasticsearch.cluster.routing.IndexShardRoutingTable;
import org.elasticsearch.cluster.routing.ShardRouting;
import org.elasticsearch.cluster.routing.UnassignedInfo;
import org.elasticsearch.cluster.routing.allocation.DiskThresholdSettings;
import org.elasticsearch.cluster.routing.allocation.decider.EnableAllocationDecider;
import org.elasticsearch.cluster.service.ClusterService;
import org.elasticsearch.common.Nullable;
import org.elasticsearch.common.Priority;
import org.elasticsearch.common.Strings;
import org.elasticsearch.common.collect.ImmutableOpenMap;
import org.elasticsearch.common.collect.Tuple;
import org.elasticsearch.common.io.stream.NamedWriteableRegistry;
import org.elasticsearch.common.network.NetworkAddress;
import org.elasticsearch.common.network.NetworkModule;
import org.elasticsearch.common.regex.Regex;
import org.elasticsearch.common.settings.Setting;
import org.elasticsearch.common.settings.Setting.Property;
import org.elasticsearch.common.settings.Settings;
import org.elasticsearch.common.transport.InetSocketTransportAddress;
import org.elasticsearch.common.transport.TransportAddress;
import org.elasticsearch.common.unit.ByteSizeUnit;
import org.elasticsearch.common.unit.ByteSizeValue;
import org.elasticsearch.common.unit.TimeValue;
import org.elasticsearch.common.util.concurrent.EsRejectedExecutionException;
import org.elasticsearch.common.xcontent.NamedXContentRegistry;
import org.elasticsearch.common.xcontent.ToXContent;
import org.elasticsearch.common.xcontent.XContentBuilder;
import org.elasticsearch.common.xcontent.XContentFactory;
import org.elasticsearch.common.xcontent.XContentHelper;
import org.elasticsearch.common.xcontent.json.JsonXContent;
import org.elasticsearch.common.xcontent.support.XContentMapValues;
import org.elasticsearch.discovery.Discovery;
import org.elasticsearch.discovery.zen.ElectMasterService;
import org.elasticsearch.discovery.zen.ZenDiscovery;
import org.elasticsearch.env.Environment;
import org.elasticsearch.env.NodeEnvironment;
import org.elasticsearch.index.Index;
import org.elasticsearch.index.IndexModule;
import org.elasticsearch.index.IndexService;
import org.elasticsearch.index.IndexSettings;
import org.elasticsearch.index.MergePolicyConfig;
import org.elasticsearch.index.MergeSchedulerConfig;
import org.elasticsearch.index.MockEngineFactoryPlugin;
import org.elasticsearch.index.codec.CodecService;
import org.elasticsearch.index.mapper.DocumentMapper;
import org.elasticsearch.index.translog.Translog;
import org.elasticsearch.indices.IndicesQueryCache;
import org.elasticsearch.indices.IndicesRequestCache;
import org.elasticsearch.indices.IndicesService;
import org.elasticsearch.indices.store.IndicesStore;
import org.elasticsearch.node.NodeMocksPlugin;
import org.elasticsearch.plugins.Plugin;
import org.elasticsearch.rest.RestStatus;
import org.elasticsearch.script.ScriptService;
import org.elasticsearch.search.MockSearchService;
import org.elasticsearch.search.SearchHit;
import org.elasticsearch.test.client.RandomizingClient;
import org.elasticsearch.test.discovery.TestZenDiscovery;
import org.elasticsearch.test.disruption.ServiceDisruptionScheme;
import org.elasticsearch.test.store.MockFSIndexStore;
import org.elasticsearch.test.transport.AssertingLocalTransport;
import org.elasticsearch.test.transport.MockTransportService;
import org.elasticsearch.transport.MockTcpTransportPlugin;
import org.hamcrest.Matchers;
import org.junit.After;
import org.junit.AfterClass;
import org.junit.Before;
import org.junit.BeforeClass;

import java.io.IOException;
import java.io.InputStream;
import java.lang.annotation.Annotation;
import java.lang.annotation.ElementType;
import java.lang.annotation.Inherited;
import java.lang.annotation.Retention;
import java.lang.annotation.RetentionPolicy;
import java.lang.annotation.Target;
import java.net.InetAddress;
import java.net.InetSocketAddress;
import java.net.URL;
import java.nio.file.DirectoryStream;
import java.nio.file.Files;
import java.nio.file.Path;
import java.util.ArrayList;
import java.util.Arrays;
import java.util.Collection;
import java.util.Collections;
import java.util.HashMap;
import java.util.HashSet;
import java.util.IdentityHashMap;
import java.util.List;
import java.util.Locale;
import java.util.Map;
import java.util.Random;
import java.util.Set;
import java.util.concurrent.Callable;
import java.util.concurrent.CopyOnWriteArrayList;
import java.util.concurrent.CountDownLatch;
import java.util.concurrent.ExecutionException;
import java.util.concurrent.TimeUnit;
import java.util.concurrent.atomic.AtomicInteger;
import java.util.concurrent.atomic.AtomicLong;
import java.util.function.BooleanSupplier;
import java.util.function.Function;
import java.util.stream.Collectors;
import java.util.stream.Stream;

import static org.elasticsearch.client.Requests.syncedFlushRequest;
import static org.elasticsearch.cluster.metadata.IndexMetaData.SETTING_NUMBER_OF_REPLICAS;
import static org.elasticsearch.cluster.metadata.IndexMetaData.SETTING_NUMBER_OF_SHARDS;
import static org.elasticsearch.common.util.CollectionUtils.eagerPartition;
import static org.elasticsearch.index.query.QueryBuilders.matchAllQuery;
import static org.elasticsearch.test.XContentTestUtils.convertToMap;
import static org.elasticsearch.test.XContentTestUtils.differenceBetweenMapsIgnoringArrayOrder;
import static org.elasticsearch.test.hamcrest.ElasticsearchAssertions.assertAcked;
import static org.elasticsearch.test.hamcrest.ElasticsearchAssertions.assertNoFailures;
import static org.elasticsearch.test.hamcrest.ElasticsearchAssertions.assertNoTimeout;
import static org.hamcrest.Matchers.empty;
import static org.hamcrest.Matchers.emptyArray;
import static org.hamcrest.Matchers.emptyIterable;
import static org.hamcrest.Matchers.equalTo;
import static org.hamcrest.Matchers.is;
import static org.hamcrest.Matchers.lessThanOrEqualTo;
import static org.hamcrest.Matchers.notNullValue;
import static org.hamcrest.Matchers.startsWith;

/**
 * {@link ESIntegTestCase} is an abstract base class to run integration
 * tests against a JVM private Elasticsearch Cluster. The test class supports 2 different
 * cluster scopes.
 * <ul>
 * <li>{@link Scope#TEST} - uses a new cluster for each individual test method.</li>
 * <li>{@link Scope#SUITE} - uses a cluster shared across all test methods in the same suite</li>
 * </ul>
 * <p>
 * The most common test scope is {@link Scope#SUITE} which shares a cluster per test suite.
 * <p>
 * If the test methods need specific node settings or change persistent and/or transient cluster settings {@link Scope#TEST}
 * should be used. To configure a scope for the test cluster the {@link ClusterScope} annotation
 * should be used, here is an example:
 * <pre>
 *
 * {@literal @}NodeScope(scope=Scope.TEST) public class SomeIT extends ESIntegTestCase {
 * public void testMethod() {}
 * }
 * </pre>
 * <p>
 * If no {@link ClusterScope} annotation is present on an integration test the default scope is {@link Scope#SUITE}
 * <p>
 * A test cluster creates a set of nodes in the background before the test starts. The number of nodes in the cluster is
 * determined at random and can change across tests. The {@link ClusterScope} allows configuring the initial number of nodes
 * that are created before the tests start.
 *  <pre>
 * {@literal @}NodeScope(scope=Scope.SUITE, numDataNodes=3)
 * public class SomeIT extends ESIntegTestCase {
 * public void testMethod() {}
 * }
 * </pre>
 * <p>
 * Note, the {@link ESIntegTestCase} uses randomized settings on a cluster and index level. For instance
 * each test might use different directory implementation for each test or will return a random client to one of the
 * nodes in the cluster for each call to {@link #client()}. Test failures might only be reproducible if the correct
 * system properties are passed to the test execution environment.
 * <p>
 * This class supports the following system properties (passed with -Dkey=value to the application)
 * <ul>
 * <li>-D{@value #TESTS_CLIENT_RATIO} - a double value in the interval [0..1] which defines the ration between node and transport clients used</li>
 * <li>-D{@value #TESTS_ENABLE_MOCK_MODULES} - a boolean value to enable or disable mock modules. This is
 * useful to test the system without asserting modules that to make sure they don't hide any bugs in production.</li>
 * <li> - a random seed used to initialize the index random context.
 * </ul>
 */
@LuceneTestCase.SuppressFileSystems("ExtrasFS") // doesn't work with potential multi data path from test cluster yet
public abstract class ESIntegTestCase extends ESTestCase {

    /**
     * Property that controls whether ThirdParty Integration tests are run (not the default).
     */
    public static final String SYSPROP_THIRDPARTY = "tests.thirdparty";

    /**
     * Annotation for third-party integration tests.
     * <p>
     * These are tests the require a third-party service in order to run. They
     * may require the user to manually configure an external process (such as rabbitmq),
     * or may additionally require some external configuration (e.g. AWS credentials)
     * via the {@code tests.config} system property.
     */
    @Inherited
    @Retention(RetentionPolicy.RUNTIME)
    @Target(ElementType.TYPE)
    @TestGroup(enabled = false, sysProperty = ESIntegTestCase.SYSPROP_THIRDPARTY)
    public @interface ThirdParty {
    }

    /** node names of the corresponding clusters will start with these prefixes */
    public static final String SUITE_CLUSTER_NODE_PREFIX = "node_s";
    public static final String TEST_CLUSTER_NODE_PREFIX = "node_t";

    /**
     * Key used to set the transport client ratio via the commandline -D{@value #TESTS_CLIENT_RATIO}
     */
    public static final String TESTS_CLIENT_RATIO = "tests.client.ratio";

    /**
     * Key used to eventually switch to using an external cluster and provide its transport addresses
     */
    public static final String TESTS_CLUSTER = "tests.cluster";

    /**
     * Key used to retrieve the index random seed from the index settings on a running node.
     * The value of this seed can be used to initialize a random context for a specific index.
     * It's set once per test via a generic index template.
     */
    public static final Setting<Long> INDEX_TEST_SEED_SETTING =
        Setting.longSetting("index.tests.seed", 0, Long.MIN_VALUE, Property.IndexScope);

    /**
     * A boolean value to enable or disable mock modules. This is useful to test the
     * system without asserting modules that to make sure they don't hide any bugs in
     * production.
     *
     * @see ESIntegTestCase
     */
    public static final String TESTS_ENABLE_MOCK_MODULES = "tests.enable_mock_modules";

    /**
     * Threshold at which indexing switches from frequently async to frequently bulk.
     */
    private static final int FREQUENT_BULK_THRESHOLD = 300;

    /**
     * Threshold at which bulk indexing will always be used.
     */
    private static final int ALWAYS_BULK_THRESHOLD = 3000;

    /**
     * Maximum number of async operations that indexRandom will kick off at one time.
     */
    private static final int MAX_IN_FLIGHT_ASYNC_INDEXES = 150;

    /**
     * Maximum number of documents in a single bulk index request.
     */
    private static final int MAX_BULK_INDEX_REQUEST_SIZE = 1000;

    /**
     * Default minimum number of shards for an index
     */
    protected static final int DEFAULT_MIN_NUM_SHARDS = 1;

    /**
     * Default maximum number of shards for an index
     */
    protected static final int DEFAULT_MAX_NUM_SHARDS = 10;

    /**
     * The current cluster depending on the configured {@link Scope}.
     * By default if no {@link ClusterScope} is configured this will hold a reference to the suite cluster.
     */
    private static TestCluster currentCluster;
    private static RestClient restClient = null;

    private static final double TRANSPORT_CLIENT_RATIO = transportClientRatio();

    private static final Map<Class<?>, TestCluster> clusters = new IdentityHashMap<>();

    private static ESIntegTestCase INSTANCE = null; // see @SuiteScope
    private static Long SUITE_SEED = null;

    @BeforeClass
    public static void beforeClass() throws Exception {
        SUITE_SEED = randomLong();
        initializeSuiteScope();
    }

    @Override
    protected final boolean enableWarningsCheck() {
        //In an integ test it doesn't make sense to keep track of warnings: if the cluster is external the warnings are in another jvm,
        //if the cluster is internal the deprecation logger is shared across all nodes
        return false;
    }

    protected final void beforeInternal() throws Exception {
        final Scope currentClusterScope = getCurrentClusterScope();
        switch (currentClusterScope) {
            case SUITE:
                assert SUITE_SEED != null : "Suite seed was not initialized";
                currentCluster = buildAndPutCluster(currentClusterScope, SUITE_SEED);
                break;
            case TEST:
                currentCluster = buildAndPutCluster(currentClusterScope, randomLong());
                break;
            default:
                fail("Unknown Scope: [" + currentClusterScope + "]");
        }
        cluster().beforeTest(random(), getPerTestTransportClientRatio());
        cluster().wipe(excludeTemplates());
        randomIndexTemplate();
    }

    private void printTestMessage(String message) {
        if (isSuiteScopedTest(getClass()) && (getTestName().equals("<unknown>"))) {
            logger.info("[{}]: {} suite", getTestClass().getSimpleName(), message);
        } else {
            logger.info("[{}#{}]: {} test", getTestClass().getSimpleName(), getTestName(), message);
        }
    }

    /**
     * Creates a randomized index template. This template is used to pass in randomized settings on a
     * per index basis. Allows to enable/disable the randomization for number of shards and replicas
     */
    public void randomIndexTemplate() throws IOException {

        // TODO move settings for random directory etc here into the index based randomized settings.
        if (cluster().size() > 0) {
            Settings.Builder randomSettingsBuilder =
                setRandomIndexSettings(random(), Settings.builder());
            if (isInternalCluster()) {
                // this is only used by mock plugins and if the cluster is not internal we just can't set it
                randomSettingsBuilder.put(INDEX_TEST_SEED_SETTING.getKey(), random().nextLong());
            }

            randomSettingsBuilder.put(SETTING_NUMBER_OF_SHARDS, numberOfShards())
                .put(SETTING_NUMBER_OF_REPLICAS, numberOfReplicas());

            // if the test class is annotated with SuppressCodecs("*"), it means don't use lucene's codec randomization
            // otherwise, use it, it has assertions and so on that can find bugs.
            SuppressCodecs annotation = getClass().getAnnotation(SuppressCodecs.class);
            if (annotation != null && annotation.value().length == 1 && "*".equals(annotation.value()[0])) {
                randomSettingsBuilder.put("index.codec", randomFrom(CodecService.DEFAULT_CODEC, CodecService.BEST_COMPRESSION_CODEC));
            } else {
                randomSettingsBuilder.put("index.codec", CodecService.LUCENE_DEFAULT_CODEC);
            }

            XContentBuilder mappings = null;
            if (frequently() && randomDynamicTemplates()) {
                mappings = XContentFactory.jsonBuilder().startObject().startObject("_default_").endObject().endObject();
            }

            for (String setting : randomSettingsBuilder.internalMap().keySet()) {
                assertThat("non index. prefix setting set on index template, its a node setting...", setting, startsWith("index."));
            }
            // always default delayed allocation to 0 to make sure we have tests are not delayed
            randomSettingsBuilder.put(UnassignedInfo.INDEX_DELAYED_NODE_LEFT_TIMEOUT_SETTING.getKey(), 0);
            if (randomBoolean()) {
                randomSettingsBuilder.put(IndexModule.INDEX_QUERY_CACHE_ENABLED_SETTING.getKey(), randomBoolean());
            }

            if (randomBoolean()) {
                randomSettingsBuilder.put(IndexModule.INDEX_QUERY_CACHE_EVERYTHING_SETTING.getKey(), randomBoolean());
            }
            if (randomBoolean()) {
                randomSettingsBuilder.put(IndexModule.INDEX_QUERY_CACHE_TERM_QUERIES_SETTING.getKey(), randomBoolean());
            }
            PutIndexTemplateRequestBuilder putTemplate = client().admin().indices()
                .preparePutTemplate("random_index_template")
                .setTemplate("*")
                .setOrder(0)
                .setSettings(randomSettingsBuilder);
            if (mappings != null) {
                logger.info("test using _default_ mappings: [{}]", mappings.bytes().utf8ToString());
                putTemplate.addMapping("_default_", mappings);
            }
            assertAcked(putTemplate.execute().actionGet());
        }
    }

    protected Settings.Builder setRandomIndexSettings(Random random, Settings.Builder builder) {
        setRandomIndexMergeSettings(random, builder);
        setRandomIndexTranslogSettings(random, builder);

        if (random.nextBoolean()) {
            builder.put(MergeSchedulerConfig.AUTO_THROTTLE_SETTING.getKey(), false);
        }

        if (random.nextBoolean()) {
            builder.put(IndicesRequestCache.INDEX_CACHE_REQUEST_ENABLED_SETTING.getKey(), random.nextBoolean());
        }

        if (random.nextBoolean()) {
            builder.put(IndexSettings.INDEX_CHECK_ON_STARTUP.getKey(), randomFrom("false", "checksum", "true"));
        }

        if (randomBoolean()) {
            // keep this low so we don't stall tests
            builder.put(UnassignedInfo.INDEX_DELAYED_NODE_LEFT_TIMEOUT_SETTING.getKey(), RandomNumbers.randomIntBetween(random, 1, 15) + "ms");
        }

        return builder;
    }

    private static Settings.Builder setRandomIndexMergeSettings(Random random, Settings.Builder builder) {
        if (random.nextBoolean()) {
            builder.put(MergePolicyConfig.INDEX_COMPOUND_FORMAT_SETTING.getKey(),
                random.nextBoolean() ? random.nextDouble() : random.nextBoolean());
        }
        switch (random.nextInt(4)) {
            case 3:
                final int maxThreadCount = RandomNumbers.randomIntBetween(random, 1, 4);
                final int maxMergeCount = RandomNumbers.randomIntBetween(random, maxThreadCount, maxThreadCount + 4);
                builder.put(MergeSchedulerConfig.MAX_MERGE_COUNT_SETTING.getKey(), maxMergeCount);
                builder.put(MergeSchedulerConfig.MAX_THREAD_COUNT_SETTING.getKey(), maxThreadCount);
                break;
        }

        return builder;
    }

    private static Settings.Builder setRandomIndexTranslogSettings(Random random, Settings.Builder builder) {
        if (random.nextBoolean()) {
            builder.put(IndexSettings.INDEX_TRANSLOG_FLUSH_THRESHOLD_SIZE_SETTING.getKey(), new ByteSizeValue(RandomNumbers.randomIntBetween(random, 1, 300), ByteSizeUnit.MB));
        }
        if (random.nextBoolean()) {
            builder.put(IndexSettings.INDEX_TRANSLOG_FLUSH_THRESHOLD_SIZE_SETTING.getKey(), new ByteSizeValue(1, ByteSizeUnit.PB)); // just don't flush
        }
        if (random.nextBoolean()) {
            builder.put(IndexSettings.INDEX_TRANSLOG_DURABILITY_SETTING.getKey(), RandomPicks.randomFrom(random, Translog.Durability.values()));
        }

        if (random.nextBoolean()) {
            builder.put(IndexSettings.INDEX_TRANSLOG_SYNC_INTERVAL_SETTING.getKey(), RandomNumbers.randomIntBetween(random, 100, 5000), TimeUnit.MILLISECONDS);
        }

        return builder;
    }

    private TestCluster buildWithPrivateContext(final Scope scope, final long seed) throws Exception {
        return RandomizedContext.current().runWithPrivateRandomness(seed, new Callable<TestCluster>() {
            @Override
            public TestCluster call() throws Exception {
                return buildTestCluster(scope, seed);
            }
        });
    }

    private TestCluster buildAndPutCluster(Scope currentClusterScope, long seed) throws Exception {
        final Class<?> clazz = this.getClass();
        TestCluster testCluster = clusters.remove(clazz); // remove this cluster first
        clearClusters(); // all leftovers are gone by now... this is really just a double safety if we miss something somewhere
        switch (currentClusterScope) {
            case SUITE:
                if (testCluster == null) { // only build if it's not there yet
                    testCluster = buildWithPrivateContext(currentClusterScope, seed);
                }
                break;
            case TEST:
                // close the previous one and create a new one
                IOUtils.closeWhileHandlingException(testCluster);
                testCluster = buildTestCluster(currentClusterScope, seed);
                break;
        }
        clusters.put(clazz, testCluster);
        return testCluster;
    }

    private static void clearClusters() throws IOException {
        if (!clusters.isEmpty()) {
            IOUtils.close(clusters.values());
            clusters.clear();
        }
        if (restClient != null) {
            restClient.close();
            restClient = null;
        }
    }

    protected final void afterInternal(boolean afterClass) throws Exception {
        boolean success = false;
        try {
            final Scope currentClusterScope = getCurrentClusterScope();
            clearDisruptionScheme();
            try {
                if (cluster() != null) {
                    if (currentClusterScope != Scope.TEST) {
                        MetaData metaData = client().admin().cluster().prepareState().execute().actionGet().getState().getMetaData();
                        final Map<String, String> persistent = metaData.persistentSettings().getAsMap();
                        assertThat("test leaves persistent cluster metadata behind: " + persistent, persistent.size(), equalTo(0));
                        final Map<String, String> transientSettings =  new HashMap<>(metaData.transientSettings().getAsMap());
                        if (isInternalCluster() && internalCluster().getAutoManageMinMasterNode()) {
                            // this is set by the test infra
                            transientSettings.remove(ElectMasterService.DISCOVERY_ZEN_MINIMUM_MASTER_NODES_SETTING.getKey());
                        }
                        assertThat("test leaves transient cluster metadata behind: " + transientSettings,
                            transientSettings.keySet(), empty());
                    }
                    ensureClusterSizeConsistency();
                    ensureClusterStateConsistency();
                    if (isInternalCluster()) {
                        // check no pending cluster states are leaked
                        for (Discovery discovery : internalCluster().getInstances(Discovery.class)) {
                            if (discovery instanceof ZenDiscovery) {
                                final ZenDiscovery zenDiscovery = (ZenDiscovery) discovery;
                                assertBusy(() -> {
                                    final ClusterState[] states = zenDiscovery.pendingClusterStates();
                                    assertThat(zenDiscovery.localNode().getName() + " still having pending states:\n" +
                                            Stream.of(states).map(ClusterState::toString).collect(Collectors.joining("\n")),
                                        states, emptyArray());
                                });
                            }
                        }
                    }
                    beforeIndexDeletion();
                    cluster().wipe(excludeTemplates()); // wipe after to make sure we fail in the test that didn't ack the delete
                    if (afterClass || currentClusterScope == Scope.TEST) {
                        cluster().close();
                    }
                    cluster().assertAfterTest();
                }
            } finally {
                if (currentClusterScope == Scope.TEST) {
                    clearClusters(); // it is ok to leave persistent / transient cluster state behind if scope is TEST
                }
            }
            success = true;
        } finally {
            if (!success) {
                // if we failed here that means that something broke horribly so we should clear all clusters
                // TODO: just let the exception happen, WTF is all this horseshit
                // afterTestRule.forceFailure();
            }
        }
    }

    /**
     * @return An exclude set of index templates that will not be removed in between tests.
     */
    protected Set<String> excludeTemplates() {
        return Collections.emptySet();
    }

    protected void beforeIndexDeletion() throws Exception {
        cluster().beforeIndexDeletion();
    }

    public static TestCluster cluster() {
        return currentCluster;
    }

    public static boolean isInternalCluster() {
        return (currentCluster instanceof InternalTestCluster);
    }

    public static InternalTestCluster internalCluster() {
        if (!isInternalCluster()) {
            throw new UnsupportedOperationException("current test cluster is immutable");
        }
        return (InternalTestCluster) currentCluster;
    }

    public ClusterService clusterService() {
        return internalCluster().clusterService();
    }

    public static Client client() {
        return client(null);
    }

    public static Client client(@Nullable String node) {
        if (node != null) {
            return internalCluster().client(node);
        }
        Client client = cluster().client();
        if (frequently()) {
            client = new RandomizingClient(client, random());
        }
        return client;
    }

    public static Client dataNodeClient() {
        Client client = internalCluster().dataNodeClient();
        if (frequently()) {
            client = new RandomizingClient(client, random());
        }
        return client;
    }

    public static Iterable<Client> clients() {
        return cluster().getClients();
    }

    protected int minimumNumberOfShards() {
        return DEFAULT_MIN_NUM_SHARDS;
    }

    protected int maximumNumberOfShards() {
        return DEFAULT_MAX_NUM_SHARDS;
    }

    protected int numberOfShards() {
        return between(minimumNumberOfShards(), maximumNumberOfShards());
    }

    protected int minimumNumberOfReplicas() {
        return 0;
    }

    protected int maximumNumberOfReplicas() {
        //use either 0 or 1 replica, yet a higher amount when possible, but only rarely
        int maxNumReplicas = Math.max(0, cluster().numDataNodes() - 1);
        return frequently() ? Math.min(1, maxNumReplicas) : maxNumReplicas;
    }

    protected int numberOfReplicas() {
        return between(minimumNumberOfReplicas(), maximumNumberOfReplicas());
    }


    public void setDisruptionScheme(ServiceDisruptionScheme scheme) {
        internalCluster().setDisruptionScheme(scheme);
    }

    public void clearDisruptionScheme() {
        if (isInternalCluster()) {
            internalCluster().clearDisruptionScheme();
        }
    }

    /**
     * Returns a settings object used in {@link #createIndex(String...)} and {@link #prepareCreate(String)} and friends.
     * This method can be overwritten by subclasses to set defaults for the indices that are created by the test.
     * By default it returns a settings object that sets a random number of shards. Number of shards and replicas
     * can be controlled through specific methods.
     */
    public Settings indexSettings() {
        Settings.Builder builder = Settings.builder();
        int numberOfShards = numberOfShards();
        if (numberOfShards > 0) {
            builder.put(SETTING_NUMBER_OF_SHARDS, numberOfShards).build();
        }
        int numberOfReplicas = numberOfReplicas();
        if (numberOfReplicas >= 0) {
            builder.put(SETTING_NUMBER_OF_REPLICAS, numberOfReplicas).build();
        }
        // 30% of the time
        if (randomInt(9) < 3) {
            final String dataPath = randomAsciiOfLength(10);
            logger.info("using custom data_path for index: [{}]", dataPath);
            builder.put(IndexMetaData.SETTING_DATA_PATH, dataPath);
        }
        // always default delayed allocation to 0 to make sure we have tests are not delayed
        builder.put(UnassignedInfo.INDEX_DELAYED_NODE_LEFT_TIMEOUT_SETTING.getKey(), 0);
        return builder.build();
    }

    /**
     * Creates one or more indices and asserts that the indices are acknowledged. If one of the indices
     * already exists this method will fail and wipe all the indices created so far.
     */
    public final void createIndex(String... names) {

        List<String> created = new ArrayList<>();
        for (String name : names) {
            boolean success = false;
            try {
                assertAcked(prepareCreate(name));
                created.add(name);
                success = true;
            } finally {
                if (!success && !created.isEmpty()) {
                    cluster().wipeIndices(created.toArray(new String[created.size()]));
                }
            }
        }
    }

    /**
     * Creates a new {@link CreateIndexRequestBuilder} with the settings obtained from {@link #indexSettings()}.
     */
    public final CreateIndexRequestBuilder prepareCreate(String index) {
        return client().admin().indices().prepareCreate(index).setSettings(indexSettings());
    }

    /**
     * Creates a new {@link CreateIndexRequestBuilder} with the settings obtained from {@link #indexSettings()}.
     * The index that is created with this builder will only be allowed to allocate on the number of nodes passed to this
     * method.
     * <p>
     * This method uses allocation deciders to filter out certain nodes to allocate the created index on. It defines allocation
     * rules based on <code>index.routing.allocation.exclude._name</code>.
     * </p>
     */
    public final CreateIndexRequestBuilder prepareCreate(String index, int numNodes) {
        return prepareCreate(index, numNodes, Settings.builder());
    }

    /**
     * Creates a new {@link CreateIndexRequestBuilder} with the settings obtained from {@link #indexSettings()}.
     * The index that is created with this builder will only be allowed to allocate on the number of nodes passed to this
     * method.
     * <p>
     * This method uses allocation deciders to filter out certain nodes to allocate the created index on. It defines allocation
     * rules based on <code>index.routing.allocation.exclude._name</code>.
     * </p>
     */
    public CreateIndexRequestBuilder prepareCreate(String index, int numNodes, Settings.Builder settingsBuilder) {
        internalCluster().ensureAtLeastNumDataNodes(numNodes);

        Settings.Builder builder = Settings.builder().put(indexSettings()).put(settingsBuilder.build());

        if (numNodes > 0) {
            getExcludeSettings(index, numNodes, builder);
        }
        return client().admin().indices().prepareCreate(index).setSettings(builder.build());
    }

    private Settings.Builder getExcludeSettings(String index, int num, Settings.Builder builder) {
        String exclude = String.join(",", internalCluster().allDataNodesButN(num));
        builder.put("index.routing.allocation.exclude._name", exclude);
        return builder;
    }

    /**
     * Waits until all nodes have no pending tasks.
     */
    public void waitNoPendingTasksOnAll() throws Exception {
        assertNoTimeout(client().admin().cluster().prepareHealth().setWaitForEvents(Priority.LANGUID).get());
        assertBusy(() -> {
            for (Client client : clients()) {
                ClusterHealthResponse clusterHealth = client.admin().cluster().prepareHealth().setLocal(true).get();
                assertThat("client " + client + " still has in flight fetch", clusterHealth.getNumberOfInFlightFetch(), equalTo(0));
                PendingClusterTasksResponse pendingTasks = client.admin().cluster().preparePendingClusterTasks().setLocal(true).get();
                assertThat("client " + client + " still has pending tasks " + pendingTasks, pendingTasks, Matchers.emptyIterable());
                clusterHealth = client.admin().cluster().prepareHealth().setLocal(true).get();
                assertThat("client " + client + " still has in flight fetch", clusterHealth.getNumberOfInFlightFetch(), equalTo(0));
            }
        });
        assertNoTimeout(client().admin().cluster().prepareHealth().setWaitForEvents(Priority.LANGUID).get());
    }

    /**
     * Waits till a (pattern) field name mappings concretely exists on all nodes. Note, this waits for the current
     * started shards and checks for concrete mappings.
     */
    public void assertConcreteMappingsOnAll(final String index, final String type, final String... fieldNames) throws Exception {
        Set<String> nodes = internalCluster().nodesInclude(index);
        assertThat(nodes, Matchers.not(Matchers.emptyIterable()));
        for (String node : nodes) {
            IndicesService indicesService = internalCluster().getInstance(IndicesService.class, node);
            IndexService indexService = indicesService.indexService(resolveIndex(index));
            assertThat("index service doesn't exists on " + node, indexService, notNullValue());
            DocumentMapper documentMapper = indexService.mapperService().documentMapper(type);
            assertThat("document mapper doesn't exists on " + node, documentMapper, notNullValue());
            for (String fieldName : fieldNames) {
                Collection<String> matches = documentMapper.mappers().simpleMatchToFullName(fieldName);
                assertThat("field " + fieldName + " doesn't exists on " + node, matches, Matchers.not(emptyIterable()));
            }
        }
        assertMappingOnMaster(index, type, fieldNames);
    }

    /**
     * Waits for the given mapping type to exists on the master node.
     */
    public void assertMappingOnMaster(final String index, final String type, final String... fieldNames) throws Exception {
        GetMappingsResponse response = client().admin().indices().prepareGetMappings(index).setTypes(type).get();
        ImmutableOpenMap<String, MappingMetaData> mappings = response.getMappings().get(index);
        assertThat(mappings, notNullValue());
        MappingMetaData mappingMetaData = mappings.get(type);
        assertThat(mappingMetaData, notNullValue());

        Map<String, Object> mappingSource = mappingMetaData.getSourceAsMap();
        assertFalse(mappingSource.isEmpty());
        assertTrue(mappingSource.containsKey("properties"));

        for (String fieldName : fieldNames) {
            Map<String, Object> mappingProperties = (Map<String, Object>) mappingSource.get("properties");
            if (fieldName.indexOf('.') != -1) {
                fieldName = fieldName.replace(".", ".properties.");
            }
            assertThat("field " + fieldName + " doesn't exists in mapping " + mappingMetaData.source().string(), XContentMapValues.extractValue(fieldName, mappingProperties), notNullValue());
        }
    }

    /** Ensures the result counts are as expected, and logs the results if different */
    public void assertResultsAndLogOnFailure(long expectedResults, SearchResponse searchResponse) {
        if (searchResponse.getHits().getTotalHits() != expectedResults) {
            StringBuilder sb = new StringBuilder("search result contains [");
            sb.append(searchResponse.getHits().getTotalHits()).append("] results. expected [").append(expectedResults).append("]");
            String failMsg = sb.toString();
            for (SearchHit hit : searchResponse.getHits().getHits()) {
                sb.append("\n-> _index: [").append(hit.getIndex()).append("] type [").append(hit.getType())
                    .append("] id [").append(hit.id()).append("]");
            }
            logger.warn("{}", sb);
            fail(failMsg);
        }
    }

    /**
     * Restricts the given index to be allocated on <code>n</code> nodes using the allocation deciders.
     * Yet if the shards can't be allocated on any other node shards for this index will remain allocated on
     * more than <code>n</code> nodes.
     */
    public void allowNodes(String index, int n) {
        assert index != null;
        internalCluster().ensureAtLeastNumDataNodes(n);
        Settings.Builder builder = Settings.builder();
        if (n > 0) {
            getExcludeSettings(index, n, builder);
        }
        Settings build = builder.build();
        if (!build.getAsMap().isEmpty()) {
            logger.debug("allowNodes: updating [{}]'s setting to [{}]", index, build.toDelimitedString(';'));
            client().admin().indices().prepareUpdateSettings(index).setSettings(build).execute().actionGet();
        }
    }

    /**
     * Ensures the cluster has a green state via the cluster health API. This method will also wait for relocations.
     * It is useful to ensure that all action on the cluster have finished and all shards that were currently relocating
     * are now allocated and started.
     */
    public ClusterHealthStatus ensureGreen(String... indices) {
        return ensureGreen(TimeValue.timeValueSeconds(30), indices);
    }

    /**
     * Ensures the cluster has a green state via the cluster health API. This method will also wait for relocations.
     * It is useful to ensure that all action on the cluster have finished and all shards that were currently relocating
     * are now allocated and started.
     *
     * @param timeout time out value to set on {@link org.elasticsearch.action.admin.cluster.health.ClusterHealthRequest}
     */
    public ClusterHealthStatus ensureGreen(TimeValue timeout, String... indices) {
        return ensureColor(ClusterHealthStatus.GREEN, timeout, indices);
    }

    /**
     * Ensures the cluster has a yellow state via the cluster health API.
     */
    public ClusterHealthStatus ensureYellow(String... indices) {
        return ensureColor(ClusterHealthStatus.YELLOW, TimeValue.timeValueSeconds(30), indices);
    }

    private ClusterHealthStatus ensureColor(ClusterHealthStatus clusterHealthStatus, TimeValue timeout, String... indices) {
        String color = clusterHealthStatus.name().toLowerCase(Locale.ROOT);
        String method = "ensure" + Strings.capitalize(color);

        ClusterHealthRequest healthRequest = Requests.clusterHealthRequest(indices)
            .timeout(timeout)
            .waitForStatus(clusterHealthStatus)
            .waitForEvents(Priority.LANGUID)
            .waitForNoRelocatingShards(true)
            // We currently often use ensureGreen or ensureYellow to check whether the cluster is back in a good state after shutting down
            // a node. If the node that is stopped is the master node, another node will become master and publish a cluster state where it
            // is master but where the node that was stopped hasn't been removed yet from the cluster state. It will only subsequently
            // publish a second state where the old master is removed. If the ensureGreen/ensureYellow is timed just right, it will get to
            // execute before the second cluster state update removes the old master and the condition ensureGreen / ensureYellow will
            // trivially hold if it held before the node was shut down. The following "waitForNodes" condition ensures that the node has
            // been removed by the master so that the health check applies to the set of nodes we expect to be part of the cluster.
            .waitForNodes(Integer.toString(cluster().size()));

        ClusterHealthResponse actionGet = client().admin().cluster().health(healthRequest).actionGet();
        if (actionGet.isTimedOut()) {
            logger.info("{} timed out, cluster state:\n{}\n{}",
                method,
                client().admin().cluster().prepareState().get().getState(),
                client().admin().cluster().preparePendingClusterTasks().get());
            fail("timed out waiting for " + color + " state");
        }
        assertThat("Expected at least " + clusterHealthStatus + " but got " + actionGet.getStatus(),
            actionGet.getStatus().value(), lessThanOrEqualTo(clusterHealthStatus.value()));
        logger.debug("indices {} are {}", indices.length == 0 ? "[_all]" : indices, color);
        return actionGet.getStatus();
    }

    /**
     * Waits for all relocating shards to become active using the cluster health API.
     */
    public ClusterHealthStatus waitForRelocation() {
        return waitForRelocation(null);
    }

    /**
     * Waits for all relocating shards to become active and the cluster has reached the given health status
     * using the cluster health API.
     */
    public ClusterHealthStatus waitForRelocation(ClusterHealthStatus status) {
        ClusterHealthRequest request = Requests.clusterHealthRequest().waitForNoRelocatingShards(true);
        if (status != null) {
            request.waitForStatus(status);
        }
        ClusterHealthResponse actionGet = client().admin().cluster()
            .health(request).actionGet();
        if (actionGet.isTimedOut()) {
            logger.info("waitForRelocation timed out (status={}), cluster state:\n{}\n{}", status,
                client().admin().cluster().prepareState().get().getState(), client().admin().cluster().preparePendingClusterTasks().get());
            assertThat("timed out waiting for relocation", actionGet.isTimedOut(), equalTo(false));
        }
        if (status != null) {
            assertThat(actionGet.getStatus(), equalTo(status));
        }
        return actionGet.getStatus();
    }

    /**
     * Waits until at least a give number of document is visible for searchers
     *
     * @param numDocs number of documents to wait for.
     * @return the actual number of docs seen.
     */
    public long waitForDocs(final long numDocs) throws InterruptedException {
        return waitForDocs(numDocs, null);
    }

    /**
     * Waits until at least a give number of document is visible for searchers
     *
     * @param numDocs number of documents to wait for
     * @param indexer a {@link org.elasticsearch.test.BackgroundIndexer}. If supplied it will be first checked for documents indexed.
     *                This saves on unneeded searches.
     * @return the actual number of docs seen.
     */
    public long waitForDocs(final long numDocs, @Nullable final BackgroundIndexer indexer) throws InterruptedException {
        // indexing threads can wait for up to ~1m before retrying when they first try to index into a shard which is not STARTED.
        return waitForDocs(numDocs, 90, TimeUnit.SECONDS, indexer);
    }

    /**
     * Waits until at least a give number of document is visible for searchers
     *
     * @param numDocs         number of documents to wait for
     * @param maxWaitTime     if not progress have been made during this time, fail the test
     * @param maxWaitTimeUnit the unit in which maxWaitTime is specified
     * @param indexer         a {@link org.elasticsearch.test.BackgroundIndexer}. If supplied it will be first checked for documents indexed.
     *                        This saves on unneeded searches.
     * @return the actual number of docs seen.
     */
    public long waitForDocs(final long numDocs, int maxWaitTime, TimeUnit maxWaitTimeUnit, @Nullable final BackgroundIndexer indexer)
        throws InterruptedException {
        final AtomicLong lastKnownCount = new AtomicLong(-1);
        long lastStartCount = -1;
        BooleanSupplier testDocs = () -> {
            if (indexer != null) {
                lastKnownCount.set(indexer.totalIndexedDocs());
            }
            if (lastKnownCount.get() >= numDocs) {
                try {
                    long count = client().prepareSearch().setSize(0).setQuery(matchAllQuery()).execute().actionGet().getHits().totalHits();
                    if (count == lastKnownCount.get()) {
                        // no progress - try to refresh for the next time
                        client().admin().indices().prepareRefresh().get();
                    }
                    lastKnownCount.set(count);
                } catch (Exception e) { // count now acts like search and barfs if all shards failed...
                    logger.debug("failed to executed count", e);
                    return false;
                }
                logger.debug("[{}] docs visible for search. waiting for [{}]", lastKnownCount.get(), numDocs);
            } else {
                logger.debug("[{}] docs indexed. waiting for [{}]", lastKnownCount.get(), numDocs);
            }
            return lastKnownCount.get() >= numDocs;
        };

        while (!awaitBusy(testDocs, maxWaitTime, maxWaitTimeUnit)) {
            if (lastStartCount == lastKnownCount.get()) {
                // we didn't make any progress
                fail("failed to reach " + numDocs + "docs");
            }
            lastStartCount = lastKnownCount.get();
        }
        return lastKnownCount.get();
    }


    /**
     * Sets the cluster's minimum master node and make sure the response is acknowledge.
     * Note: this doesn't guarantee that the new setting has taken effect, just that it has been received by all nodes.
     */
    public void setMinimumMasterNodes(int n) {
        assertTrue(client().admin().cluster().prepareUpdateSettings().setTransientSettings(
            Settings.builder().put(ElectMasterService.DISCOVERY_ZEN_MINIMUM_MASTER_NODES_SETTING.getKey(), n))
            .get().isAcknowledged());
    }

    /**
     * Prints the current cluster state as debug logging.
     */
    public void logClusterState() {
        logger.debug("cluster state:\n{}\n{}",
            client().admin().cluster().prepareState().get().getState(), client().admin().cluster().preparePendingClusterTasks().get());
    }

    /**
     * Prints the segments info for the given indices as debug logging.
     */
    public void logSegmentsState(String... indices) throws Exception {
        IndicesSegmentResponse segsRsp = client().admin().indices().prepareSegments(indices).get();
        logger.debug("segments {} state: \n{}", indices.length == 0 ? "[_all]" : indices,
            segsRsp.toXContent(JsonXContent.contentBuilder().prettyPrint(), ToXContent.EMPTY_PARAMS).string());
    }

    /**
     * Prints current memory stats as info logging.
     */
    public void logMemoryStats() {
        logger.info("memory: {}", XContentHelper.toString(client().admin().cluster().prepareNodesStats().clear().setJvm(true).get()));
    }

    protected void ensureClusterSizeConsistency() {
        if (cluster() != null && cluster().size() > 0) { // if static init fails the cluster can be null
            logger.trace("Check consistency for [{}] nodes", cluster().size());
            assertNoTimeout(client().admin().cluster().prepareHealth().setWaitForNodes(Integer.toString(cluster().size())).get());
        }
    }

    /**
     * Verifies that all nodes that have the same version of the cluster state as master have same cluster state
     */
    protected void ensureClusterStateConsistency() throws IOException {
        if (cluster() != null && cluster().size() > 0) {
<<<<<<< HEAD
            final NamedWriteableRegistry namedWriteableRegistry;
            if (isInternalCluster()) {
                // If it's internal cluster - using existing registry in case plugin registered custom data
                namedWriteableRegistry = internalCluster().getInstance(NamedWriteableRegistry.class);
            } else {
                // If it's external cluster - fall back to the standard set
                namedWriteableRegistry = new NamedWriteableRegistry(ClusterModule.getNamedWriteables());
            }
=======
>>>>>>> c8c4c16c
            ClusterState masterClusterState = client().admin().cluster().prepareState().all().get().getState();
            byte[] masterClusterStateBytes = ClusterState.Builder.toBytes(masterClusterState);
            // remove local node reference
            masterClusterState = ClusterState.Builder.fromBytes(masterClusterStateBytes, null, namedWriteableRegistry);
            Map<String, Object> masterStateMap = convertToMap(masterClusterState);
            int masterClusterStateSize = ClusterState.Builder.toBytes(masterClusterState).length;
            String masterId = masterClusterState.nodes().getMasterNodeId();
            for (Client client : cluster().getClients()) {
                ClusterState localClusterState = client.admin().cluster().prepareState().all().setLocal(true).get().getState();
                byte[] localClusterStateBytes = ClusterState.Builder.toBytes(localClusterState);
                // remove local node reference
                localClusterState = ClusterState.Builder.fromBytes(localClusterStateBytes, null, namedWriteableRegistry);
                final Map<String, Object> localStateMap = convertToMap(localClusterState);
                final int localClusterStateSize = ClusterState.Builder.toBytes(localClusterState).length;
                // Check that the non-master node has the same version of the cluster state as the master and
                // that the master node matches the master (otherwise there is no requirement for the cluster state to match)
                if (masterClusterState.version() == localClusterState.version() && masterId.equals(localClusterState.nodes().getMasterNodeId())) {
                    try {
                        assertEquals("clusterstate UUID does not match", masterClusterState.stateUUID(), localClusterState.stateUUID());
                        // We cannot compare serialization bytes since serialization order of maps is not guaranteed
                        // but we can compare serialization sizes - they should be the same
                        assertEquals("clusterstate size does not match", masterClusterStateSize, localClusterStateSize);
                        // Compare JSON serialization
                        assertNull("clusterstate JSON serialization does not match", differenceBetweenMapsIgnoringArrayOrder(masterStateMap, localStateMap));
                    } catch (AssertionError error) {
                        logger.error("Cluster state from master:\n{}\nLocal cluster state:\n{}", masterClusterState.toString(), localClusterState.toString());
                        throw error;
                    }
                }
            }
        }

    }

    /**
     * Ensures the cluster is in a searchable state for the given indices. This means a searchable copy of each
     * shard is available on the cluster.
     */
    protected ClusterHealthStatus ensureSearchable(String... indices) {
        // this is just a temporary thing but it's easier to change if it is encapsulated.
        return ensureGreen(indices);
    }

    protected void ensureStableCluster(int nodeCount) {
        ensureStableCluster(nodeCount, TimeValue.timeValueSeconds(30));
    }

    protected void ensureStableCluster(int nodeCount, TimeValue timeValue) {
        ensureStableCluster(nodeCount, timeValue, false, null);
    }

    protected void ensureStableCluster(int nodeCount, @Nullable String viaNode) {
        ensureStableCluster(nodeCount, TimeValue.timeValueSeconds(30), false, viaNode);
    }

    protected void ensureStableCluster(int nodeCount, TimeValue timeValue, boolean local, @Nullable String viaNode) {
        if (viaNode == null) {
            viaNode = randomFrom(internalCluster().getNodeNames());
        }
        logger.debug("ensuring cluster is stable with [{}] nodes. access node: [{}]. timeout: [{}]", nodeCount, viaNode, timeValue);
        ClusterHealthResponse clusterHealthResponse = client(viaNode).admin().cluster().prepareHealth()
            .setWaitForEvents(Priority.LANGUID)
            .setWaitForNodes(Integer.toString(nodeCount))
            .setTimeout(timeValue)
            .setLocal(local)
            .setWaitForNoRelocatingShards(true)
            .get();
        if (clusterHealthResponse.isTimedOut()) {
            ClusterStateResponse stateResponse = client(viaNode).admin().cluster().prepareState().get();
            fail("failed to reach a stable cluster of [" + nodeCount + "] nodes. Tried via [" + viaNode + "]. last cluster state:\n"
                + stateResponse.getState());
        }
        assertThat(clusterHealthResponse.isTimedOut(), is(false));
    }

    /**
     * Syntactic sugar for:
     * <pre>
     *   client().prepareIndex(index, type).setSource(source).execute().actionGet();
     * </pre>
     */
    protected final IndexResponse index(String index, String type, XContentBuilder source) {
        return client().prepareIndex(index, type).setSource(source).execute().actionGet();
    }

    /**
     * Syntactic sugar for:
     * <pre>
     *   client().prepareIndex(index, type).setSource(source).execute().actionGet();
     * </pre>
     */
    protected final IndexResponse index(String index, String type, String id, Map<String, Object> source) {
        return client().prepareIndex(index, type, id).setSource(source).execute().actionGet();
    }

    /**
     * Syntactic sugar for:
     * <pre>
     *   client().prepareGet(index, type, id).execute().actionGet();
     * </pre>
     */
    protected final GetResponse get(String index, String type, String id) {
        return client().prepareGet(index, type, id).execute().actionGet();
    }

    /**
     * Syntactic sugar for:
     * <pre>
     *   return client().prepareIndex(index, type, id).setSource(source).execute().actionGet();
     * </pre>
     */
    protected final IndexResponse index(String index, String type, String id, XContentBuilder source) {
        return client().prepareIndex(index, type, id).setSource(source).execute().actionGet();
    }

    /**
     * Syntactic sugar for:
     * <pre>
     *   return client().prepareIndex(index, type, id).setSource(source).execute().actionGet();
     * </pre>
     */
    protected final IndexResponse index(String index, String type, String id, Object... source) {
        return client().prepareIndex(index, type, id).setSource(source).execute().actionGet();
    }

    /**
     * Syntactic sugar for:
     * <pre>
     *   return client().prepareIndex(index, type, id).setSource(source).execute().actionGet();
     * </pre>
     * <p>
     * where source is a String.
     */
    protected final IndexResponse index(String index, String type, String id, String source) {
        return client().prepareIndex(index, type, id).setSource(source).execute().actionGet();
    }

    /**
     * Waits for relocations and refreshes all indices in the cluster.
     *
     * @see #waitForRelocation()
     */
    protected final RefreshResponse refresh(String... indices) {
        waitForRelocation();
        // TODO RANDOMIZE with flush?
        RefreshResponse actionGet = client().admin().indices().prepareRefresh(indices).execute().actionGet();
        assertNoFailures(actionGet);
        return actionGet;
    }

    /**
     * Flushes and refreshes all indices in the cluster
     */
    protected final void flushAndRefresh(String... indices) {
        flush(indices);
        refresh(indices);
    }

    /**
     * Flush some or all indices in the cluster.
     */
    protected final FlushResponse flush(String... indices) {
        waitForRelocation();
        FlushResponse actionGet = client().admin().indices().prepareFlush(indices).execute().actionGet();
        for (ShardOperationFailedException failure : actionGet.getShardFailures()) {
            assertThat("unexpected flush failure " + failure.reason(), failure.status(), equalTo(RestStatus.SERVICE_UNAVAILABLE));
        }
        return actionGet;
    }

    /**
     * Waits for all relocations and force merge all indices in the cluster to 1 segment.
     */
    protected ForceMergeResponse forceMerge() {
        waitForRelocation();
        ForceMergeResponse actionGet = client().admin().indices().prepareForceMerge().setMaxNumSegments(1).execute().actionGet();
        assertNoFailures(actionGet);
        return actionGet;
    }

    /**
     * Returns <code>true</code> iff the given index exists otherwise <code>false</code>
     */
    protected boolean indexExists(String index) {
        IndicesExistsResponse actionGet = client().admin().indices().prepareExists(index).execute().actionGet();
        return actionGet.isExists();
    }

    /**
     * Syntactic sugar for enabling allocation for <code>indices</code>
     */
    protected final void enableAllocation(String... indices) {
        client().admin().indices().prepareUpdateSettings(indices).setSettings(Settings.builder().put(
            EnableAllocationDecider.INDEX_ROUTING_ALLOCATION_ENABLE_SETTING.getKey(), "all"
        )).get();
    }

    /**
     * Syntactic sugar for disabling allocation for <code>indices</code>
     */
    protected final void disableAllocation(String... indices) {
        client().admin().indices().prepareUpdateSettings(indices).setSettings(Settings.builder().put(
            EnableAllocationDecider.INDEX_ROUTING_ALLOCATION_ENABLE_SETTING.getKey(), "none"
        )).get();
    }

    /**
     * Returns a random admin client. This client can either be a node or a transport client pointing to any of
     * the nodes in the cluster.
     */
    protected AdminClient admin() {
        return client().admin();
    }

    /**
     * Convenience method that forwards to {@link #indexRandom(boolean, List)}.
     */
    public void indexRandom(boolean forceRefresh, IndexRequestBuilder... builders) throws InterruptedException, ExecutionException {
        indexRandom(forceRefresh, Arrays.asList(builders));
    }

    public void indexRandom(boolean forceRefresh, boolean dummyDocuments, IndexRequestBuilder... builders) throws InterruptedException, ExecutionException {
        indexRandom(forceRefresh, dummyDocuments, Arrays.asList(builders));
    }


    private static final String RANDOM_BOGUS_TYPE = "RANDOM_BOGUS_TYPE______";

    /**
     * Indexes the given {@link IndexRequestBuilder} instances randomly. It shuffles the given builders and either
     * indexes them in a blocking or async fashion. This is very useful to catch problems that relate to internal document
     * ids or index segment creations. Some features might have bug when a given document is the first or the last in a
     * segment or if only one document is in a segment etc. This method prevents issues like this by randomizing the index
     * layout.
     *
     * @param forceRefresh if <tt>true</tt> all involved indices are refreshed once the documents are indexed. Additionally if <tt>true</tt>
     *                     some empty dummy documents are may be randomly inserted into the document list and deleted once all documents are indexed.
     *                     This is useful to produce deleted documents on the server side.
     * @param builders     the documents to index.
     * @see #indexRandom(boolean, boolean, java.util.List)
     */
    public void indexRandom(boolean forceRefresh, List<IndexRequestBuilder> builders) throws InterruptedException, ExecutionException {
        indexRandom(forceRefresh, forceRefresh, builders);
    }

    /**
     * Indexes the given {@link IndexRequestBuilder} instances randomly. It shuffles the given builders and either
     * indexes they in a blocking or async fashion. This is very useful to catch problems that relate to internal document
     * ids or index segment creations. Some features might have bug when a given document is the first or the last in a
     * segment or if only one document is in a segment etc. This method prevents issues like this by randomizing the index
     * layout.
     *
     * @param forceRefresh   if <tt>true</tt> all involved indices are refreshed once the documents are indexed.
     * @param dummyDocuments if <tt>true</tt> some empty dummy documents may be randomly inserted into the document list and deleted once
     *                       all documents are indexed. This is useful to produce deleted documents on the server side.
     * @param builders       the documents to index.
     */
    public void indexRandom(boolean forceRefresh, boolean dummyDocuments, List<IndexRequestBuilder> builders) throws InterruptedException, ExecutionException {
        indexRandom(forceRefresh, dummyDocuments, true, builders);
    }

    /**
     * Indexes the given {@link IndexRequestBuilder} instances randomly. It shuffles the given builders and either
     * indexes they in a blocking or async fashion. This is very useful to catch problems that relate to internal document
     * ids or index segment creations. Some features might have bug when a given document is the first or the last in a
     * segment or if only one document is in a segment etc. This method prevents issues like this by randomizing the index
     * layout.
     *
     * @param forceRefresh   if <tt>true</tt> all involved indices are refreshed once the documents are indexed.
     * @param dummyDocuments if <tt>true</tt> some empty dummy documents may be randomly inserted into the document list and deleted once
     *                       all documents are indexed. This is useful to produce deleted documents on the server side.
     * @param maybeFlush     if <tt>true</tt> this method may randomly execute full flushes after index operations.
     * @param builders       the documents to index.
     */
    public void indexRandom(boolean forceRefresh, boolean dummyDocuments, boolean maybeFlush, List<IndexRequestBuilder> builders) throws InterruptedException, ExecutionException {

        Random random = random();
        Set<String> indicesSet = new HashSet<>();
        for (IndexRequestBuilder builder : builders) {
            indicesSet.add(builder.request().index());
        }
        Set<Tuple<String, String>> bogusIds = new HashSet<>();
        if (random.nextBoolean() && !builders.isEmpty() && dummyDocuments) {
            builders = new ArrayList<>(builders);
            final String[] indices = indicesSet.toArray(new String[indicesSet.size()]);
            // inject some bogus docs
            final int numBogusDocs = scaledRandomIntBetween(1, builders.size() * 2);
            final int unicodeLen = between(1, 10);
            for (int i = 0; i < numBogusDocs; i++) {
                String id = randomRealisticUnicodeOfLength(unicodeLen) + Integer.toString(dummmyDocIdGenerator.incrementAndGet());
                String index = RandomPicks.randomFrom(random, indices);
                bogusIds.add(new Tuple<>(index, id));
                builders.add(client().prepareIndex(index, RANDOM_BOGUS_TYPE, id).setSource("{}"));
            }
        }
        final String[] indices = indicesSet.toArray(new String[indicesSet.size()]);
        Collections.shuffle(builders, random());
        final CopyOnWriteArrayList<Tuple<IndexRequestBuilder, Exception>> errors = new CopyOnWriteArrayList<>();
        List<CountDownLatch> inFlightAsyncOperations = new ArrayList<>();
        // If you are indexing just a few documents then frequently do it one at a time.  If many then frequently in bulk.
        if (builders.size() < FREQUENT_BULK_THRESHOLD ? frequently() : builders.size() < ALWAYS_BULK_THRESHOLD ? rarely() : false) {
            if (frequently()) {
                logger.info("Index [{}] docs async: [{}] bulk: [{}]", builders.size(), true, false);
                for (IndexRequestBuilder indexRequestBuilder : builders) {
                    indexRequestBuilder.execute(new PayloadLatchedActionListener<IndexResponse, IndexRequestBuilder>(indexRequestBuilder, newLatch(inFlightAsyncOperations), errors));
                    postIndexAsyncActions(indices, inFlightAsyncOperations, maybeFlush);
                }
            } else {
                logger.info("Index [{}] docs async: [{}] bulk: [{}]", builders.size(), false, false);
                for (IndexRequestBuilder indexRequestBuilder : builders) {
                    indexRequestBuilder.execute().actionGet();
                    postIndexAsyncActions(indices, inFlightAsyncOperations, maybeFlush);
                }
            }
        } else {
            List<List<IndexRequestBuilder>> partition = eagerPartition(builders, Math.min(MAX_BULK_INDEX_REQUEST_SIZE,
                Math.max(1, (int) (builders.size() * randomDouble()))));
            logger.info("Index [{}] docs async: [{}] bulk: [{}] partitions [{}]", builders.size(), false, true, partition.size());
            for (List<IndexRequestBuilder> segmented : partition) {
                BulkRequestBuilder bulkBuilder = client().prepareBulk();
                for (IndexRequestBuilder indexRequestBuilder : segmented) {
                    bulkBuilder.add(indexRequestBuilder);
                }
                BulkResponse actionGet = bulkBuilder.execute().actionGet();
                assertThat(actionGet.hasFailures() ? actionGet.buildFailureMessage() : "", actionGet.hasFailures(), equalTo(false));
            }
        }
        for (CountDownLatch operation : inFlightAsyncOperations) {
            operation.await();
        }
        final List<Exception> actualErrors = new ArrayList<>();
        for (Tuple<IndexRequestBuilder, Exception> tuple : errors) {
            if (ExceptionsHelper.unwrapCause(tuple.v2()) instanceof EsRejectedExecutionException) {
                tuple.v1().execute().actionGet(); // re-index if rejected
            } else {
                actualErrors.add(tuple.v2());
            }
        }
        assertThat(actualErrors, emptyIterable());
        if (!bogusIds.isEmpty()) {
            // delete the bogus types again - it might trigger merges or at least holes in the segments and enforces deleted docs!
            for (Tuple<String, String> doc : bogusIds) {
                assertEquals("failed to delete a dummy doc [" + doc.v1() + "][" + doc.v2() + "]",
                    DocWriteResponse.Result.DELETED,
                    client().prepareDelete(doc.v1(), RANDOM_BOGUS_TYPE, doc.v2()).get().getResult());
            }
        }
        if (forceRefresh) {
            assertNoFailures(client().admin().indices().prepareRefresh(indices).setIndicesOptions(IndicesOptions.lenientExpandOpen()).execute().get());
        }
    }

    private AtomicInteger dummmyDocIdGenerator = new AtomicInteger();

    /** Disables an index block for the specified index */
    public static void disableIndexBlock(String index, String block) {
        Settings settings = Settings.builder().put(block, false).build();
        client().admin().indices().prepareUpdateSettings(index).setSettings(settings).get();
    }

    /** Enables an index block for the specified index */
    public static void enableIndexBlock(String index, String block) {
        Settings settings = Settings.builder().put(block, true).build();
        client().admin().indices().prepareUpdateSettings(index).setSettings(settings).get();
    }

    /** Sets or unsets the cluster read_only mode **/
    public static void setClusterReadOnly(boolean value) {
        Settings settings = Settings.builder().put(MetaData.SETTING_READ_ONLY_SETTING.getKey(), value).build();
        assertAcked(client().admin().cluster().prepareUpdateSettings().setTransientSettings(settings).get());
    }

    private static CountDownLatch newLatch(List<CountDownLatch> latches) {
        CountDownLatch l = new CountDownLatch(1);
        latches.add(l);
        return l;
    }

    /**
     * Maybe refresh, force merge, or flush then always make sure there aren't too many in flight async operations.
     */
    private void postIndexAsyncActions(String[] indices, List<CountDownLatch> inFlightAsyncOperations, boolean maybeFlush) throws InterruptedException {
        if (rarely()) {
            if (rarely()) {
                client().admin().indices().prepareRefresh(indices).setIndicesOptions(IndicesOptions.lenientExpandOpen()).execute(
                    new LatchedActionListener<>(newLatch(inFlightAsyncOperations)));
            } else if (maybeFlush && rarely()) {
                if (randomBoolean()) {
                    client().admin().indices().prepareFlush(indices).setIndicesOptions(IndicesOptions.lenientExpandOpen()).execute(
                        new LatchedActionListener<>(newLatch(inFlightAsyncOperations)));
                } else {
                    client().admin().indices().syncedFlush(syncedFlushRequest(indices).indicesOptions(IndicesOptions.lenientExpandOpen()),
                        new LatchedActionListener<>(newLatch(inFlightAsyncOperations)));
                }
            } else if (rarely()) {
                client().admin().indices().prepareForceMerge(indices).setIndicesOptions(IndicesOptions.lenientExpandOpen()).setMaxNumSegments(between(1, 10)).setFlush(maybeFlush && randomBoolean()).execute(
                    new LatchedActionListener<>(newLatch(inFlightAsyncOperations)));
            }
        }
        while (inFlightAsyncOperations.size() > MAX_IN_FLIGHT_ASYNC_INDEXES) {
            int waitFor = between(0, inFlightAsyncOperations.size() - 1);
            inFlightAsyncOperations.remove(waitFor).await();
        }
    }

    /**
     * The scope of a test cluster used together with
     * {@link ESIntegTestCase.ClusterScope} annotations on {@link ESIntegTestCase} subclasses.
     */
    public enum Scope {
        /**
         * A cluster shared across all method in a single test suite
         */
        SUITE,
        /**
         * A test exclusive test cluster
         */
        TEST
    }

    /**
     * Defines a cluster scope for a {@link ESIntegTestCase} subclass.
     * By default if no {@link ClusterScope} annotation is present {@link ESIntegTestCase.Scope#SUITE} is used
     * together with randomly chosen settings like number of nodes etc.
     */
    @Retention(RetentionPolicy.RUNTIME)
    @Target({ElementType.TYPE})
    public @interface ClusterScope {
        /**
         * Returns the scope. {@link ESIntegTestCase.Scope#SUITE} is default.
         */
        Scope scope() default Scope.SUITE;

        /**
         * Returns the number of nodes in the cluster. Default is <tt>-1</tt> which means
         * a random number of nodes is used, where the minimum and maximum number of nodes
         * are either the specified ones or the default ones if not specified.
         */
        int numDataNodes() default -1;

        /**
         * Returns the minimum number of data nodes in the cluster. Default is <tt>-1</tt>.
         * Ignored when {@link ClusterScope#numDataNodes()} is set.
         */
        int minNumDataNodes() default -1;

        /**
         * Returns the maximum number of data nodes in the cluster.  Default is <tt>-1</tt>.
         * Ignored when {@link ClusterScope#numDataNodes()} is set.
         */
        int maxNumDataNodes() default -1;

        /**
         * Indicates whether the cluster can have dedicated master nodes. If <tt>false</tt> means data nodes will serve as master nodes
         * and there will be no dedicated master (and data) nodes. Default is <tt>true</tt> which means
         * dedicated master nodes will be randomly used.
         */
        boolean supportsDedicatedMasters() default true;

        /**
         * The cluster automatically manages the {@link ElectMasterService#DISCOVERY_ZEN_MINIMUM_MASTER_NODES_SETTING} by default
         * as nodes are started and stopped. Set this to false to manage the setting manually.
         */
        boolean autoMinMasterNodes() default true;

        /**
         * Returns the number of client nodes in the cluster. Default is {@link InternalTestCluster#DEFAULT_NUM_CLIENT_NODES}, a
         * negative value means that the number of client nodes will be randomized.
         */
        int numClientNodes() default InternalTestCluster.DEFAULT_NUM_CLIENT_NODES;

        /**
         * Returns the transport client ratio. By default this returns <code>-1</code> which means a random
         * ratio in the interval <code>[0..1]</code> is used.
         */
        double transportClientRatio() default -1;

        /**
         * Return whether or not to enable dynamic templates for the mappings.
         */
        boolean randomDynamicTemplates() default true;
    }

    private class LatchedActionListener<Response> implements ActionListener<Response> {
        private final CountDownLatch latch;

        public LatchedActionListener(CountDownLatch latch) {
            this.latch = latch;
        }

        @Override
        public final void onResponse(Response response) {
            latch.countDown();
        }

        @Override
        public final void onFailure(Exception t) {
            try {
                logger.info("Action Failed", t);
                addError(t);
            } finally {
                latch.countDown();
            }
        }

        protected void addError(Exception e) {
        }

    }

    private class PayloadLatchedActionListener<Response, T> extends LatchedActionListener<Response> {
        private final CopyOnWriteArrayList<Tuple<T, Exception>> errors;
        private final T builder;

        public PayloadLatchedActionListener(T builder, CountDownLatch latch, CopyOnWriteArrayList<Tuple<T, Exception>> errors) {
            super(latch);
            this.errors = errors;
            this.builder = builder;
        }

        @Override
        protected void addError(Exception e) {
            errors.add(new Tuple<>(builder, e));
        }

    }

    /**
     * Clears the given scroll Ids
     */
    public void clearScroll(String... scrollIds) {
        ClearScrollResponse clearResponse = client().prepareClearScroll()
            .setScrollIds(Arrays.asList(scrollIds)).get();
        assertThat(clearResponse.isSucceeded(), equalTo(true));
    }

    private static <A extends Annotation> A getAnnotation(Class<?> clazz, Class<A> annotationClass) {
        if (clazz == Object.class || clazz == ESIntegTestCase.class) {
            return null;
        }
        A annotation = clazz.getAnnotation(annotationClass);
        if (annotation != null) {
            return annotation;
        }
        return getAnnotation(clazz.getSuperclass(), annotationClass);
    }

    private Scope getCurrentClusterScope() {
        return getCurrentClusterScope(this.getClass());
    }

    private static Scope getCurrentClusterScope(Class<?> clazz) {
        ClusterScope annotation = getAnnotation(clazz, ClusterScope.class);
        // if we are not annotated assume suite!
        return annotation == null ? Scope.SUITE : annotation.scope();
    }

    private boolean getSupportsDedicatedMasters() {
        ClusterScope annotation = getAnnotation(this.getClass(), ClusterScope.class);
        return annotation == null ? true : annotation.supportsDedicatedMasters();
    }

    private boolean getAutoMinMasterNodes() {
        ClusterScope annotation = getAnnotation(this.getClass(), ClusterScope.class);
        return annotation == null ? true : annotation.autoMinMasterNodes();
    }

    private int getNumDataNodes() {
        ClusterScope annotation = getAnnotation(this.getClass(), ClusterScope.class);
        return annotation == null ? -1 : annotation.numDataNodes();
    }

    private int getMinNumDataNodes() {
        ClusterScope annotation = getAnnotation(this.getClass(), ClusterScope.class);
        return annotation == null || annotation.minNumDataNodes() == -1 ? InternalTestCluster.DEFAULT_MIN_NUM_DATA_NODES : annotation.minNumDataNodes();
    }

    private int getMaxNumDataNodes() {
        ClusterScope annotation = getAnnotation(this.getClass(), ClusterScope.class);
        return annotation == null || annotation.maxNumDataNodes() == -1 ? InternalTestCluster.DEFAULT_MAX_NUM_DATA_NODES : annotation.maxNumDataNodes();
    }

    private int getNumClientNodes() {
        ClusterScope annotation = getAnnotation(this.getClass(), ClusterScope.class);
        return annotation == null ? InternalTestCluster.DEFAULT_NUM_CLIENT_NODES : annotation.numClientNodes();
    }

    private boolean randomDynamicTemplates() {
        ClusterScope annotation = getAnnotation(this.getClass(), ClusterScope.class);
        return annotation == null || annotation.randomDynamicTemplates();
    }

    /**
     * This method is used to obtain settings for the <tt>Nth</tt> node in the cluster.
     * Nodes in this cluster are associated with an ordinal number such that nodes can
     * be started with specific configurations. This method might be called multiple
     * times with the same ordinal and is expected to return the same value for each invocation.
     * In other words subclasses must ensure this method is idempotent.
     */
    protected Settings nodeSettings(int nodeOrdinal) {
        Settings.Builder builder = Settings.builder()
            .put(NodeEnvironment.MAX_LOCAL_STORAGE_NODES_SETTING.getKey(), Integer.MAX_VALUE)
            // Default the watermarks to absurdly low to prevent the tests
            // from failing on nodes without enough disk space
            .put(DiskThresholdSettings.CLUSTER_ROUTING_ALLOCATION_LOW_DISK_WATERMARK_SETTING.getKey(), "1b")
            .put(DiskThresholdSettings.CLUSTER_ROUTING_ALLOCATION_HIGH_DISK_WATERMARK_SETTING.getKey(), "1b")
            .put(ScriptService.SCRIPT_MAX_COMPILATIONS_PER_MINUTE.getKey(), 1000)
            .put("script.stored", "true")
            .put("script.inline", "true")
            // by default we never cache below 10k docs in a segment,
            // bypass this limit so that caching gets some testing in
            // integration tests that usually create few documents
            .put(IndicesQueryCache.INDICES_QUERIES_CACHE_ALL_SEGMENTS_SETTING.getKey(), nodeOrdinal % 2 == 0)
            // wait short time for other active shards before actually deleting, default 30s not needed in tests
            .put(IndicesStore.INDICES_STORE_DELETE_SHARD_TIMEOUT.getKey(), new TimeValue(1, TimeUnit.SECONDS));
        return builder.build();
    }

    /**
     * Returns a collection of plugins that should be loaded on each node.
     */
    protected Collection<Class<? extends Plugin>> nodePlugins() {
        return Collections.emptyList();
    }

    /**
     * Returns a collection of plugins that should be loaded when creating a transport client.
     */
    protected Collection<Class<? extends Plugin>> transportClientPlugins() {
        return Collections.emptyList();
    }

    /**
     * This method is used to obtain additional settings for clients created by the internal cluster.
     * These settings will be applied on the client in addition to some randomized settings defined in
     * the cluster. These settings will also override any other settings the internal cluster might
     * add by default.
     */
    protected Settings transportClientSettings() {
        return Settings.EMPTY;
    }

    private ExternalTestCluster buildExternalCluster(String clusterAddresses) throws IOException {
        String[] stringAddresses = clusterAddresses.split(",");
        TransportAddress[] transportAddresses = new TransportAddress[stringAddresses.length];
        int i = 0;
        for (String stringAddress : stringAddresses) {
            URL url = new URL("http://" + stringAddress);
            InetAddress inetAddress = InetAddress.getByName(url.getHost());
            transportAddresses[i++] = new InetSocketTransportAddress(new InetSocketAddress(inetAddress, url.getPort()));
        }
        return new ExternalTestCluster(createTempDir(), externalClusterClientSettings(), transportClientPlugins(), transportAddresses);
    }

    protected Settings externalClusterClientSettings() {
        return Settings.EMPTY;
    }

    protected boolean ignoreExternalCluster() {
        return false;
    }

    protected TestCluster buildTestCluster(Scope scope, long seed) throws IOException {
        String clusterAddresses = System.getProperty(TESTS_CLUSTER);
        if (Strings.hasLength(clusterAddresses) && ignoreExternalCluster() == false) {
            if (scope == Scope.TEST) {
                throw new IllegalArgumentException("Cannot run TEST scope test with " + TESTS_CLUSTER);
            }
            return buildExternalCluster(clusterAddresses);
        }

        final String nodePrefix;
        switch (scope) {
            case TEST:
                nodePrefix = TEST_CLUSTER_NODE_PREFIX;
                break;
            case SUITE:
                nodePrefix = SUITE_CLUSTER_NODE_PREFIX;
                break;
            default:
                throw new ElasticsearchException("Scope not supported: " + scope);
        }


        boolean supportsDedicatedMasters = getSupportsDedicatedMasters();
        int numDataNodes = getNumDataNodes();
        int minNumDataNodes;
        int maxNumDataNodes;
        if (numDataNodes >= 0) {
            minNumDataNodes = maxNumDataNodes = numDataNodes;
        } else {
            minNumDataNodes = getMinNumDataNodes();
            maxNumDataNodes = getMaxNumDataNodes();
        }
        Collection<Class<? extends Plugin>> mockPlugins = getMockPlugins();
        final NodeConfigurationSource nodeConfigurationSource = getNodeConfigSource();
        if (addMockTransportService()) {
            ArrayList<Class<? extends Plugin>> mocks = new ArrayList<>(mockPlugins);
            // add both mock plugins - local and tcp if they are not there
            // we do this in case somebody overrides getMockPlugins and misses to call super
            if (mockPlugins.contains(AssertingLocalTransport.TestPlugin.class) == false) {
                mocks.add(AssertingLocalTransport.TestPlugin.class);
            }
            if (mockPlugins.contains(MockTcpTransportPlugin.class) == false) {
                mocks.add(MockTcpTransportPlugin.class);
            }
            mockPlugins = mocks;
        }
        return new InternalTestCluster(seed, createTempDir(), supportsDedicatedMasters, getAutoMinMasterNodes(),
            minNumDataNodes, maxNumDataNodes,
            InternalTestCluster.clusterName(scope.name(), seed) + "-cluster", nodeConfigurationSource, getNumClientNodes(),
            InternalTestCluster.DEFAULT_ENABLE_HTTP_PIPELINING, nodePrefix, mockPlugins, getClientWrapper());
    }

    protected NodeConfigurationSource getNodeConfigSource() {
        SuppressLocalMode noLocal = getAnnotation(this.getClass(), SuppressLocalMode.class);
        SuppressNetworkMode noNetwork = getAnnotation(this.getClass(), SuppressNetworkMode.class);
        Settings.Builder networkSettings = Settings.builder();
        final boolean isNetwork;
        if (noLocal != null && noNetwork != null) {
            throw new IllegalStateException("Can't suppress both network and local mode");
        } else if (noLocal != null) {
            if (addMockTransportService()) {
                networkSettings.put(NetworkModule.TRANSPORT_TYPE_KEY, MockTcpTransportPlugin.MOCK_TCP_TRANSPORT_NAME);
            }
            isNetwork = true;
        } else {
            if (addMockTransportService()) {
                networkSettings.put(NetworkModule.TRANSPORT_TYPE_KEY, AssertingLocalTransport.ASSERTING_TRANSPORT_NAME);
            } else {
                networkSettings.put(NetworkModule.TRANSPORT_TYPE_KEY, "local");
            }
            isNetwork = false;
        }

        NodeConfigurationSource nodeConfigurationSource = new NodeConfigurationSource() {
            @Override
            public Settings nodeSettings(int nodeOrdinal) {
                return Settings.builder()
                    .put(NetworkModule.HTTP_ENABLED.getKey(), false)
                    .put(networkSettings.build()).
                        put(ESIntegTestCase.this.nodeSettings(nodeOrdinal)).build();
            }

            @Override
            public Collection<Class<? extends Plugin>> nodePlugins() {
                return ESIntegTestCase.this.nodePlugins();
            }

            @Override
            public Settings transportClientSettings() {
                return Settings.builder().put(networkSettings.build())
                    .put(ESIntegTestCase.this.transportClientSettings()).build();
            }

            @Override
            public Collection<Class<? extends Plugin>> transportClientPlugins() {
                Collection<Class<? extends Plugin>> plugins = ESIntegTestCase.this.transportClientPlugins();
                if (isNetwork && plugins.contains(MockTcpTransportPlugin.class) == false) {
                    plugins = new ArrayList<>(plugins);
                    plugins.add(MockTcpTransportPlugin.class);
                } else if (isNetwork == false && plugins.contains(AssertingLocalTransport.class) == false) {
                    plugins = new ArrayList<>(plugins);
                    plugins.add(AssertingLocalTransport.TestPlugin.class);
                }
                return Collections.unmodifiableCollection(plugins);
            }
        };
        return nodeConfigurationSource;
    }

    /**
     * Iff this returns true mock transport implementations are used for the test runs. Otherwise not mock transport impls are used.
     * The defautl is <tt>true</tt>
     */
    protected boolean addMockTransportService() {
        return true;
    }

    /**
     * Returns a function that allows to wrap / filter all clients that are exposed by the test cluster. This is useful
     * for debugging or request / response pre and post processing. It also allows to intercept all calls done by the test
     * framework. By default this method returns an identity function {@link Function#identity()}.
     */
    protected Function<Client,Client> getClientWrapper() {
        return Function.identity();
    }

    /** Return the mock plugins the cluster should use */
    protected Collection<Class<? extends Plugin>> getMockPlugins() {
        final ArrayList<Class<? extends Plugin>> mocks = new ArrayList<>();
        if (randomBoolean()) { // sometimes run without those completely
            if (randomBoolean() && addMockTransportService()) {
                mocks.add(MockTransportService.TestPlugin.class);
            }
            if (randomBoolean()) {
                mocks.add(MockFSIndexStore.TestPlugin.class);
            }
            if (randomBoolean()) {
                mocks.add(NodeMocksPlugin.class);
            }
            if (randomBoolean()) {
                mocks.add(MockEngineFactoryPlugin.class);
            }
            if (randomBoolean()) {
                mocks.add(MockSearchService.TestPlugin.class);
            }
        }

        if (addMockTransportService()) {
            mocks.add(AssertingLocalTransport.TestPlugin.class);
            mocks.add(MockTcpTransportPlugin.class);
        }

        mocks.add(TestZenDiscovery.TestPlugin.class);
        mocks.add(TestSeedPlugin.class);
        return Collections.unmodifiableList(mocks);
    }

    public static final class TestSeedPlugin extends Plugin {
        @Override
        public List<Setting<?>> getSettings() {
            return Arrays.asList(INDEX_TEST_SEED_SETTING);
        }
    }

    /**
     * Returns the client ratio configured via
     */
    private static double transportClientRatio() {
        String property = System.getProperty(TESTS_CLIENT_RATIO);
        if (property == null || property.isEmpty()) {
            return Double.NaN;
        }
        return Double.parseDouble(property);
    }

    /**
     * Returns the transport client ratio from the class level annotation or via
     * {@link System#getProperty(String)} if available. If both are not available this will
     * return a random ratio in the interval <tt>[0..1]</tt>
     */
    protected double getPerTestTransportClientRatio() {
        final ClusterScope annotation = getAnnotation(this.getClass(), ClusterScope.class);
        double perTestRatio = -1;
        if (annotation != null) {
            perTestRatio = annotation.transportClientRatio();
        }
        if (perTestRatio == -1) {
            return Double.isNaN(TRANSPORT_CLIENT_RATIO) ? randomDouble() : TRANSPORT_CLIENT_RATIO;
        }
        assert perTestRatio >= 0.0 && perTestRatio <= 1.0;
        return perTestRatio;
    }

    /**
     * Returns path to a random directory that can be used to create a temporary file system repo
     */
    public Path randomRepoPath() {
        if (currentCluster instanceof InternalTestCluster) {
            return randomRepoPath(((InternalTestCluster) currentCluster).getDefaultSettings());
        } else if (currentCluster instanceof CompositeTestCluster) {
            return randomRepoPath(((CompositeTestCluster) currentCluster).internalCluster().getDefaultSettings());
        }
        throw new UnsupportedOperationException("unsupported cluster type");
    }

    /**
     * Returns path to a random directory that can be used to create a temporary file system repo
     */
    public static Path randomRepoPath(Settings settings) {
        Environment environment = new Environment(settings);
        Path[] repoFiles = environment.repoFiles();
        assert repoFiles.length > 0;
        Path path;
        do {
            path = repoFiles[0].resolve(randomAsciiOfLength(10));
        } while (Files.exists(path));
        return path;
    }

    protected NumShards getNumShards(String index) {
        MetaData metaData = client().admin().cluster().prepareState().get().getState().metaData();
        assertThat(metaData.hasIndex(index), equalTo(true));
        int numShards = Integer.valueOf(metaData.index(index).getSettings().get(SETTING_NUMBER_OF_SHARDS));
        int numReplicas = Integer.valueOf(metaData.index(index).getSettings().get(SETTING_NUMBER_OF_REPLICAS));
        return new NumShards(numShards, numReplicas);
    }

    /**
     * Asserts that all shards are allocated on nodes matching the given node pattern.
     */
    public Set<String> assertAllShardsOnNodes(String index, String... pattern) {
        Set<String> nodes = new HashSet<>();
        ClusterState clusterState = client().admin().cluster().prepareState().execute().actionGet().getState();
        for (IndexRoutingTable indexRoutingTable : clusterState.routingTable()) {
            for (IndexShardRoutingTable indexShardRoutingTable : indexRoutingTable) {
                for (ShardRouting shardRouting : indexShardRoutingTable) {
                    if (shardRouting.currentNodeId() != null && index.equals(shardRouting.getIndexName())) {
                        String name = clusterState.nodes().get(shardRouting.currentNodeId()).getName();
                        nodes.add(name);
                        assertThat("Allocated on new node: " + name, Regex.simpleMatch(pattern, name), is(true));
                    }
                }
            }
        }
        return nodes;
    }

    protected static class NumShards {
        public final int numPrimaries;
        public final int numReplicas;
        public final int totalNumShards;
        public final int dataCopies;

        private NumShards(int numPrimaries, int numReplicas) {
            this.numPrimaries = numPrimaries;
            this.numReplicas = numReplicas;
            this.dataCopies = numReplicas + 1;
            this.totalNumShards = numPrimaries * dataCopies;
        }
    }

    private static boolean runTestScopeLifecycle() {
        return INSTANCE == null;
    }


    @Before
    public final void setupTestCluster() throws Exception {
        if (runTestScopeLifecycle()) {
            printTestMessage("setting up");
            beforeInternal();
            printTestMessage("all set up");
        }
    }


    @After
    public final void cleanUpCluster() throws Exception {
        // Deleting indices is going to clear search contexts implicitly so we
        // need to check that there are no more in-flight search contexts before
        // we remove indices
        super.ensureAllSearchContextsReleased();
        if (runTestScopeLifecycle()) {
            printTestMessage("cleaning up after");
            afterInternal(false);
            printTestMessage("cleaned up after");
        }
    }

    @AfterClass
    public static void afterClass() throws Exception {
        if (!runTestScopeLifecycle()) {
            try {
                INSTANCE.printTestMessage("cleaning up after");
                INSTANCE.afterInternal(true);
                checkStaticState();
            } finally {
                INSTANCE = null;
            }
        } else {
            clearClusters();
        }
        SUITE_SEED = null;
        currentCluster = null;
    }

    private static void initializeSuiteScope() throws Exception {
        Class<?> targetClass = getTestClass();
        /**
         * Note we create these test class instance via reflection
         * since JUnit creates a new instance per test and that is also
         * the reason why INSTANCE is static since this entire method
         * must be executed in a static context.
         */
        assert INSTANCE == null;
        if (isSuiteScopedTest(targetClass)) {
            // note we need to do this this way to make sure this is reproducible
            INSTANCE = (ESIntegTestCase) targetClass.getConstructor().newInstance();
            boolean success = false;
            try {
                INSTANCE.printTestMessage("setup");
                INSTANCE.beforeInternal();
                INSTANCE.setupSuiteScopeCluster();
                success = true;
            } finally {
                if (!success) {
                    afterClass();
                }
            }
        } else {
            INSTANCE = null;
        }
    }

    /**
     * Compute a routing key that will route documents to the <code>shard</code>-th shard
     * of the provided index.
     */
    protected String routingKeyForShard(String index, int shard) {
        return internalCluster().routingKeyForShard(resolveIndex(index), shard, random());
    }

    /**
     * Return settings that could be used to start a node that has the given zipped home directory.
     */
    protected Settings prepareBackwardsDataDir(Path backwardsIndex, Object... settings) throws IOException {
        Path indexDir = createTempDir();
        Path dataDir = indexDir.resolve("data");
        try (InputStream stream = Files.newInputStream(backwardsIndex)) {
            TestUtil.unzip(stream, indexDir);
        }
        assertTrue(Files.exists(dataDir));

        // list clusters in the datapath, ignoring anything from extrasfs
        final Path[] list;
        try (DirectoryStream<Path> stream = Files.newDirectoryStream(dataDir)) {
            List<Path> dirs = new ArrayList<>();
            for (Path p : stream) {
                if (!p.getFileName().toString().startsWith("extra")) {
                    dirs.add(p);
                }
            }
            list = dirs.toArray(new Path[0]);
        }

        if (list.length != 1) {
            StringBuilder builder = new StringBuilder("Backwards index must contain exactly one cluster\n");
            for (Path line : list) {
                builder.append(line.toString()).append('\n');
            }
            throw new IllegalStateException(builder.toString());
        }
        Path src = list[0];
        Path dest = dataDir.resolve(internalCluster().getClusterName());
        assertTrue(Files.exists(src));
        Files.move(src, dest);
        assertFalse(Files.exists(src));
        assertTrue(Files.exists(dest));
        Settings.Builder builder = Settings.builder()
            .put(settings)
            .put(Environment.PATH_DATA_SETTING.getKey(), dataDir.toAbsolutePath());

        Path configDir = indexDir.resolve("config");
        if (Files.exists(configDir)) {
            builder.put(Environment.PATH_CONF_SETTING.getKey(), configDir.toAbsolutePath());
        }
        return builder.build();
    }

    @Override
    protected NamedXContentRegistry xContentRegistry() {
        if (isInternalCluster() && cluster().size() > 0) {
            // If it's internal cluster - using existing registry in case plugin registered custom data
            return internalCluster().getInstance(NamedXContentRegistry.class);
        } else {
            // If it's external cluster - fall back to the standard set
            return new NamedXContentRegistry(ClusterModule.getNamedXWriteables());
        }
    }

    /**
     * Returns an instance of {@link RestClient} pointing to the current test cluster.
     * Creates a new client if the method is invoked for the first time in the context of the current test scope.
     * The returned client gets automatically closed when needed, it shouldn't be closed as part of tests otherwise
     * it cannot be reused by other tests anymore.
     */
    protected static synchronized RestClient getRestClient() {
        if (restClient == null) {
            restClient = createRestClient(null);
        }
        return restClient;
    }

    protected static RestClient createRestClient(RestClientBuilder.HttpClientConfigCallback httpClientConfigCallback) {
        return createRestClient(httpClientConfigCallback, "http");
    }

    protected static RestClient createRestClient(RestClientBuilder.HttpClientConfigCallback httpClientConfigCallback, String protocol) {
        final NodesInfoResponse nodeInfos = client().admin().cluster().prepareNodesInfo().get();
        final List<NodeInfo> nodes = nodeInfos.getNodes();
        assertFalse(nodeInfos.hasFailures());
        List<HttpHost> hosts = new ArrayList<>();
        for (NodeInfo node : nodes) {
            if (node.getHttp() != null) {
                TransportAddress publishAddress = node.getHttp().address().publishAddress();
                assertEquals(1, publishAddress.uniqueAddressTypeId());
                InetSocketAddress address = ((InetSocketTransportAddress) publishAddress).address();
                hosts.add(new HttpHost(NetworkAddress.format(address.getAddress()), address.getPort(), protocol));
            }
        }
        RestClientBuilder builder = RestClient.builder(hosts.toArray(new HttpHost[hosts.size()]));
        if (httpClientConfigCallback != null) {
            builder.setHttpClientConfigCallback(httpClientConfigCallback);
        }
        return builder.build();
    }

    /**
     * This method is executed iff the test is annotated with {@link SuiteScopeTestCase}
     * before the first test of this class is executed.
     *
     * @see SuiteScopeTestCase
     */
    protected void setupSuiteScopeCluster() throws Exception {
    }

    private static boolean isSuiteScopedTest(Class<?> clazz) {
        return clazz.getAnnotation(SuiteScopeTestCase.class) != null;
    }

    /**
     * If a test is annotated with {@link SuiteScopeTestCase}
     * the checks and modifications that are applied to the used test cluster are only done after all tests
     * of this class are executed. This also has the side-effect of a suite level setup method {@link #setupSuiteScopeCluster()}
     * that is executed in a separate test instance. Variables that need to be accessible across test instances must be static.
     */
    @Retention(RetentionPolicy.RUNTIME)
    @Inherited
    @Target(ElementType.TYPE)
    public @interface SuiteScopeTestCase {
    }

    /**
     * If used the test will never run in local mode.
     */
    @Retention(RetentionPolicy.RUNTIME)
    @Inherited
    @Target(ElementType.TYPE)
    public @interface SuppressLocalMode {
    }

    /**
     * If used the test will never run in network mode
     */
    @Retention(RetentionPolicy.RUNTIME)
    @Inherited
    @Target(ElementType.TYPE)
    public @interface SuppressNetworkMode {
    }

    public static Index resolveIndex(String index) {
        GetIndexResponse getIndexResponse = client().admin().indices().prepareGetIndex().setIndices(index).get();
        assertTrue("index " + index + " not found", getIndexResponse.getSettings().containsKey(index));
        String uuid = getIndexResponse.getSettings().get(index).get(IndexMetaData.SETTING_INDEX_UUID);
        return new Index(index, uuid);
    }

}<|MERGE_RESOLUTION|>--- conflicted
+++ resolved
@@ -22,7 +22,6 @@
 import com.carrotsearch.randomizedtesting.annotations.TestGroup;
 import com.carrotsearch.randomizedtesting.generators.RandomNumbers;
 import com.carrotsearch.randomizedtesting.generators.RandomPicks;
-
 import org.apache.http.HttpHost;
 import org.apache.lucene.util.IOUtils;
 import org.apache.lucene.util.LuceneTestCase;
@@ -60,7 +59,6 @@
 import org.elasticsearch.client.Requests;
 import org.elasticsearch.client.RestClient;
 import org.elasticsearch.client.RestClientBuilder;
-import org.elasticsearch.cluster.ClusterModule;
 import org.elasticsearch.cluster.ClusterState;
 import org.elasticsearch.cluster.health.ClusterHealthStatus;
 import org.elasticsearch.cluster.metadata.IndexMetaData;
@@ -78,7 +76,6 @@
 import org.elasticsearch.common.Strings;
 import org.elasticsearch.common.collect.ImmutableOpenMap;
 import org.elasticsearch.common.collect.Tuple;
-import org.elasticsearch.common.io.stream.NamedWriteableRegistry;
 import org.elasticsearch.common.network.NetworkAddress;
 import org.elasticsearch.common.network.NetworkModule;
 import org.elasticsearch.common.regex.Regex;
@@ -91,7 +88,6 @@
 import org.elasticsearch.common.unit.ByteSizeValue;
 import org.elasticsearch.common.unit.TimeValue;
 import org.elasticsearch.common.util.concurrent.EsRejectedExecutionException;
-import org.elasticsearch.common.xcontent.NamedXContentRegistry;
 import org.elasticsearch.common.xcontent.ToXContent;
 import org.elasticsearch.common.xcontent.XContentBuilder;
 import org.elasticsearch.common.xcontent.XContentFactory;
@@ -158,7 +154,6 @@
 import java.util.HashSet;
 import java.util.IdentityHashMap;
 import java.util.List;
-import java.util.Locale;
 import java.util.Map;
 import java.util.Random;
 import java.util.Set;
@@ -189,7 +184,6 @@
 import static org.hamcrest.Matchers.emptyIterable;
 import static org.hamcrest.Matchers.equalTo;
 import static org.hamcrest.Matchers.is;
-import static org.hamcrest.Matchers.lessThanOrEqualTo;
 import static org.hamcrest.Matchers.notNullValue;
 import static org.hamcrest.Matchers.startsWith;
 
@@ -343,13 +337,6 @@
         initializeSuiteScope();
     }
 
-    @Override
-    protected final boolean enableWarningsCheck() {
-        //In an integ test it doesn't make sense to keep track of warnings: if the cluster is external the warnings are in another jvm,
-        //if the cluster is internal the deprecation logger is shared across all nodes
-        return false;
-    }
-
     protected final void beforeInternal() throws Exception {
         final Scope currentClusterScope = getCurrentClusterScope();
         switch (currentClusterScope) {
@@ -893,45 +880,15 @@
      * @param timeout time out value to set on {@link org.elasticsearch.action.admin.cluster.health.ClusterHealthRequest}
      */
     public ClusterHealthStatus ensureGreen(TimeValue timeout, String... indices) {
-        return ensureColor(ClusterHealthStatus.GREEN, timeout, indices);
-    }
-
-    /**
-     * Ensures the cluster has a yellow state via the cluster health API.
-     */
-    public ClusterHealthStatus ensureYellow(String... indices) {
-        return ensureColor(ClusterHealthStatus.YELLOW, TimeValue.timeValueSeconds(30), indices);
-    }
-
-    private ClusterHealthStatus ensureColor(ClusterHealthStatus clusterHealthStatus, TimeValue timeout, String... indices) {
-        String color = clusterHealthStatus.name().toLowerCase(Locale.ROOT);
-        String method = "ensure" + Strings.capitalize(color);
-
-        ClusterHealthRequest healthRequest = Requests.clusterHealthRequest(indices)
-            .timeout(timeout)
-            .waitForStatus(clusterHealthStatus)
-            .waitForEvents(Priority.LANGUID)
-            .waitForNoRelocatingShards(true)
-            // We currently often use ensureGreen or ensureYellow to check whether the cluster is back in a good state after shutting down
-            // a node. If the node that is stopped is the master node, another node will become master and publish a cluster state where it
-            // is master but where the node that was stopped hasn't been removed yet from the cluster state. It will only subsequently
-            // publish a second state where the old master is removed. If the ensureGreen/ensureYellow is timed just right, it will get to
-            // execute before the second cluster state update removes the old master and the condition ensureGreen / ensureYellow will
-            // trivially hold if it held before the node was shut down. The following "waitForNodes" condition ensures that the node has
-            // been removed by the master so that the health check applies to the set of nodes we expect to be part of the cluster.
-            .waitForNodes(Integer.toString(cluster().size()));
-
-        ClusterHealthResponse actionGet = client().admin().cluster().health(healthRequest).actionGet();
+        ClusterHealthResponse actionGet = client().admin().cluster()
+            .health(Requests.clusterHealthRequest(indices).timeout(timeout).waitForGreenStatus().waitForEvents(Priority.LANGUID).waitForNoRelocatingShards(true)).actionGet();
         if (actionGet.isTimedOut()) {
-            logger.info("{} timed out, cluster state:\n{}\n{}",
-                method,
-                client().admin().cluster().prepareState().get().getState(),
-                client().admin().cluster().preparePendingClusterTasks().get());
-            fail("timed out waiting for " + color + " state");
-        }
-        assertThat("Expected at least " + clusterHealthStatus + " but got " + actionGet.getStatus(),
-            actionGet.getStatus().value(), lessThanOrEqualTo(clusterHealthStatus.value()));
-        logger.debug("indices {} are {}", indices.length == 0 ? "[_all]" : indices, color);
+            logger.info("ensureGreen timed out, cluster state:\n{}\n{}",
+                client().admin().cluster().prepareState().get().getState(), client().admin().cluster().preparePendingClusterTasks().get());
+            fail("timed out waiting for green state");
+        }
+        assertThat(actionGet.getStatus(), equalTo(ClusterHealthStatus.GREEN));
+        logger.debug("indices {} are green", indices.length == 0 ? "[_all]" : indices);
         return actionGet.getStatus();
     }
 
@@ -1046,6 +1003,21 @@
     }
 
     /**
+     * Ensures the cluster has a yellow state via the cluster health API.
+     */
+    public ClusterHealthStatus ensureYellow(String... indices) {
+        ClusterHealthResponse actionGet = client().admin().cluster()
+            .health(Requests.clusterHealthRequest(indices).waitForNoRelocatingShards(true).waitForYellowStatus().waitForEvents(Priority.LANGUID)).actionGet();
+        if (actionGet.isTimedOut()) {
+            logger.info("ensureYellow timed out, cluster state:\n{}\n{}",
+                client().admin().cluster().prepareState().get().getState(), client().admin().cluster().preparePendingClusterTasks().get());
+            assertThat("timed out waiting for yellow", actionGet.isTimedOut(), equalTo(false));
+        }
+        logger.debug("indices {} are yellow", indices.length == 0 ? "[_all]" : indices);
+        return actionGet.getStatus();
+    }
+
+    /**
      * Prints the current cluster state as debug logging.
      */
     public void logClusterState() {
@@ -1081,21 +1053,10 @@
      */
     protected void ensureClusterStateConsistency() throws IOException {
         if (cluster() != null && cluster().size() > 0) {
-<<<<<<< HEAD
-            final NamedWriteableRegistry namedWriteableRegistry;
-            if (isInternalCluster()) {
-                // If it's internal cluster - using existing registry in case plugin registered custom data
-                namedWriteableRegistry = internalCluster().getInstance(NamedWriteableRegistry.class);
-            } else {
-                // If it's external cluster - fall back to the standard set
-                namedWriteableRegistry = new NamedWriteableRegistry(ClusterModule.getNamedWriteables());
-            }
-=======
->>>>>>> c8c4c16c
             ClusterState masterClusterState = client().admin().cluster().prepareState().all().get().getState();
             byte[] masterClusterStateBytes = ClusterState.Builder.toBytes(masterClusterState);
             // remove local node reference
-            masterClusterState = ClusterState.Builder.fromBytes(masterClusterStateBytes, null, namedWriteableRegistry);
+            masterClusterState = ClusterState.Builder.fromBytes(masterClusterStateBytes, null);
             Map<String, Object> masterStateMap = convertToMap(masterClusterState);
             int masterClusterStateSize = ClusterState.Builder.toBytes(masterClusterState).length;
             String masterId = masterClusterState.nodes().getMasterNodeId();
@@ -1103,7 +1064,7 @@
                 ClusterState localClusterState = client.admin().cluster().prepareState().all().setLocal(true).get().getState();
                 byte[] localClusterStateBytes = ClusterState.Builder.toBytes(localClusterState);
                 // remove local node reference
-                localClusterState = ClusterState.Builder.fromBytes(localClusterStateBytes, null, namedWriteableRegistry);
+                localClusterState = ClusterState.Builder.fromBytes(localClusterStateBytes, null);
                 final Map<String, Object> localStateMap = convertToMap(localClusterState);
                 final int localClusterStateSize = ClusterState.Builder.toBytes(localClusterState).length;
                 // Check that the non-master node has the same version of the cluster state as the master and
@@ -2021,17 +1982,19 @@
 
 
     @Before
-    public final void setupTestCluster() throws Exception {
+    public final void before() throws Exception {
+
         if (runTestScopeLifecycle()) {
-            printTestMessage("setting up");
+            printTestMessage("setup");
             beforeInternal();
-            printTestMessage("all set up");
-        }
+        }
+        printTestMessage("starting");
     }
 
 
     @After
-    public final void cleanUpCluster() throws Exception {
+    public final void after() throws Exception {
+        printTestMessage("finished");
         // Deleting indices is going to clear search contexts implicitly so we
         // need to check that there are no more in-flight search contexts before
         // we remove indices
@@ -2143,17 +2106,6 @@
         return builder.build();
     }
 
-    @Override
-    protected NamedXContentRegistry xContentRegistry() {
-        if (isInternalCluster() && cluster().size() > 0) {
-            // If it's internal cluster - using existing registry in case plugin registered custom data
-            return internalCluster().getInstance(NamedXContentRegistry.class);
-        } else {
-            // If it's external cluster - fall back to the standard set
-            return new NamedXContentRegistry(ClusterModule.getNamedXWriteables());
-        }
-    }
-
     /**
      * Returns an instance of {@link RestClient} pointing to the current test cluster.
      * Creates a new client if the method is invoked for the first time in the context of the current test scope.
