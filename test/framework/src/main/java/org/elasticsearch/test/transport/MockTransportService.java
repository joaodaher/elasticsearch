--- conflicted
+++ resolved
@@ -47,10 +47,7 @@
 import org.elasticsearch.threadpool.ThreadPool;
 import org.elasticsearch.transport.ConnectTransportException;
 import org.elasticsearch.transport.ConnectionProfile;
-<<<<<<< HEAD
-=======
 import org.elasticsearch.transport.MockTcpTransport;
->>>>>>> c0b0a287
 import org.elasticsearch.transport.RequestHandlerRegistry;
 import org.elasticsearch.transport.Transport;
 import org.elasticsearch.transport.TransportException;
@@ -71,7 +68,6 @@
 import java.util.Map;
 import java.util.Queue;
 import java.util.Set;
-import java.util.concurrent.ConcurrentHashMap;
 import java.util.concurrent.ConcurrentMap;
 import java.util.concurrent.CopyOnWriteArrayList;
 import java.util.concurrent.LinkedBlockingDeque;
@@ -101,11 +97,7 @@
     }
 
     public static MockTransportService local(Settings settings, Version version, ThreadPool threadPool,
-<<<<<<< HEAD
-            @Nullable ClusterSettings clusterSettings) {
-=======
                                              @Nullable ClusterSettings clusterSettings) {
->>>>>>> c0b0a287
         NamedWriteableRegistry namedWriteableRegistry = new NamedWriteableRegistry(ClusterModule.getNamedWriteables());
         Transport transport = new LocalTransport(settings, threadPool, namedWriteableRegistry, new NoneCircuitBreakerService()) {
             @Override
@@ -752,14 +744,11 @@
         }
 
         @Override
-<<<<<<< HEAD
-=======
         public Version getVersion() {
             return connection.getVersion();
         }
 
         @Override
->>>>>>> c0b0a287
         public void sendRequest(long requestId, String action, TransportRequest request, TransportRequestOptions options)
             throws IOException, TransportException {
             connection.sendRequest(requestId, action, request, options);
@@ -813,9 +802,6 @@
     @Override
     protected void doClose() {
         super.doClose();
-<<<<<<< HEAD
-        assert openConnections.size() == 0 : "still open connections: " + openConnections;
-=======
         synchronized (openConnections) {
             assert openConnections.size() == 0 : "still open connections: " + openConnections;
         }
@@ -823,6 +809,5 @@
 
     public DiscoveryNode getLocalDiscoNode() {
         return this.getLocalNode();
->>>>>>> c0b0a287
     }
 }