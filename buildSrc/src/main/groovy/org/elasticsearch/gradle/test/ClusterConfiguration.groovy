/*
 * Licensed to Elasticsearch under one or more contributor
 * license agreements. See the NOTICE file distributed with
 * this work for additional information regarding copyright
 * ownership. Elasticsearch licenses this file to you under
 * the Apache License, Version 2.0 (the "License"); you may
 * not use this file except in compliance with the License.
 * You may obtain a copy of the License at
 *
 *    http://www.apache.org/licenses/LICENSE-2.0
 *
 * Unless required by applicable law or agreed to in writing,
 * software distributed under the License is distributed on an
 * "AS IS" BASIS, WITHOUT WARRANTIES OR CONDITIONS OF ANY
 * KIND, either express or implied.  See the License for the
 * specific language governing permissions and limitations
 * under the License.
 */
package org.elasticsearch.gradle.test

import org.gradle.api.GradleException
import org.gradle.api.Project
import org.gradle.api.tasks.Input

/** Configuration for an elasticsearch cluster, used for integration tests. */
class ClusterConfiguration {

    private final Project project

    @Input
    String distribution = 'integ-test-zip'

    @Input
    int numNodes = 1

    @Input
    int numBwcNodes = 0

    @Input
    String bwcVersion = null

    @Input
    int httpPort = 0

    @Input
    int transportPort = 0

    /**
     * An override of the data directory. This may only be used with a single node.
     * The value is lazily evaluated at runtime as a String path.
     */
    @Input
    Object dataDir = null

    /** Optional override of the cluster name. */
    @Input
    String clusterName = null

    @Input
    boolean daemonize = true

    @Input
    boolean debug = false

    /**
     * if <code>true</code> each node will be configured with <tt>discovery.zen.minimum_master_nodes</tt> set
     * to the total number of nodes in the cluster. This will also cause that each node has `0s` state recovery
     * timeout which can lead to issues if for instance an existing clusterstate is expected to be recovered
     * before any tests start
     */
    @Input
    boolean useMinimumMasterNodes = true

    @Input
<<<<<<< HEAD
    String jvmArgs = "-ea" +
        " " + "-Xms" + System.getProperty('tests.heap.size', '512m') +
        " " + "-Xmx" + System.getProperty('tests.heap.size', '512m') +
        " " + System.getProperty('tests.jvm.argline', '')

=======
    String jvmArgs = "-Xms" + System.getProperty('tests.heap.size', '512m') +
        " " + "-Xmx" + System.getProperty('tests.heap.size', '512m') +
        " " + System.getProperty('tests.jvm.argline', '')
>>>>>>> c8c4c16c

    /**
     * A closure to call which returns the unicast host to connect to for cluster formation.
     *
     * This allows multi node clusters, or a new cluster to connect to an existing cluster.
     * The closure takes two arguments, the NodeInfo for the first node in the cluster, and
     * an AntBuilder which may be used to wait on conditions before returning.
     */
    @Input
    Closure unicastTransportUri = { NodeInfo seedNode, NodeInfo node, AntBuilder ant ->
        if (seedNode == node) {
            return null
        }
        ant.waitfor(maxwait: '20', maxwaitunit: 'second', checkevery: '500', checkeveryunit: 'millisecond') {
            resourceexists {
                file(file: seedNode.transportPortsFile.toString())
            }
        }
        return seedNode.transportUri()
    }

    /**
     * A closure to call before the cluster is considered ready. The closure is passed the node info,
     * as well as a groovy AntBuilder, to enable running ant condition checks. The default wait
     * condition is for http on the http port.
     */
    @Input
    Closure waitCondition = { NodeInfo node, AntBuilder ant ->
        File tmpFile = new File(node.cwd, 'wait.success')
        String waitUrl = "http://${node.httpUri()}/_cluster/health?wait_for_nodes=>=${numNodes}&wait_for_status=yellow"
        ant.echo(message: "==> [${new Date()}] checking health: ${waitUrl}",
                 level: 'info')
        // checking here for wait_for_nodes to be >= the number of nodes because its possible
        // this cluster is attempting to connect to nodes created by another task (same cluster name),
        // so there will be more nodes in that case in the cluster state
        ant.get(src: waitUrl,
                dest: tmpFile.toString(),
                ignoreerrors: true, // do not fail on error, so logging buffers can be flushed by the wait task
                retries: 10)
        return tmpFile.exists()
    }

    public ClusterConfiguration(Project project) {
        this.project = project
    }

    Map<String, String> systemProperties = new HashMap<>()

    Map<String, Object> settings = new HashMap<>()

    // map from destination path, to source file
    Map<String, Object> extraConfigFiles = new HashMap<>()

    LinkedHashMap<String, Project> plugins = new LinkedHashMap<>()

    List<Project> modules = new ArrayList<>()

    LinkedHashMap<String, Object[]> setupCommands = new LinkedHashMap<>()

    @Input
    void systemProperty(String property, String value) {
        systemProperties.put(property, value)
    }

    @Input
    void setting(String name, Object value) {
        settings.put(name, value)
    }

    @Input
    void plugin(String path) {
        Project pluginProject = project.project(path)
        plugins.put(pluginProject.name, pluginProject)
    }

    /** Add a module to the cluster. The project must be an esplugin and have a single zip default artifact. */
    @Input
    void module(Project moduleProject) {
        modules.add(moduleProject)
    }

    @Input
    void setupCommand(String name, Object... args) {
        setupCommands.put(name, args)
    }

    /**
     * Add an extra configuration file. The path is relative to the config dir, and the sourceFile
     * is anything accepted by project.file()
     */
    @Input
    void extraConfigFile(String path, Object sourceFile) {
        if (path == 'elasticsearch.yml') {
            throw new GradleException('Overwriting elasticsearch.yml is not allowed, add additional settings using cluster { setting "foo", "bar" }')
        }
        extraConfigFiles.put(path, sourceFile)
    }
}<|MERGE_RESOLUTION|>--- conflicted
+++ resolved
@@ -72,17 +72,9 @@
     boolean useMinimumMasterNodes = true
 
     @Input
-<<<<<<< HEAD
-    String jvmArgs = "-ea" +
-        " " + "-Xms" + System.getProperty('tests.heap.size', '512m') +
-        " " + "-Xmx" + System.getProperty('tests.heap.size', '512m') +
-        " " + System.getProperty('tests.jvm.argline', '')
-
-=======
     String jvmArgs = "-Xms" + System.getProperty('tests.heap.size', '512m') +
         " " + "-Xmx" + System.getProperty('tests.heap.size', '512m') +
         " " + System.getProperty('tests.jvm.argline', '')
->>>>>>> c8c4c16c
 
     /**
      * A closure to call which returns the unicast host to connect to for cluster formation.
