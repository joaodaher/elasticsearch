<<<<<<< HEAD
elasticsearch     = 5.1.1
lucene            = 6.4.0-snapshot-ec38570
=======
elasticsearch     = 5.3.0
lucene            = 6.4.0
>>>>>>> 08db1f49

# optional dependencies
spatial4j         = 0.6
jts               = 1.13
jackson           = 2.8.6
snakeyaml         = 1.15
# When updating log4j, please update also docs/java-api/index.asciidoc
log4j             = 2.7
slf4j             = 1.6.2
jna               = 4.2.2

# test dependencies
randomizedrunner  = 2.4.0
junit             = 4.11
httpclient        = 4.5.2
httpcore          = 4.4.5
commonslogging    = 1.1.3
commonscodec      = 1.10
hamcrest          = 1.3
securemock        = 1.2
# benchmark dependencies
jmh               = 1.12<|MERGE_RESOLUTION|>--- conflicted
+++ resolved
@@ -1,10 +1,5 @@
-<<<<<<< HEAD
-elasticsearch     = 5.1.1
-lucene            = 6.4.0-snapshot-ec38570
-=======
-elasticsearch     = 5.3.0
+elasticsearch     = 5.1.2
 lucene            = 6.4.0
->>>>>>> 08db1f49
 
 # optional dependencies
 spatial4j         = 0.6
