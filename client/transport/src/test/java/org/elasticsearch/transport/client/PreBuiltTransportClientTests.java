--- conflicted
+++ resolved
@@ -41,11 +41,8 @@
 
     @Test
     public void testPluginInstalled() {
-<<<<<<< HEAD
-=======
         // TODO: remove when Netty 4.1.6 is upgraded to Netty 4.1.7 including https://github.com/netty/netty/pull/6068
         assumeFalse(Constants.JRE_IS_MINIMUM_JAVA9);
->>>>>>> c8c4c16c
         try (TransportClient client = new PreBuiltTransportClient(Settings.EMPTY)) {
             Settings settings = client.settings();
             assertEquals(Netty4Plugin.NETTY_TRANSPORT_NAME, NetworkModule.HTTP_DEFAULT_TYPE_SETTING.get(settings));
